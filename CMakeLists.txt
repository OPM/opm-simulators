# -*- mode: cmake; tab-width: 2; indent-tabs-mode: t; truncate-lines: t; compile-command: "cmake -Wdev" -*-
# vim: set filetype=cmake autoindent tabstop=2 shiftwidth=2 noexpandtab softtabstop=2 nowrap:

###########################################################################
#                                                                         #
# Note: The bulk of the build system is located in the cmake/ directory.  #
#       This file only contains the specializations for this particular   #
#       project. Most likely you are interested in editing one of these   #
#       files instead:                                                    #
#                                                                         #
#       dune.module                              Name and version number  #
#       CMakeLists_files.cmake                   Path of source files     #
#       cmake/Modules/${project}-prereqs.cmake   Dependencies             #
#                                                                         #
###########################################################################

# Mandatory call to project
project(opm-simulators C CXX)

cmake_minimum_required (VERSION 2.8)

option(SIBLING_SEARCH "Search for other modules in sibling directories?" ON)
set( USE_OPENMP_DEFAULT OFF ) # Use of OpenMP is considered experimental

if(SIBLING_SEARCH AND NOT opm-common_DIR)
  # guess the sibling dir
  get_filename_component(_leaf_dir_name ${PROJECT_BINARY_DIR} NAME)
  get_filename_component(_parent_full_dir ${PROJECT_BINARY_DIR} DIRECTORY)
  get_filename_component(_parent_dir_name ${_parent_full_dir} NAME)
  #Try if <module-name>/<build-dir> is used
  get_filename_component(_modules_dir ${_parent_full_dir} DIRECTORY)
  if(IS_DIRECTORY ${_modules_dir}/opm-common/${_leaf_dir_name})
    set(opm-common_DIR ${_modules_dir}/opm-common/${_leaf_dir_name})
  else()
    string(REPLACE ${PROJECT_NAME} opm-common _opm_common_leaf ${_leaf_dir_name})
    if(NOT _leaf_dir_name STREQUAL _opm_common_leaf
        AND IS_DIRECTORY ${_parent_full_dir}/${_opm_common_leaf})
      # We are using build directories named <prefix><module-name><postfix>
      set(opm-common_DIR ${_parent_full_dir}/${_opm_common_leaf})
    elseif(IS_DIRECTORY ${_parent_full_dir}/opm-common)
      # All modules are in a common build dir
      set(opm-common_DIR "${_parent_full_dir}/opm-common")
    endif()
  endif()
endif()
if(opm-common_DIR AND NOT IS_DIRECTORY ${opm-common_DIR})
  message(WARNING "Value ${opm-common_DIR} passed to variable"
    " opm-common_DIR is not a directory")
endif()

find_package(opm-common REQUIRED)

include(OpmInit)


# not the same location as most of the other projects? this hook overrides
macro (dir_hook)
endmacro (dir_hook)

# project information is in dune.module. Read this file and set variables.
# we cannot generate dune.module since it is read by dunecontrol before
# the build starts, so it makes sense to keep the data there then.
include (OpmInit)

# Look for the opm-tests repository; if found the variable
# HAVE_OPM_TESTS will be set to true.
include(Findopm-tests)

# list of prerequisites for this particular project; this is in a
# separate file (in cmake/Modules sub-directory) because it is shared
# with the find module
include ("${project}-prereqs")

# read the list of components from this file (in the project directory);
# it should set various lists with the names of the files to include
include (CMakeLists_files.cmake)

macro (config_hook)
	opm_need_version_of ("dune-common")
	opm_need_version_of ("dune-istl")
	opm_need_version_of ("ewoms")
endmacro (config_hook)

macro (prereqs_hook)
endmacro (prereqs_hook)

macro (sources_hook)
endmacro (sources_hook)

macro (fortran_hook)
endmacro (fortran_hook)

macro (files_hook)
endmacro (files_hook)

macro (tests_hook)
endmacro (tests_hook)

# all setup common to the OPM library modules is done here
include (OpmLibMain)

if (HAVE_OPM_TESTS)
    include (${CMAKE_CURRENT_SOURCE_DIR}/compareECLFiles.cmake)
endif()

<<<<<<< HEAD
opm_set_test_driver(${CMAKE_CURRENT_SOURCE_DIR}/tests/run-parallel-unitTest.sh "")

opm_add_test(test_gatherconvergencereport
  DEPENDS "opmsimulators"
  LIBRARIES opmsimulators ${Boost_UNIT_TEST_FRAMEWORK_LIBRARY}
  SOURCES
    tests/test_gatherconvergencereport.cpp
  CONDITION
    MPI_FOUND
  DRIVER_ARGS
    5 ${CMAKE_BINARY_DIR}
)

=======
>>>>>>> 4a3f2e16
opm_add_test(flow
  ONLY_COMPILE
  ALWAYS_ENABLE
  DEPENDS "opmsimulators"
  LIBRARIES "opmsimulators"
  SOURCES
<<<<<<< HEAD
    flow/flow.cpp
    flow/flow_ebos_blackoil.cpp
    flow/flow_ebos_gasoil.cpp
    flow/flow_ebos_oilwater.cpp
    flow/flow_ebos_polymer.cpp
    flow/flow_ebos_solvent.cpp
    flow/flow_ebos_energy.cpp
    flow/flow_ebos_oilwater_polymer.cpp)
install(TARGETS flow DESTINATION bin)

include(OpmBashCompletion)
opm_add_bash_completion(flow)
=======
    examples/flow.cpp)
install(TARGETS flow DESTINATION bin)
>>>>>>> 4a3f2e16
<|MERGE_RESOLUTION|>--- conflicted
+++ resolved
@@ -103,7 +103,7 @@
     include (${CMAKE_CURRENT_SOURCE_DIR}/compareECLFiles.cmake)
 endif()
 
-<<<<<<< HEAD
+
 opm_set_test_driver(${CMAKE_CURRENT_SOURCE_DIR}/tests/run-parallel-unitTest.sh "")
 
 opm_add_test(test_gatherconvergencereport
@@ -117,15 +117,12 @@
     5 ${CMAKE_BINARY_DIR}
 )
 
-=======
->>>>>>> 4a3f2e16
 opm_add_test(flow
   ONLY_COMPILE
   ALWAYS_ENABLE
   DEPENDS "opmsimulators"
   LIBRARIES "opmsimulators"
   SOURCES
-<<<<<<< HEAD
     flow/flow.cpp
     flow/flow_ebos_blackoil.cpp
     flow/flow_ebos_gasoil.cpp
@@ -138,7 +135,3 @@
 
 include(OpmBashCompletion)
 opm_add_bash_completion(flow)
-=======
-    examples/flow.cpp)
-install(TARGETS flow DESTINATION bin)
->>>>>>> 4a3f2e16
