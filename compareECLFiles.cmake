--- conflicted
+++ resolved
@@ -980,7 +980,6 @@
                          REL_TOL ${rel_tol}
                          DIR actionx)
 
-<<<<<<< HEAD
 add_test_compareECLFiles(CASENAME 0_base_model6
                          FILENAME 0_BASE_MODEL6
                          SIMULATOR flow
@@ -1008,14 +1007,13 @@
                          ABS_TOL ${abs_tol}
                          REL_TOL ${rel_tol}
                          DIR model6)
-=======
+
 add_test_compareECLFiles(CASENAME micp
                          FILENAME MICP
                          SIMULATOR flow
                          ABS_TOL ${abs_tol}
                          REL_TOL ${rel_tol}
                          DIR micp)
->>>>>>> 38f9558c
 
 # Restart tests
 opm_set_test_driver(${PROJECT_SOURCE_DIR}/tests/run-restart-regressionTest.sh "")
