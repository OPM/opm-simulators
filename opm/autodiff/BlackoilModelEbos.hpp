/*
  Copyright 2013, 2015 SINTEF ICT, Applied Mathematics.
  Copyright 2014, 2015 Dr. Blatt - HPC-Simulation-Software & Services
  Copyright 2014, 2015 Statoil ASA.
  Copyright 2015 NTNU
  Copyright 2015, 2016, 2017 IRIS AS

  This file is part of the Open Porous Media project (OPM).

  OPM is free software: you can redistribute it and/or modify
  it under the terms of the GNU General Public License as published by
  the Free Software Foundation, either version 3 of the License, or
  (at your option) any later version.

  OPM is distributed in the hope that it will be useful,
  but WITHOUT ANY WARRANTY; without even the implied warranty of
  MERCHANTABILITY or FITNESS FOR A PARTICULAR PURPOSE.  See the
  GNU General Public License for more details.

  You should have received a copy of the GNU General Public License
  along with OPM.  If not, see <http://www.gnu.org/licenses/>.
*/

#ifndef OPM_BLACKOILMODELEBOS_HEADER_INCLUDED
#define OPM_BLACKOILMODELEBOS_HEADER_INCLUDED

#include <ebos/eclproblem.hh>
#include <ewoms/common/start.hh>

#include <opm/autodiff/BlackoilModelParameters.hpp>
#include <opm/autodiff/BlackoilWellModel.hpp>
#include <opm/autodiff/BlackoilDetails.hpp>
#include <opm/autodiff/NewtonIterationBlackoilInterface.hpp>

#include <opm/core/grid.h>
#include <opm/core/simulator/SimulatorReport.hpp>
#include <opm/core/linalg/LinearSolverInterface.hpp>
#include <opm/core/linalg/ParallelIstlInformation.hpp>
#include <opm/core/props/phaseUsageFromDeck.hpp>
#include <opm/common/ErrorMacros.hpp>
#include <opm/common/Exceptions.hpp>
#include <opm/common/OpmLog/OpmLog.hpp>
#include <opm/parser/eclipse/Units/Units.hpp>
#include <opm/simulators/timestepping/SimulatorTimer.hpp>
#include <opm/common/utility/parameters/ParameterGroup.hpp>
#include <opm/parser/eclipse/EclipseState/EclipseState.hpp>
#include <opm/parser/eclipse/EclipseState/Tables/TableManager.hpp>

#include <opm/autodiff/ISTLSolver.hpp>
#include <opm/common/data/SimulationDataContainer.hpp>

#include <dune/istl/owneroverlapcopy.hh>
#include <dune/common/parallel/collectivecommunication.hh>
#include <dune/common/timer.hh>
#include <dune/common/unused.hh>

#include <cassert>
#include <cmath>
#include <iostream>
#include <iomanip>
#include <limits>
#include <vector>
#include <algorithm>
//#include <fstream>

//writing matrix
#include <dune/istl/matrixmarket.hh>
#include <opm/autodiff/MatrixAdapterUtilities.hpp>



#include <boost/archive/text_iarchive.hpp>
#include <boost/archive/text_oarchive.hpp>



namespace Ewoms {
namespace Properties {
NEW_TYPE_TAG(EclFlowProblem, INHERITS_FROM(BlackOilModel, EclBaseProblem));
SET_BOOL_PROP(EclFlowProblem, DisableWells, true);
SET_BOOL_PROP(EclFlowProblem, EnableDebuggingChecks, false);
SET_BOOL_PROP(EclFlowProblem, ExportGlobalTransmissibility, true);
// default in flow is to formulate the equations in surface volumes
SET_BOOL_PROP(EclFlowProblem, BlackoilConserveSurfaceVolume, true);
SET_BOOL_PROP(EclFlowProblem, UseVolumetricResidual, false);
}}

namespace Opm {
    /// A model implementation for three-phase black oil.
    ///
    /// The simulator is capable of handling three-phase problems
    /// where gas can be dissolved in oil and vice versa. It
    /// uses an industry-standard TPFA discretization with per-phase
    /// upwind weighting of mobilities.
    template <class TypeTag>
    class BlackoilModelEbos
    {
    public:
        // ---------  Types and enums  ---------
        typedef BlackoilState ReservoirState;
        typedef WellStateFullyImplicitBlackoil WellState;
        typedef BlackoilModelParameters ModelParameters;

        typedef typename GET_PROP_TYPE(TypeTag, Simulator)         Simulator;
        typedef typename GET_PROP_TYPE(TypeTag, Grid)              Grid;
        typedef typename GET_PROP_TYPE(TypeTag, ElementContext)    ElementContext;
        typedef typename GET_PROP_TYPE(TypeTag, SolutionVector)    SolutionVector ;
        typedef typename GET_PROP_TYPE(TypeTag, PrimaryVariables)  PrimaryVariables ;
        typedef typename GET_PROP_TYPE(TypeTag, FluidSystem)       FluidSystem;
        typedef typename GET_PROP_TYPE(TypeTag, Indices)           Indices;
        typedef typename GET_PROP_TYPE(TypeTag, MaterialLaw)       MaterialLaw;
        typedef typename GET_PROP_TYPE(TypeTag, MaterialLawParams) MaterialLawParams;

        typedef double Scalar;
        static const int numEq = Indices::numEq;
        static const int contiSolventEqIdx = Indices::contiSolventEqIdx;
        static const int contiPolymerEqIdx = Indices::contiPolymerEqIdx;
        static const int solventSaturationIdx = Indices::solventSaturationIdx;
        static const int polymerConcentrationIdx = Indices::polymerConcentrationIdx;

        typedef Dune::FieldVector<Scalar, numEq >        VectorBlockType;
        typedef Dune::FieldMatrix<Scalar, numEq, numEq >        MatrixBlockType;
        typedef Dune::BCRSMatrix <MatrixBlockType>      Mat;
        typedef Dune::BlockVector<VectorBlockType>      BVector;

        typedef ISTLSolver< MatrixBlockType, VectorBlockType, Indices::pressureSwitchIdx >  ISTLSolverType;
        //typedef typename SolutionVector :: value_type            PrimaryVariables ;

        // ---------  Public methods  ---------

        /// Construct the model. It will retain references to the
        /// arguments of this functions, and they are expected to
        /// remain in scope for the lifetime of the solver.
        /// \param[in] param            parameters
        /// \param[in] grid             grid data structure
        /// \param[in] wells            well structure
        /// \param[in] vfp_properties   Vertical flow performance tables
        /// \param[in] linsolver        linear solver
        /// \param[in] eclState         eclipse state
        /// \param[in] terminal_output  request output to cout/cerr
        BlackoilModelEbos(Simulator& ebosSimulator,
                          const ModelParameters& param,
                          BlackoilWellModel<TypeTag>& well_model,
                          const NewtonIterationBlackoilInterface& linsolver,
                          const bool terminal_output
                          )
        : ebosSimulator_(ebosSimulator)
        , grid_(ebosSimulator_.vanguard().grid())
        , istlSolver_( dynamic_cast< const ISTLSolverType* > (&linsolver) )
        , phaseUsage_(phaseUsageFromDeck(eclState()))
        , has_disgas_(FluidSystem::enableDissolvedGas())
        , has_vapoil_(FluidSystem::enableVaporizedOil())
        , has_solvent_(GET_PROP_VALUE(TypeTag, EnableSolvent))
        , has_polymer_(GET_PROP_VALUE(TypeTag, EnablePolymer))
        , param_( param )
        , well_model_ (well_model)
        , terminal_output_ (terminal_output)
        , current_relaxation_(1.0)
        , dx_old_(UgGridHelpers::numCells(grid_))
        {
            // compute global sum of number of cells
            global_nc_ = detail::countGlobalCells(grid_);
            if (!istlSolver_)
            {
                OPM_THROW(std::logic_error,"solver down cast to ISTLSolver failed");
            }
        }

        bool isParallel() const
        { return  grid_.comm().size() > 1; }

        const EclipseState& eclState() const
        { return ebosSimulator_.vanguard().eclState(); }

        /// Called once before each time step.
        /// \param[in] timer                  simulation timer
        /// \param[in, out] reservoir_state   reservoir state variables
        /// \param[in, out] well_state        well state variables
        void prepareStep(const SimulatorTimerInterface& timer)
                         //const ReservoirState& /*reservoir_state*/,
                         //const WellState& /* well_state */)
        {

            // update the solution variables in ebos

            // if the last time step failed we need to update the curent solution
            // and recalculate the Intesive Quantities.
            if ( timer.lastStepFailed() ) {
                ebosSimulator_.model().solution( 0 /* timeIdx */ ) = ebosSimulator_.model().solution( 1 /* timeIdx */ );
                ebosSimulator_.model().invalidateIntensiveQuantitiesCache(/*timeIdx=*/0);
            } else {
                // set the initial solution.
                ebosSimulator_.model().solution( 1 /* timeIdx */ ) = ebosSimulator_.model().solution( 0 /* timeIdx */ );
                ebosSimulator_.problem().advanceTimeLevel();
            }
            // update simulator form timer
            /*
            ebosSimulator_.setTime( timer.simulationTimeElapsed() );
            ebosSimulator_.startNextEpisode( timer.currentStepLength() );
            ebosSimulator_.setEpisodeIndex( timer.reportStepNum() );
            ebosSimulator_.setTimeStepIndex( timer.reportStepNum() );
            */
            ebosSimulator_.setTime( timer.simulationTimeElapsed() );
            // set the timestep size and index in ebos explicitly
            // we use our own time stepper.
            ebosSimulator_.startNextEpisode( timer.currentStepLength() );
            ebosSimulator_.setEpisodeIndex( timer.reportStepNum() );
            ebosSimulator_.setTimeStepSize( timer.currentStepLength() );
            ebosSimulator_.setTimeStepIndex( timer.reportStepNum() );

            ebosSimulator_.problem().beginTimeStep();

            unsigned numDof = ebosSimulator_.model().numGridDof();
            wasSwitched_.resize(numDof);
            std::fill(wasSwitched_.begin(), wasSwitched_.end(), false);

            wellModel().beginTimeStep();

            if (param_.update_equations_scaling_) {
                std::cout << "equation scaling not suported yet" << std::endl;
                //updateEquationsScaling();
            }
        }
        /// Called once per nonlinear iteration.
        /// This model will perform a Newton-Raphson update, changing reservoir_state
        /// and well_state. It will also use the nonlinear_solver to do relaxation of
        /// updates if necessary.
        /// \param[in] iteration              should be 0 for the first call of a new timestep
        /// \param[in] timer                  simulation timer
        /// \param[in] nonlinear_solver       nonlinear solver used (for oscillation/relaxation control)
        /// \param[in, out] reservoir_state   reservoir state variables
        /// \param[in, out] well_state        well state variables
        SimulatorReport adjointIteration(SimulatorTimerInterface& timer)// WellState& well_state)
        {

            SimulatorReport report;
            --timer;
            std::cout << "Start Adjoint iteration" << std::endl;
            timer.report(std::cout);
            this->prepareStep(timer);//, /*initial_reservoir_state*/, /*initial_well_state*/);
            std::cout << "Current time init " <<  timer.simulationTimeElapsed()  << std::endl;
            this->ebosDeserialize( timer.simulationTimeElapsed() );
            SolutionVector solution = ebosSimulator_.model().solution( 0 /* timeIdx */ );
            // Store the initial previous.
            ebosSimulator_.model().solution( 1 /* timeIdx */ ) = solution;
            //std::cout << ebosSimulator_.model().solution( 1 /* timeIdx */ ) << std::endl;
            ++timer;// get back to current step
            timer.report(std::cout);
            this->prepareStep(timer);//NB this should not be nesseary  *initial_reservoir_state*/, /*initial_well_state*/);
             std::cout << "Current time end " <<  timer.simulationTimeElapsed()  << std::endl;
            this->ebosDeserialize( timer.simulationTimeElapsed() );
            double t = ebosSimulator_.time();
            ebosSimulator_.setTime(-t);
            this->ebosSerialize();
            ebosSimulator_.setTime(t);
            // seralizing may owerwrite prevois step since it was intended for restart ??
            ebosSimulator_.model().solution( 1 /* timeIdx */ ) = solution;

//            std::cout << "******* Start adjoint calculation ****** " << std::endl;
//            std::cout << "******* solution 1 ****** " << std::endl;
//            std::cout << ebosSimulator_.model().solution( 1 /* timeIdx */ ) << std::endl;
//            std::cout << "******* solution 0 ****** " << std::endl;
//            std::cout << ebosSimulator_.model().solution( 0 /* timeIdx */ ) << std::endl;


            ebosSimulator_.model().invalidateIntensiveQuantitiesCache(/*timeIdx=*/1);
            ebosSimulator_.model().invalidateIntensiveQuantitiesCache(/*timeIdx=*/0);
           // ebosSimulator_.model().update();
            //auto linsys =  ebosSimulator_.model().linearizer();
            // NB need to avoid storag cache to calculate prevois storage term correctly
            //int iterationIdx = 1;// need tp be larger than 1
            ebosSimulator_.model().newtonMethod().setIterationIndex(/*iterationIdx*/ 1);
            ebosSimulator_.problem().beginIteration();
            ebosSimulator_.model().linearizer().linearize(0);
            ebosSimulator_.problem().endIteration();
            const auto& ebosJac = ebosSimulator_.model().linearizer().matrix();

            auto& ebosResid = ebosSimulator_.model().linearizer().residual();
            std::cout << "Printing jacobian residual 0" << std::endl;
            std::cout << std::endl;
            std::cout << "Printing pure residual with out well contribution backward mode" << std::endl;
            std::cout << ebosResid << std::endl;

            //auto& well_state = wellModel().wellState();
            wellModel().beginTimeStep();
            WellState well_state;// =  this->wellModel().wellState();
            {
                std::string filename =  well_state.getWellFile(ebosSimulator_, ebosSimulator_.time());
                std::ifstream ifs(filename.c_str());
                boost::archive::text_iarchive oa(ifs);
                oa >> well_state;
            }
            wellModel().setRestartWellState(well_state);          
            double dt = timer.stepLengthTaken();
            //int
            //iterationIdx = 0;//for wells we need this to make update correctyin flow is make shift the state???
            assert( abs(dt- ebosSimulator_.timeStepSize()) < 1e-2);
            wellModel().assemble(/*iterationIdx*/ 0, ebosSimulator_.timeStepSize());

            wellModel().apply(ebosResid);
            //wellModel().printMatrixes();

            //wellModel().recoverWellSolutionAndUpdateWellState(x);
            std::cout << "Printing pure residual in backward mode" << std::endl;
            std::cout << ebosResid << std::endl;

            const int nc = UgGridHelpers::numCells(grid_);

            BVector lam(nc);// this should be the prevois adjoint vector
            BVector adjRhs(nc);// this should have contribution from prevois solve
            // assume no contributions from pure reservoir
            wellModel().computeObj(dt);
            wellModel().rhsAdjointRes(adjRhs);
            // add rhs from the schur complement of well equations
            wellModel().applyt(adjRhs);

            // then all well tings has tto be done
            // set initial guess
            BVector x(nc);
            // Solve system.
            if( isParallel() )
            {
                typedef WellModelTransposeMatrixAdapter< Mat, BVector, BVector, BlackoilWellModel<TypeTag>, Grid, true > Operator;
                Operator opAt(ebosJac, well_model_, istlSolver().parallelInformation() );
                assert( opAt.comm() );
                istlSolver().solve( opAt, x, adjRhs, *(opAt.comm()) );
            }
            else
            {
                typedef WellModelTransposeMatrixAdapter< Mat, BVector, BVector, BlackoilWellModel<TypeTag>, Grid, false > Operator;
                Operator opAt(ebosJac, well_model_);
                istlSolver().solve( opAt, x, adjRhs );
            }
            std::cout << "******* lamda_r *****" << std::endl;
            std::cout << x << std::endl;
            wellModel().recoverWellAdjointAndUpdateWellAdjoint(x);// also update objective


            std::cout << "print all matrixes" << std::endl;
            Dune::writeMatrixMarket(ebosJac, std::cout);
            std::cout << "*** Well Matrixes " << std::endl;
            wellModel().printMatrixes();
            //collect objective values, derivatives and well control state for output
            // assume most all is related to well
            //AdjointStepType adjointStep = wellModel().collectObjective(x);
            // Do model-specific post-step actions.
           // model_->afterStep(timer, reservoir_state, well_state);
            // print objective and well state to file
            wellModel().printObjective(std::cout);

            //prepere right hand side for next step
            ebosSimulator_.model().invalidateIntensiveQuantitiesCache(/*timeIdx=*/1);
            ebosSimulator_.model().invalidateIntensiveQuantitiesCache(/*timeIdx=*/0);
           // ebosSimulator_.model().update();
            //auto linsys =  ebosSimulator_.model().linearizer();
            // NB need to avoid storag cache to calculate prevois storage term correctly
            //int iterationIdx = 1;
            ebosSimulator_.model().newtonMethod().setIterationIndex(/*iterationIdx*/ 1);
            ebosSimulator_.problem().beginIteration();
            ebosSimulator_.model().linearizer().linearize(1);
            ebosSimulator_.problem().endIteration();
            const auto& ebosJac1 = ebosSimulator_.model().linearizer().matrix();


            // prepare rhs for next step
            BVector rhs_next(nc);
            ebosJac1.mtv(x, rhs_next);
            std::cout << "******* rhs_next *****" << std::endl;
            std::cout << rhs_next << std::endl;

            // should also add explicite contributions rom wells to
            // reservoir and well



            /*
            auto& ebosResid1 = ebosSimulator_.model().linearizer().residual();
            std::cout << "Printing jacobian residual 1" << std::endl;
            Dune::writeMatrixMarket(ebosJac1, std::cout);
            std::cout << std::endl;
            //std::cout << ebosJac << std::endl;
            */

            return report;

         }
        /// Called once per nonlinear iteration.
        /// This model will perform a Newton-Raphson update, changing reservoir_state
        /// and well_state. It will also use the nonlinear_solver to do relaxation of
        /// updates if necessary.
        /// \param[in] iteration              should be 0 for the first call of a new timestep
        /// \param[in] timer                  simulation timer
        /// \param[in] nonlinear_solver       nonlinear solver used (for oscillation/relaxation control)
        /// \param[in, out] reservoir_state   reservoir state variables
        /// \param[in, out] well_state        well state variables
        template <class NonlinearSolverType>
        SimulatorReport nonlinearIteration(const int iteration,
                                           const SimulatorTimerInterface& timer,
                                           NonlinearSolverType& nonlinear_solver,
                                           ReservoirState& /*reservoir_state*/,
                                           WellState& /*well_state*/)
        {
            SimulatorReport report;
            failureReport_ = SimulatorReport();
            Dune::Timer perfTimer;

            perfTimer.start();
            if (iteration == 0) {
                // For each iteration we store in a vector the norms of the residual of
                // the mass balance for each active phase, the well flux and the well equations.
                residual_norms_history_.clear();
                current_relaxation_ = 1.0;
                dx_old_ = 0.0;
            }

            report.total_linearizations = 1;

            try {
                report += assemble(timer, iteration);
                report.assemble_time += perfTimer.stop();
            }
            catch (...) {
                report.assemble_time += perfTimer.stop();
                failureReport_ += report;
                // todo (?): make the report an attribute of the class
                throw; // continue throwing the stick
            }

            std::vector<double> residual_norms;
            perfTimer.reset();
            perfTimer.start();
            // the step is not considered converged until at least minIter iterations is done
            report.converged = getConvergence(timer, iteration,residual_norms) && iteration > nonlinear_solver.minIter();

             // checking whether the group targets are converged
             if (wellModel().wellCollection().groupControlActive()) {
                  report.converged = report.converged && wellModel().wellCollection().groupTargetConverged(wellModel().wellState().wellRates());
             }

            report.update_time += perfTimer.stop();
            residual_norms_history_.push_back(residual_norms);
            if (!report.converged) {
                perfTimer.reset();
                perfTimer.start();
                report.total_newton_iterations = 1;

                // enable single precision for solvers when dt is smaller then 20 days
                //residual_.singlePrecision = (unit::convert::to(dt, unit::day) < 20.) ;

                // Compute the nonlinear update.
                const int nc = UgGridHelpers::numCells(grid_);
                BVector x(nc);

                try {
                    solveJacobianSystem(x);
                    report.linear_solve_time += perfTimer.stop();
                    report.total_linear_iterations += linearIterationsLastSolve();
                }
                catch (...) {
                    report.linear_solve_time += perfTimer.stop();
                    report.total_linear_iterations += linearIterationsLastSolve();

                    failureReport_ += report;
                    throw; // re-throw up
                }

                perfTimer.reset();
                perfTimer.start();

                // handling well state update before oscillation treatment is a decision based
                // on observation to avoid some big performance degeneration under some circumstances.
                // there is no theorectical explanation which way is better for sure.
                wellModel().recoverWellSolutionAndUpdateWellState(x);

                if (param_.use_update_stabilization_) {
                    // Stabilize the nonlinear update.
                    bool isOscillate = false;
                    bool isStagnate = false;
                    nonlinear_solver.detectOscillations(residual_norms_history_, iteration, isOscillate, isStagnate);
                    if (isOscillate) {
                        current_relaxation_ -= nonlinear_solver.relaxIncrement();
                        current_relaxation_ = std::max(current_relaxation_, nonlinear_solver.relaxMax());
                        if (terminalOutputEnabled()) {
                            std::string msg = "    Oscillating behavior detected: Relaxation set to "
                                    + std::to_string(current_relaxation_);
                            OpmLog::info(msg);
                        }
                    }
                    nonlinear_solver.stabilizeNonlinearUpdate(x, dx_old_, current_relaxation_);
                }

                // Apply the update, with considering model-dependent limitations and
                // chopping of the update.
                updateState(x);

                report.update_time += perfTimer.stop();
            }
            else{
                const auto& ebosJac = ebosSimulator_.model().linearizer().matrix();
                auto& ebosResid = ebosSimulator_.model().linearizer().residual();
                std::cout << "Printing pure residual in forward mode" << std::endl;
                std::cout << ebosResid << std::endl;
                // apply well residual to the residual.
                wellModel().apply(ebosResid);
                std::cout << "Printing pure residual in forward mode with well contributions" << std::endl;
                std::cout << ebosResid << std::endl;
                std::cout << "solution 1" << std::endl;
                std::cout << ebosSimulator_.model().solution( 1 /* timeIdx */ ) << std::endl;
                std::cout << "solution 0" << std::endl;
                std::cout << ebosSimulator_.model().solution( 0 /* timeIdx */ ) << std::endl;
            }
            return report;
        }

        void printIf(int c, double x, double y, double eps, std::string type) {
            if (std::abs(x-y) > eps) {
                std::cout << type << " " <<c << ": "<<x << " " << y << std::endl;
            }
        }


        /// Called once after each time step.
        /// In this class, this function does nothing.
        /// \param[in] timer                  simulation timer
        /// \param[in, out] reservoir_state   reservoir state variables
        /// \param[in, out] well_state        well state variables
        void afterStep(const SimulatorTimerInterface& timer)
                       //const ReservoirState& reservoir_state,
                       //WellState& well_state)
        {
            //ebosSimulator_.startNextEpisode( timer.currentStepLength() );
            //ebosSimulator_.setEpisodeIndex( timer.reportStepNum() );
            // ebosSimulator_.setTimeStepIndex( timer.reportStepNum() );
            double time = timer.simulationTimeElapsed()  + timer.currentStepLength();
            ebosSimulator_.setTime( time);
            //DUNE_UNUSED_PARAMETER(timer);
            //DUNE_UNUSED_PARAMETER(reservoir_state);
            //DUNE_UNUSED_PARAMETER(well_state);

            wellModel().timeStepSucceeded();
            ebosSimulator_.problem().endTimeStep();
            //ebosSimulator_.problem().advanceTimeLevel();

        }

        /// Assemble the residual and Jacobian of the nonlinear system.
        /// \param[in]      reservoir_state   reservoir state variables
        /// \param[in, out] well_state        well state variables
        /// \param[in]      initial_assembly  pass true if this is the first call to assemble() in this timestep
        SimulatorReport assemble(const SimulatorTimerInterface& timer,
                                 const int iterationIdx)
        {
            // -------- Mass balance equations --------
            ebosSimulator_.model().newtonMethod().setIterationIndex(iterationIdx);
            ebosSimulator_.problem().beginIteration();
            //assuem this alwasy is used in forward mode
            ebosSimulator_.model().linearizer().linearize(/*focustimeindex=*/ 0);
            ebosSimulator_.problem().endIteration();

            // -------- Well equations ----------
            double dt = timer.currentStepLength();

            try
            {
                // assembles the well equations and applies the wells to
                // the reservoir equations as a source term.
                wellModel().assemble(iterationIdx, dt);
            }
            catch ( const Dune::FMatrixError& e  )
            {
                OPM_THROW(Opm::NumericalIssue,"Error encounted when solving well equations");
            }

            return wellModel().lastReport();
        }

        // compute the "relative" change of the solution between time steps
        template <class Dummy>
        double relativeChange(const Dummy&, const Dummy&) const
        {
            Scalar resultDelta = 0.0;
            Scalar resultDenom = 0.0;

            const auto& elemMapper = ebosSimulator_.model().elementMapper();
            const auto& gridView = ebosSimulator_.gridView();
            auto elemIt = gridView.template begin</*codim=*/0>();
            const auto& elemEndIt = gridView.template end</*codim=*/0>();
            for (; elemIt != elemEndIt; ++elemIt) {
                const auto& elem = *elemIt;
                if (elem.partitionType() != Dune::InteriorEntity)
                    continue;

		unsigned globalElemIdx = elemMapper.index(elem);
                const auto& priVarsNew = ebosSimulator_.model().solution(/*timeIdx=*/0)[globalElemIdx];

                Scalar pressureNew;
		pressureNew = priVarsNew[Indices::pressureSwitchIdx];

		Scalar saturationsNew[FluidSystem::numPhases] = { 0.0 };
                Scalar oilSaturationNew = 1.0;
                if (FluidSystem::phaseIsActive(FluidSystem::waterPhaseIdx)) {
                    saturationsNew[FluidSystem::waterPhaseIdx] = priVarsNew[Indices::waterSaturationIdx];
                    oilSaturationNew -= saturationsNew[FluidSystem::waterPhaseIdx];
                }

                if (FluidSystem::phaseIsActive(FluidSystem::gasPhaseIdx) && priVarsNew.primaryVarsMeaning() == PrimaryVariables::Sw_po_Sg) {
                    saturationsNew[FluidSystem::gasPhaseIdx] = priVarsNew[Indices::compositionSwitchIdx];
                    oilSaturationNew -= saturationsNew[FluidSystem::gasPhaseIdx];
                }

                if (FluidSystem::phaseIsActive(FluidSystem::oilPhaseIdx)) {
                    saturationsNew[FluidSystem::oilPhaseIdx] = oilSaturationNew;
                }

                const auto& priVarsOld = ebosSimulator_.model().solution(/*timeIdx=*/1)[globalElemIdx];

                Scalar pressureOld;
                pressureOld = priVarsOld[Indices::pressureSwitchIdx];

                Scalar saturationsOld[FluidSystem::numPhases] = { 0.0 };
                Scalar oilSaturationOld = 1.0;
                if (FluidSystem::phaseIsActive(FluidSystem::waterPhaseIdx)) {
                    saturationsOld[FluidSystem::waterPhaseIdx] = priVarsOld[Indices::waterSaturationIdx];
                    oilSaturationOld -= saturationsOld[FluidSystem::waterPhaseIdx];
                }

                if (FluidSystem::phaseIsActive(FluidSystem::gasPhaseIdx) && priVarsOld.primaryVarsMeaning() == PrimaryVariables::Sw_po_Sg) {
                    saturationsOld[FluidSystem::gasPhaseIdx] = priVarsOld[Indices::compositionSwitchIdx];
                    oilSaturationOld -= saturationsOld[FluidSystem::gasPhaseIdx];
                }

                if (FluidSystem::phaseIsActive(FluidSystem::oilPhaseIdx)) {
                    saturationsOld[FluidSystem::oilPhaseIdx] = oilSaturationOld;
                }

                Scalar tmp = pressureNew - pressureOld;
                resultDelta += tmp*tmp;
                resultDenom += pressureNew*pressureNew;

                for (unsigned phaseIdx = 0; phaseIdx < FluidSystem::numPhases; ++ phaseIdx) {
                    Scalar tmp = saturationsNew[phaseIdx] - saturationsOld[phaseIdx];
		    resultDelta += tmp*tmp;
                    resultDenom += saturationsNew[phaseIdx]*saturationsNew[phaseIdx];
                }
            }

            resultDelta = gridView.comm().sum(resultDelta);
            resultDenom = gridView.comm().sum(resultDenom);

	    if (resultDenom > 0.0)
	      return resultDelta/resultDenom;
	    return 0.0;
        }


        /// Number of linear iterations used in last call to solveJacobianSystem().
        int linearIterationsLastSolve() const
        {
            return istlSolver().iterations();
        }

        /// Solve the Jacobian system Jx = r where J is the Jacobian and
        /// r is the residual.
        void solveJacobianSystem(BVector& x) const
        {
            const auto& ebosJac = ebosSimulator_.model().linearizer().matrix();
            auto& ebosResid = ebosSimulator_.model().linearizer().residual();

            // J = [A, B; C, D], where A is the reservoir equations, B and C the interaction of well
            // with the reservoir and D is the wells itself.
            // The full system is reduced to a number of cells X number of cells system via Schur complement
            // A -= B^T D^-1 C
            // Instead of modifying A, the Ax operator is modified. i.e Ax -= B^T D^-1 C x in the WellModelMatrixAdapter.
            // The residual is modified similarly.
            // r = [r, r_well], where r is the residual and r_well the well residual.
            // r -= B^T * D^-1 r_well

            // apply well residual to the residual.
            wellModel().apply(ebosResid);

//            std::cout << "Printing pure residual in forward mode" << std::endl;
//            std::cout << ebosResid << std::endl;
//            std::cout << "solution 1" << std::endl;
//            std::cout << ebosSimulator_.model().solution( 1 /* timeIdx */ ) << std::endl;
//            std::cout << "solution 0" << std::endl;
//            std::cout << ebosSimulator_.model().solution( 0 /* timeIdx */ ) << std::endl;

            // set initial guess
            x = 0.0;

            // Solve system.
            if( isParallel() )
            {
                typedef WellModelMatrixAdapter< Mat, BVector, BVector, BlackoilWellModel<TypeTag>, Grid, true > Operator;
                Operator opA(ebosJac, wellModel(), istlSolver().parallelInformation() );
                assert( opA.comm() );
                istlSolver().solve( opA, x, ebosResid, *(opA.comm()) );
            }
            else
            {
                typedef WellModelMatrixAdapter< Mat, BVector, BVector, BlackoilWellModel<TypeTag>, Grid, false > Operator;
                Operator opA(ebosJac, wellModel());
                istlSolver().solve( opA, x, ebosResid );
            }
        }

        //=====================================================================
        // Implementation for ISTL-matrix based operator
        //=====================================================================

        /*!
           \brief Adapter to turn a matrix into a linear operator.

           Adapts a matrix to the assembled linear operator interface
         */

        /// Apply an update to the primary variables, chopped if appropriate.
        /// \param[in]      dx                updates to apply to primary variables
        /// \param[in, out] reservoir_state   reservoir state variables
        /// \param[in, out] well_state        well state variables
        void updateState(const BVector& dx)
        {
            const auto& ebosProblem = ebosSimulator_.problem();

            unsigned numSwitched = 0;
            ElementContext elemCtx( ebosSimulator_ );
            const auto& gridView = ebosSimulator_.gridView();
            const auto& elemEndIt = gridView.template end</*codim=*/0>();
            SolutionVector& solution = ebosSimulator_.model().solution( 0 /* timeIdx */ );

            for (auto elemIt = gridView.template begin</*codim=*/0>();
                 elemIt != elemEndIt;
                 ++elemIt)
            {
                const auto& elem = *elemIt;

                elemCtx.updatePrimaryStencil(elem);
                elemCtx.updatePrimaryIntensiveQuantities(/*timeIdx=*/0);
                const unsigned cell_idx = elemCtx.globalSpaceIndex(/*spaceIdx=*/0, /*timeIdx=*/0);

                PrimaryVariables& priVars = solution[ cell_idx ];

                const double& dp = dx[cell_idx][Indices::pressureSwitchIdx];
                double& p = priVars[Indices::pressureSwitchIdx];
                const double& dp_rel_max = dpMaxRel();
                const int sign_dp = dp > 0 ? 1: -1;
                p -= sign_dp * std::min(std::abs(dp), std::abs(p)*dp_rel_max);
                p = std::max(p, 0.0);

                // Saturation updates.
                const double dsw = FluidSystem::phaseIsActive(FluidSystem::waterPhaseIdx) ? dx[cell_idx][Indices::waterSaturationIdx] : 0.0;
                const double dxvar = FluidSystem::phaseIsActive(FluidSystem::gasPhaseIdx) ? dx[cell_idx][Indices::compositionSwitchIdx] : 0.0;

                double dso = 0.0;
                double dsg = 0.0;
                double drs = 0.0;
                double drv = 0.0;

                // determine the saturation delta values
                if (priVars.primaryVarsMeaning() == PrimaryVariables::Sw_po_Sg) {
                    dsg = dxvar;
                }
                else if (priVars.primaryVarsMeaning() == PrimaryVariables::Sw_po_Rs) {
                    drs = dxvar;
                }
                else {
                    assert(priVars.primaryVarsMeaning() == PrimaryVariables::Sw_pg_Rv);
                    drv = dxvar;
                    dsg = 0.0;
                }

                // solvent
                const double dss = has_solvent_ ? dx[cell_idx][Indices::solventSaturationIdx] : 0.0;

                // polymer
                const double dc = has_polymer_ ? dx[cell_idx][Indices::polymerConcentrationIdx] : 0.0;

                // oil
                dso = - (dsw + dsg + dss);

                // compute a scaling factor for the saturation update so that the maximum
                // allowed change of saturations between iterations is not exceeded
                double maxVal = 0.0;
                maxVal = std::max(std::abs(dsw),maxVal);
                maxVal = std::max(std::abs(dsg),maxVal);
                maxVal = std::max(std::abs(dso),maxVal);
                maxVal = std::max(std::abs(dss),maxVal);

                double satScaleFactor = 1.0;
                if (maxVal > dsMax()) {
                    satScaleFactor = dsMax()/maxVal;
                }

                if (FluidSystem::phaseIsActive(FluidSystem::waterPhaseIdx)) {
                    double& sw = priVars[Indices::waterSaturationIdx];
                    sw -= satScaleFactor * dsw;
                }

                if (FluidSystem::phaseIsActive(FluidSystem::gasPhaseIdx)) {
                     if (priVars.primaryVarsMeaning() == PrimaryVariables::Sw_po_Sg) {
                           double& sg = priVars[Indices::compositionSwitchIdx];
                           sg -= satScaleFactor * dsg;
                     }
                }

                if (has_solvent_) {
                    double& ss = priVars[Indices::solventSaturationIdx];
                    ss -= satScaleFactor * dss;
                    ss = std::min(std::max(ss, 0.0),1.0);
                }
                if (has_polymer_) {
                    double& c = priVars[Indices::polymerConcentrationIdx];
                    c -= satScaleFactor * dc;
                    c = std::max(c, 0.0);
                }

                // Update rs and rv
                if (FluidSystem::phaseIsActive(FluidSystem::gasPhaseIdx) && FluidSystem::phaseIsActive(FluidSystem::oilPhaseIdx) ) {
                    unsigned pvtRegionIdx = ebosSimulator_.problem().pvtRegionIndex(cell_idx);
                    const double drmaxrel = drMaxRel();
                    if (has_disgas_) {
                        if (priVars.primaryVarsMeaning() == PrimaryVariables::Sw_po_Rs) {
                            Scalar RsSat =
                                FluidSystem::oilPvt().saturatedGasDissolutionFactor(pvtRegionIdx, 300.0, p);

                            double& rs = priVars[Indices::compositionSwitchIdx];
                            rs -= ((drs<0)?-1:1)*std::min(std::abs(drs), RsSat*drmaxrel);
                            rs = std::max(rs, 0.0);
                        }

                    }
                    if (has_vapoil_) {
                        if (priVars.primaryVarsMeaning() == PrimaryVariables::Sw_pg_Rv) {
                            Scalar RvSat =
                                FluidSystem::gasPvt().saturatedOilVaporizationFactor(pvtRegionIdx, 300.0, p);

                            double& rv = priVars[Indices::compositionSwitchIdx];
                            rv -= ((drv<0)?-1:1)*std::min(std::abs(drv), RvSat*drmaxrel);
                            rv = std::max(rv, 0.0);
                        }
                    }
                }

               // Add an epsilon to make it harder to switch back immediately after the primary variable was changed.
                if (wasSwitched_[cell_idx])
                    wasSwitched_[cell_idx] = priVars.adaptPrimaryVariables(ebosProblem, cell_idx, 1e-5);
                else
                    wasSwitched_[cell_idx] = priVars.adaptPrimaryVariables(ebosProblem, cell_idx);

                if (wasSwitched_[cell_idx])
                    ++numSwitched;
            }

            // if the solution is updated the intensive Quantities need to be recalculated
            ebosSimulator_.model().invalidateIntensiveQuantitiesCache(/*timeIdx=*/0);

        }

        /// Return true if output to cout is wanted.
        bool terminalOutputEnabled() const
        {
            return terminal_output_;
        }

        template <class CollectiveCommunication>
        double convergenceReduction(const CollectiveCommunication& comm,
                                    const double pvSumLocal,
                                    std::vector< Scalar >& R_sum,
                                    std::vector< Scalar >& maxCoeff,
                                    std::vector< Scalar >& B_avg)
        {
            // Compute total pore volume (use only owned entries)
            double pvSum = pvSumLocal;

            if( comm.size() > 1 )
            {
                // global reduction
                std::vector< Scalar > sumBuffer;
                std::vector< Scalar > maxBuffer;
                const int numComp = B_avg.size();
                sumBuffer.reserve( 2*numComp + 1 ); // +1 for pvSum
                maxBuffer.reserve( numComp );
                for( int compIdx = 0; compIdx < numComp; ++compIdx )
                {
                    sumBuffer.push_back( B_avg[ compIdx ] );
                    sumBuffer.push_back( R_sum[ compIdx ] );
                    maxBuffer.push_back( maxCoeff[ compIdx ] );
                }

                // Compute total pore volume
                sumBuffer.push_back( pvSum );

                // compute global sum
                comm.sum( sumBuffer.data(), sumBuffer.size() );

                // compute global max
                comm.max( maxBuffer.data(), maxBuffer.size() );

                // restore values to local variables
                for( int compIdx = 0, buffIdx = 0; compIdx < numComp; ++compIdx, ++buffIdx )
                {
                    B_avg[ compIdx ]    = sumBuffer[ buffIdx ];
                    ++buffIdx;

                    R_sum[ compIdx ]       = sumBuffer[ buffIdx ];
                }

                for( int compIdx = 0; compIdx < numComp; ++compIdx )
                {
                    maxCoeff[ compIdx ] = maxBuffer[ compIdx ];
                }

                // restore global pore volume
                pvSum = sumBuffer.back();
            }

            // return global pore volume
            return pvSum;
        }

        /// Compute convergence based on total mass balance (tol_mb) and maximum
        /// residual mass balance (tol_cnv).
        /// \param[in]   timer       simulation timer
        /// \param[in]   dt          timestep length
        /// \param[in]   iteration   current iteration number
        bool getConvergence(const SimulatorTimerInterface& timer, const int iteration, std::vector<double>& residual_norms)
        {
            typedef std::vector< Scalar > Vector;

            const double dt = timer.currentStepLength();
            const double tol_mb    = param_.tolerance_mb_;
            const double tol_cnv   = param_.tolerance_cnv_;

            const int numComp = numEq;

            Vector R_sum(numComp, 0.0 );
            Vector B_avg(numComp, 0.0 );
            Vector maxCoeff(numComp, std::numeric_limits< Scalar >::lowest() );

            const auto& ebosModel = ebosSimulator_.model();
            const auto& ebosProblem = ebosSimulator_.problem();

            const auto& ebosResid = ebosSimulator_.model().linearizer().residual();

            ElementContext elemCtx(ebosSimulator_);
            const auto& gridView = ebosSimulator().gridView();
            const auto& elemEndIt = gridView.template end</*codim=*/0, Dune::Interior_Partition>();

            double pvSumLocal = 0.0;
            for (auto elemIt = gridView.template begin</*codim=*/0, Dune::Interior_Partition>();
                 elemIt != elemEndIt;
                 ++elemIt)
            {
                const auto& elem = *elemIt;
                elemCtx.updatePrimaryStencil(elem);
                elemCtx.updatePrimaryIntensiveQuantities(/*timeIdx=*/0);
                const unsigned cell_idx = elemCtx.globalSpaceIndex(/*spaceIdx=*/0, /*timeIdx=*/0);
                const auto& intQuants = elemCtx.intensiveQuantities(/*spaceIdx=*/0, /*timeIdx=*/0);
                const auto& fs = intQuants.fluidState();

                const double pvValue = ebosProblem.porosity(cell_idx) * ebosModel.dofTotalVolume( cell_idx );
                pvSumLocal += pvValue;

                for (unsigned phaseIdx = 0; phaseIdx < FluidSystem::numPhases; ++phaseIdx)
                {
                    if (!FluidSystem::phaseIsActive(phaseIdx)) {
                        continue;
                    }

                    const unsigned compIdx = Indices::canonicalToActiveComponentIndex(FluidSystem::solventComponentIndex(phaseIdx));

                    B_avg[ compIdx ] += 1.0 / fs.invB(phaseIdx).value();
                    const auto R2 = ebosResid[cell_idx][compIdx];

                    R_sum[ compIdx ] += R2;
                    maxCoeff[ compIdx ] = std::max( maxCoeff[ compIdx ], std::abs( R2 ) / pvValue );
                }

                if ( has_solvent_ ) {
                    B_avg[ contiSolventEqIdx ] += 1.0 / intQuants.solventInverseFormationVolumeFactor().value();
                    const auto R2 = ebosResid[cell_idx][contiSolventEqIdx];
                    R_sum[ contiSolventEqIdx ] += R2;
                    maxCoeff[ contiSolventEqIdx ] = std::max( maxCoeff[ contiSolventEqIdx ], std::abs( R2 ) / pvValue );
                }
                if (has_polymer_ ) {
                    B_avg[ contiPolymerEqIdx ] += 1.0 / fs.invB(FluidSystem::waterPhaseIdx).value();
                    const auto R2 = ebosResid[cell_idx][contiPolymerEqIdx];
                    R_sum[ contiPolymerEqIdx ] += R2;
                    maxCoeff[ contiPolymerEqIdx ] = std::max( maxCoeff[ contiPolymerEqIdx ], std::abs( R2 ) / pvValue );
                }

            }

            // compute local average in terms of global number of elements
            const int bSize = B_avg.size();
            for ( int i = 0; i<bSize; ++i )
            {
                B_avg[ i ] /= Scalar( global_nc_ );
            }

            // TODO: we remove the maxNormWell for now because the convergence of wells are on a individual well basis.
            // Anyway, we need to provide some infromation to help debug the well iteration process.


            // compute global sum and max of quantities
            const double pvSum = convergenceReduction(grid_.comm(), pvSumLocal,
                                                      R_sum, maxCoeff, B_avg);

            Vector CNV(numComp);
            Vector mass_balance_residual(numComp);

            bool converged_MB = true;
            bool converged_CNV = true;
            // Finish computation
            for ( int compIdx = 0; compIdx < numComp; ++compIdx )
            {
                CNV[compIdx]                    = B_avg[compIdx] * dt * maxCoeff[compIdx];
                mass_balance_residual[compIdx]  = std::abs(B_avg[compIdx]*R_sum[compIdx]) * dt / pvSum;
                converged_MB                = converged_MB && (mass_balance_residual[compIdx] < tol_mb);
                converged_CNV               = converged_CNV && (CNV[compIdx] < tol_cnv);

                residual_norms.push_back(CNV[compIdx]);
            }

            const bool converged_Well = wellModel().getWellConvergence(B_avg);

            bool converged = converged_MB && converged_Well;

            // do not care about the cell based residual in the last two Newton
            // iterations
            if (iteration < param_.max_strict_iter_)
                converged = converged && converged_CNV;

            if ( terminal_output_ )
            {
                // Only rank 0 does print to std::cout
                if (iteration == 0) {
                    std::string msg = "Iter";

                    std::vector< std::string > key( numComp );
                    for (unsigned phaseIdx = 0; phaseIdx < FluidSystem::numPhases; ++phaseIdx) {
                        if (!FluidSystem::phaseIsActive(phaseIdx)) {
                            continue;
                        }

                        const unsigned canonicalCompIdx = FluidSystem::solventComponentIndex(phaseIdx);
                        const std::string& compName = FluidSystem::componentName(canonicalCompIdx);
                        const unsigned compIdx = Indices::canonicalToActiveComponentIndex(canonicalCompIdx);
                        key[ compIdx ] = std::toupper( compName.front() );
                    }
                    if (has_solvent_) {
                        key[ solventSaturationIdx ] = "S";
                    }

                    if (has_polymer_) {
                        key[ polymerConcentrationIdx ] = "P";
                    }

                    for (int compIdx = 0; compIdx < numComp; ++compIdx) {
                        msg += "    MB(" + key[ compIdx ] + ")  ";
                    }
                    for (int compIdx = 0; compIdx < numComp; ++compIdx) {
                        msg += "    CNV(" + key[ compIdx ] + ") ";
                    }
                    OpmLog::debug(msg);
                }
                std::ostringstream ss;
                const std::streamsize oprec = ss.precision(3);
                const std::ios::fmtflags oflags = ss.setf(std::ios::scientific);
                ss << std::setw(4) << iteration;
                for (int compIdx = 0; compIdx < numComp; ++compIdx) {
                    ss << std::setw(11) << mass_balance_residual[compIdx];
                }
                for (int compIdx = 0; compIdx < numComp; ++compIdx) {
                    ss << std::setw(11) << CNV[compIdx];
                }
                ss.precision(oprec);
                ss.flags(oflags);
                OpmLog::debug(ss.str());
            }

            for (unsigned phaseIdx = 0; phaseIdx < FluidSystem::numPhases; ++phaseIdx) {
                if (!FluidSystem::phaseIsActive(phaseIdx))
                    continue;

                const unsigned canonicalCompIdx = FluidSystem::solventComponentIndex(phaseIdx);
                const std::string& compName = FluidSystem::componentName(canonicalCompIdx);
                const unsigned compIdx = Indices::canonicalToActiveComponentIndex(canonicalCompIdx);

                if (std::isnan(mass_balance_residual[compIdx])
                    || std::isnan(CNV[compIdx])) {
                    OPM_THROW(Opm::NumericalIssue, "NaN residual for " << compName << " equation");
                }
                if (mass_balance_residual[compIdx] > maxResidualAllowed()
                    || CNV[compIdx] > maxResidualAllowed()) {
                    OPM_THROW(Opm::NumericalIssue, "Too large residual for " << compName << " equation");
                }
                if (mass_balance_residual[compIdx] < 0
                    || CNV[compIdx] < 0) {
                    OPM_THROW(Opm::NumericalIssue, "Negative residual for " << compName << " equation");
                }
            }

            return converged;
        }


        /// The number of active fluid phases in the model.
        int numPhases() const
        {
            return phaseUsage_.num_phases;
        }

        /// Wrapper required due to not following generic API
        template<class T>
        std::vector<std::vector<double> >
        computeFluidInPlace(const T&, const std::vector<int>& fipnum) const
        {
            return computeFluidInPlace(fipnum);
        }

        /// Should not be called
        std::vector<std::vector<double> >
<<<<<<< HEAD
        computeFluidInPlace(const std::vector<int>& fipnum) const
        {
            const auto& comm = grid_.comm();
            const auto& gridView = ebosSimulator_.gridView();
            const int nc = gridView.size(/*codim=*/0);
            int ntFip = *std::max_element(fipnum.begin(), fipnum.end());
            ntFip = comm.max(ntFip);

            std::vector<double> tpv(ntFip, 0.0);
            std::vector<double> hcpv(ntFip, 0.0);

            std::vector<std::vector<double> > regionValues(ntFip, std::vector<double>(FIPDataType::fipValues,0.0));

            for (int i = 0; i<FIPDataType::fipValues; i++) {
                fip_.fip[i].resize(nc,0.0);
            }

            ElementContext elemCtx(ebosSimulator_);
            const auto& elemEndIt = gridView.template end</*codim=*/0, Dune::Interior_Partition>();
            for (auto elemIt = gridView.template begin</*codim=*/0, Dune::Interior_Partition>();
                 elemIt != elemEndIt;
                 ++elemIt)
            {
                elemCtx.updatePrimaryStencil(*elemIt);
                elemCtx.updatePrimaryIntensiveQuantities(/*timeIdx=*/0);

                const unsigned cellIdx = elemCtx.globalSpaceIndex(/*spaceIdx=*/0, /*timeIdx=*/0);
                const auto& intQuants = elemCtx.intensiveQuantities(/*spaceIdx=*/0, /*timeIdx=*/0);
                const auto& fs = intQuants.fluidState();

                const int regionIdx = fipnum[cellIdx] - 1;
                if (regionIdx < 0) {
                    // the given cell is not attributed to any region
                    continue;
                }

                // calculate the pore volume of the current cell. Note that the porosity
                // returned by the intensive quantities is defined as the ratio of pore
                // space to total cell volume and includes all pressure dependent (->
                // rock compressibility) and static modifiers (MULTPV, MULTREGP, NTG,
                // PORV, MINPV and friends). Also note that because of this, the porosity
                // returned by the intensive quantities can be outside of the physical
                // range [0, 1] in pathetic cases.
                const double pv =
                    ebosSimulator_.model().dofTotalVolume(cellIdx)
                    * intQuants.porosity().value();

                for (unsigned phase = 0; phase < FluidSystem::numPhases; ++phase) {
                    if (!FluidSystem::phaseIsActive(phase)) {
                        continue;
                    }

                    const double b = fs.invB(phase).value();
                    const double s = fs.saturation(phase).value();
                    const unsigned flowCanonicalPhaseIdx = ebosPhaseToFlowCanonicalPhaseIdx(phase);

                    fip_.fip[flowCanonicalPhaseIdx][cellIdx] = b * s * pv;
                    regionValues[regionIdx][flowCanonicalPhaseIdx] += fip_.fip[flowCanonicalPhaseIdx][cellIdx];
                }

                if (FluidSystem::phaseIsActive(FluidSystem::oilPhaseIdx) && FluidSystem::phaseIsActive(FluidSystem::gasPhaseIdx)) {
                    // Account for gas dissolved in oil and vaporized oil
                    fip_.fip[FIPDataType::FIP_DISSOLVED_GAS][cellIdx] = fs.Rs().value() * fip_.fip[FIPDataType::FIP_LIQUID][cellIdx];
                    fip_.fip[FIPDataType::FIP_VAPORIZED_OIL][cellIdx] = fs.Rv().value() * fip_.fip[FIPDataType::FIP_VAPOUR][cellIdx];

                    regionValues[regionIdx][FIPData::FIP_DISSOLVED_GAS] += fip_.fip[FIPData::FIP_DISSOLVED_GAS][cellIdx];
                    regionValues[regionIdx][FIPData::FIP_VAPORIZED_OIL] += fip_.fip[FIPData::FIP_VAPORIZED_OIL][cellIdx];
                }

                const double hydrocarbon = fs.saturation(FluidSystem::oilPhaseIdx).value() + fs.saturation(FluidSystem::gasPhaseIdx).value();

                tpv[regionIdx] += pv;
                hcpv[regionIdx] += pv * hydrocarbon;
            }

            // sum tpv (-> total pore volume of the regions) and hcpv (-> pore volume of the
            // the regions that is occupied by hydrocarbons)
            comm.sum(tpv.data(), tpv.size());
            comm.sum(hcpv.data(), hcpv.size());

            for (auto elemIt = gridView.template begin</*codim=*/0, Dune::Interior_Partition>();
                 elemIt != elemEndIt;
                 ++elemIt)
            {
                const auto& elem = *elemIt;

                elemCtx.updatePrimaryStencil(elem);
                elemCtx.updatePrimaryIntensiveQuantities(/*timeIdx=*/0);

                unsigned cellIdx = elemCtx.globalSpaceIndex(/*spaceIdx=*/0, /*timeIdx=*/0);
                const int regionIdx = fipnum[cellIdx] - 1;
                if (regionIdx < 0) {
                    // the cell is not attributed to any region. ignore it!
                    continue;
                }

                const auto& intQuants = elemCtx.intensiveQuantities(/*spaceIdx=*/0, /*timeIdx=*/0);
                const auto& fs = intQuants.fluidState();

                // calculate the pore volume of the current cell. Note that the
                // porosity returned by the intensive quantities is defined as the
                // ratio of pore space to total cell volume and includes all pressure
                // dependent (-> rock compressibility) and static modifiers (MULTPV,
                // MULTREGP, NTG, PORV, MINPV and friends). Also note that because of
                // this, the porosity returned by the intensive quantities can be
                // outside of the physical range [0, 1] in pathetic cases.
                const double pv =
                    ebosSimulator_.model().dofTotalVolume(cellIdx)
                    * intQuants.porosity().value();

                fip_.fip[FIPDataType::FIP_PV][cellIdx] = pv;
                const double hydrocarbon = fs.saturation(FluidSystem::oilPhaseIdx).value() + fs.saturation(FluidSystem::gasPhaseIdx).value();

                //Compute hydrocarbon pore volume weighted average pressure.
                //If we have no hydrocarbon in region, use pore volume weighted average pressure instead
                if (hcpv[regionIdx] > 1e-10) {
                    fip_.fip[FIPDataType::FIP_WEIGHTED_PRESSURE][cellIdx] = pv * fs.pressure(FluidSystem::oilPhaseIdx).value() * hydrocarbon / hcpv[regionIdx];
                } else {
                    fip_.fip[FIPDataType::FIP_WEIGHTED_PRESSURE][cellIdx] = pv * fs.pressure(FluidSystem::oilPhaseIdx).value() / tpv[regionIdx];
                }

                regionValues[regionIdx][FIPDataType::FIP_PV] += fip_.fip[FIPDataType::FIP_PV][cellIdx];
                regionValues[regionIdx][FIPDataType::FIP_WEIGHTED_PRESSURE] += fip_.fip[FIPDataType::FIP_WEIGHTED_PRESSURE][cellIdx];
            }

            // sum the results over all processes
            for(int regionIdx=0; regionIdx < ntFip; ++regionIdx) {
                comm.sum(regionValues[regionIdx].data(), regionValues[regionIdx].size());
            }

=======
        computeFluidInPlace(const std::vector<int>& /*fipnum*/) const
        {            
            //assert(true)
            //return an empty vector
            std::vector<std::vector<double> > regionValues(0, std::vector<double>(0,0.0));
>>>>>>> 02434460
            return regionValues;
        }

        const Simulator& ebosSimulator() const
        { return ebosSimulator_; }

        void ebosSerialize(){

            ebosSimulator_.serialize();
        }

        void ebosDeserialize(Scalar t){

            ebosSimulator_.deserializeAll(t);
        }
        /// return the statistics if the nonlinearIteration() method failed
        const SimulatorReport& failureReport() const
        { return failureReport_; }

    protected:
        const ISTLSolverType& istlSolver() const
        {
            assert( istlSolver_ );
            return *istlSolver_;
        }

        // ---------  Data members  ---------

        Simulator& ebosSimulator_;
        const Grid&            grid_;
        const ISTLSolverType*  istlSolver_;
        const PhaseUsage phaseUsage_;
        const bool has_disgas_;
        const bool has_vapoil_;
        const bool has_solvent_;
        const bool has_polymer_;

        ModelParameters                 param_;
        SimulatorReport failureReport_;

        // Well Model
        BlackoilWellModel<TypeTag>& well_model_;

        /// \brief Whether we print something to std::cout
        bool terminal_output_;
        /// \brief The number of cells of the global grid.
        long int global_nc_;

        std::vector<std::vector<double>> residual_norms_history_;
        double current_relaxation_;
        BVector dx_old_;

    public:
        /// return the StandardWells object
        BlackoilWellModel<TypeTag>&
        wellModel() { return well_model_; }

        const BlackoilWellModel<TypeTag>&
        wellModel() const { return well_model_; }

        void beginReportStep()
        {
            ebosSimulator_.problem().beginEpisode();
        }

        void endReportStep()
        {
            ebosSimulator_.problem().endEpisode();
        }

    private:

//        void assembleMassBalanceEq(const SimulatorTimerInterface& timer,
//                                   const int iterationIdx)
//        {
//            /* this should have been set
//            ebosSimulator_.startNextEpisode( timer.currentStepLength() );
//            ebosSimulator_.setEpisodeIndex( timer.reportStepNum() );
//            ebosSimulator_.setTimeStepIndex( timer.reportStepNum() );
//            ebosSimulator_.setTime( timer.simulationTimeElapsed() );
//            */
//            ebosSimulator_.model().newtonMethod().setIterationIndex(iterationIdx);

//            static int prevEpisodeIdx = 10000;

//            // notify ebos about the end of the previous episode and time step if applicable
//            if (isBeginReportStep_) {
//                isBeginReportStep_ = false;
//                ebosSimulator_.problem().beginEpisode();
//            }

//            // doing the notifactions here is conceptually wrong and also causes the
//            // endTimeStep() and endEpisode() methods to be not called for the
//            // simulation's last time step and episode.
//            if (ebosSimulator_.model().newtonMethod().numIterations() == 0
//                && prevEpisodeIdx < timer.reportStepNum())
//            {
//                ebosSimulator_.problem().endTimeStep();
//            }

//            ebosSimulator_.setTimeStepSize( timer.currentStepLength() );
//            if (ebosSimulator_.model().newtonMethod().numIterations() == 0)
//            {
//                ebosSimulator_.problem().beginTimeStep();
//            }

//            ebosSimulator_.problem().beginIteration();
//            ebosSimulator_.model().linearizer().linearize();
//            ebosSimulator_.problem().endIteration();

//            prevEpisodeIdx = ebosSimulator_.episodeIndex();

//            if (param_.update_equations_scaling_) {
//                std::cout << "equation scaling not suported yet" << std::endl;
//                //updateEquationsScaling();
//            }
//        }


        double dpMaxRel() const { return param_.dp_max_rel_; }
        double dsMax() const { return param_.ds_max_; }
        double drMaxRel() const { return param_.dr_max_rel_; }
        double maxResidualAllowed() const { return param_.max_residual_allowed_; }

    public:
        std::vector<bool> wasSwitched_;
    };
} // namespace Opm

#endif // OPM_BLACKOILMODELBASE_IMPL_HEADER_INCLUDED<|MERGE_RESOLUTION|>--- conflicted
+++ resolved
@@ -1121,144 +1121,13 @@
 
         /// Should not be called
         std::vector<std::vector<double> >
-<<<<<<< HEAD
-        computeFluidInPlace(const std::vector<int>& fipnum) const
-        {
-            const auto& comm = grid_.comm();
-            const auto& gridView = ebosSimulator_.gridView();
-            const int nc = gridView.size(/*codim=*/0);
-            int ntFip = *std::max_element(fipnum.begin(), fipnum.end());
-            ntFip = comm.max(ntFip);
-
-            std::vector<double> tpv(ntFip, 0.0);
-            std::vector<double> hcpv(ntFip, 0.0);
-
-            std::vector<std::vector<double> > regionValues(ntFip, std::vector<double>(FIPDataType::fipValues,0.0));
-
-            for (int i = 0; i<FIPDataType::fipValues; i++) {
-                fip_.fip[i].resize(nc,0.0);
-            }
-
-            ElementContext elemCtx(ebosSimulator_);
-            const auto& elemEndIt = gridView.template end</*codim=*/0, Dune::Interior_Partition>();
-            for (auto elemIt = gridView.template begin</*codim=*/0, Dune::Interior_Partition>();
-                 elemIt != elemEndIt;
-                 ++elemIt)
-            {
-                elemCtx.updatePrimaryStencil(*elemIt);
-                elemCtx.updatePrimaryIntensiveQuantities(/*timeIdx=*/0);
-
-                const unsigned cellIdx = elemCtx.globalSpaceIndex(/*spaceIdx=*/0, /*timeIdx=*/0);
-                const auto& intQuants = elemCtx.intensiveQuantities(/*spaceIdx=*/0, /*timeIdx=*/0);
-                const auto& fs = intQuants.fluidState();
-
-                const int regionIdx = fipnum[cellIdx] - 1;
-                if (regionIdx < 0) {
-                    // the given cell is not attributed to any region
-                    continue;
-                }
-
-                // calculate the pore volume of the current cell. Note that the porosity
-                // returned by the intensive quantities is defined as the ratio of pore
-                // space to total cell volume and includes all pressure dependent (->
-                // rock compressibility) and static modifiers (MULTPV, MULTREGP, NTG,
-                // PORV, MINPV and friends). Also note that because of this, the porosity
-                // returned by the intensive quantities can be outside of the physical
-                // range [0, 1] in pathetic cases.
-                const double pv =
-                    ebosSimulator_.model().dofTotalVolume(cellIdx)
-                    * intQuants.porosity().value();
-
-                for (unsigned phase = 0; phase < FluidSystem::numPhases; ++phase) {
-                    if (!FluidSystem::phaseIsActive(phase)) {
-                        continue;
-                    }
-
-                    const double b = fs.invB(phase).value();
-                    const double s = fs.saturation(phase).value();
-                    const unsigned flowCanonicalPhaseIdx = ebosPhaseToFlowCanonicalPhaseIdx(phase);
-
-                    fip_.fip[flowCanonicalPhaseIdx][cellIdx] = b * s * pv;
-                    regionValues[regionIdx][flowCanonicalPhaseIdx] += fip_.fip[flowCanonicalPhaseIdx][cellIdx];
-                }
-
-                if (FluidSystem::phaseIsActive(FluidSystem::oilPhaseIdx) && FluidSystem::phaseIsActive(FluidSystem::gasPhaseIdx)) {
-                    // Account for gas dissolved in oil and vaporized oil
-                    fip_.fip[FIPDataType::FIP_DISSOLVED_GAS][cellIdx] = fs.Rs().value() * fip_.fip[FIPDataType::FIP_LIQUID][cellIdx];
-                    fip_.fip[FIPDataType::FIP_VAPORIZED_OIL][cellIdx] = fs.Rv().value() * fip_.fip[FIPDataType::FIP_VAPOUR][cellIdx];
-
-                    regionValues[regionIdx][FIPData::FIP_DISSOLVED_GAS] += fip_.fip[FIPData::FIP_DISSOLVED_GAS][cellIdx];
-                    regionValues[regionIdx][FIPData::FIP_VAPORIZED_OIL] += fip_.fip[FIPData::FIP_VAPORIZED_OIL][cellIdx];
-                }
-
-                const double hydrocarbon = fs.saturation(FluidSystem::oilPhaseIdx).value() + fs.saturation(FluidSystem::gasPhaseIdx).value();
-
-                tpv[regionIdx] += pv;
-                hcpv[regionIdx] += pv * hydrocarbon;
-            }
-
-            // sum tpv (-> total pore volume of the regions) and hcpv (-> pore volume of the
-            // the regions that is occupied by hydrocarbons)
-            comm.sum(tpv.data(), tpv.size());
-            comm.sum(hcpv.data(), hcpv.size());
-
-            for (auto elemIt = gridView.template begin</*codim=*/0, Dune::Interior_Partition>();
-                 elemIt != elemEndIt;
-                 ++elemIt)
-            {
-                const auto& elem = *elemIt;
-
-                elemCtx.updatePrimaryStencil(elem);
-                elemCtx.updatePrimaryIntensiveQuantities(/*timeIdx=*/0);
-
-                unsigned cellIdx = elemCtx.globalSpaceIndex(/*spaceIdx=*/0, /*timeIdx=*/0);
-                const int regionIdx = fipnum[cellIdx] - 1;
-                if (regionIdx < 0) {
-                    // the cell is not attributed to any region. ignore it!
-                    continue;
-                }
-
-                const auto& intQuants = elemCtx.intensiveQuantities(/*spaceIdx=*/0, /*timeIdx=*/0);
-                const auto& fs = intQuants.fluidState();
-
-                // calculate the pore volume of the current cell. Note that the
-                // porosity returned by the intensive quantities is defined as the
-                // ratio of pore space to total cell volume and includes all pressure
-                // dependent (-> rock compressibility) and static modifiers (MULTPV,
-                // MULTREGP, NTG, PORV, MINPV and friends). Also note that because of
-                // this, the porosity returned by the intensive quantities can be
-                // outside of the physical range [0, 1] in pathetic cases.
-                const double pv =
-                    ebosSimulator_.model().dofTotalVolume(cellIdx)
-                    * intQuants.porosity().value();
-
-                fip_.fip[FIPDataType::FIP_PV][cellIdx] = pv;
-                const double hydrocarbon = fs.saturation(FluidSystem::oilPhaseIdx).value() + fs.saturation(FluidSystem::gasPhaseIdx).value();
-
-                //Compute hydrocarbon pore volume weighted average pressure.
-                //If we have no hydrocarbon in region, use pore volume weighted average pressure instead
-                if (hcpv[regionIdx] > 1e-10) {
-                    fip_.fip[FIPDataType::FIP_WEIGHTED_PRESSURE][cellIdx] = pv * fs.pressure(FluidSystem::oilPhaseIdx).value() * hydrocarbon / hcpv[regionIdx];
-                } else {
-                    fip_.fip[FIPDataType::FIP_WEIGHTED_PRESSURE][cellIdx] = pv * fs.pressure(FluidSystem::oilPhaseIdx).value() / tpv[regionIdx];
-                }
-
-                regionValues[regionIdx][FIPDataType::FIP_PV] += fip_.fip[FIPDataType::FIP_PV][cellIdx];
-                regionValues[regionIdx][FIPDataType::FIP_WEIGHTED_PRESSURE] += fip_.fip[FIPDataType::FIP_WEIGHTED_PRESSURE][cellIdx];
-            }
-
-            // sum the results over all processes
-            for(int regionIdx=0; regionIdx < ntFip; ++regionIdx) {
-                comm.sum(regionValues[regionIdx].data(), regionValues[regionIdx].size());
-            }
-
-=======
+
+
         computeFluidInPlace(const std::vector<int>& /*fipnum*/) const
         {            
             //assert(true)
             //return an empty vector
             std::vector<std::vector<double> > regionValues(0, std::vector<double>(0,0.0));
->>>>>>> 02434460
             return regionValues;
         }
 
