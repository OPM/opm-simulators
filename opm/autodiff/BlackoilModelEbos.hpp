--- conflicted
+++ resolved
@@ -1343,7 +1343,7 @@
         }
 
     private:
-<<<<<<< HEAD
+
         void assembleMassBalanceEq(const SimulatorTimerInterface& timer,
                                    const int iterationIdx)
         {
@@ -1389,8 +1389,7 @@
                 //updateEquationsScaling();
             }
         }
-=======
->>>>>>> 516d0237
+
 
         double dpMaxRel() const { return param_.dp_max_rel_; }
         double dsMax() const { return param_.ds_max_; }
