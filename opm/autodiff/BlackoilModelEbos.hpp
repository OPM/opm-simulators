--- conflicted
+++ resolved
@@ -185,15 +185,9 @@
         /// \param[in] timer                  simulation timer
         /// \param[in, out] reservoir_state   reservoir state variables
         /// \param[in, out] well_state        well state variables
-<<<<<<< HEAD
         void prepareStep(const SimulatorTimerInterface& timer)
                          //const ReservoirState& /*reservoir_state*/,
                          //const WellState& /* well_state */)
-=======
-        void prepareStep(const SimulatorTimerInterface& timer,
-                         const ReservoirState& /*reservoir_state*/,
-                         const WellState& /* well_state */)
->>>>>>> 3d0c6da5
         {
 
             // update the solution variables in ebos
