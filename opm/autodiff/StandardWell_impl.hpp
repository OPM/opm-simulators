--- conflicted
+++ resolved
@@ -335,16 +335,7 @@
                     double& perf_dis_gas_rate,
                     double& perf_vap_oil_rate) const
     {
-<<<<<<< HEAD
-        std::vector<EvalWell> cmix_s(num_components_,0.0);
-        for (int componentIdx = 0; componentIdx < num_components_; ++componentIdx) {
-            cmix_s[componentIdx] = wellSurfaceVolumeFraction(componentIdx);
-             // mixture is boundary condition in this case not a primary variable
-            //cmix_s[componentIdx].clearDerivatives();
-        }
-
-=======
->>>>>>> 483d6c50
+
         const auto& fs = intQuants.fluidState();
         const EvalWell pressure = extendEval(fs.pressure(FluidSystem::oilPhaseIdx));
         const EvalWell rs = extendEval(fs.Rs());
@@ -3091,21 +3082,17 @@
             OpmLog::debug(msg);
         }
     }
-<<<<<<< HEAD
+
+
+
+
+
+    template<typename TypeTag>
+    void
+    StandardWell<TypeTag>::
+    updateWaterThroughput(const double dt OPM_UNUSED, WellState& well_state OPM_UNUSED) const
+    {
+    }
 }
 
-#endif
-=======
-
-
-
-
-
-    template<typename TypeTag>
-    void
-    StandardWell<TypeTag>::
-    updateWaterThroughput(const double dt OPM_UNUSED, WellState& well_state OPM_UNUSED) const
-    {
-    }
-}
->>>>>>> 483d6c50
+#endif