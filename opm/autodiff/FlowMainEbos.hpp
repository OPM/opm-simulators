--- conflicted
+++ resolved
@@ -68,11 +68,9 @@
 
 SET_INT_PROP(EclFlowProblem, OutputInterval, 1);
 
-<<<<<<< HEAD
-=======
+
 SET_BOOL_PROP(EclFlowProblem, UseAdjoint, false);
 
->>>>>>> 4a3f2e16
 END_PROPERTIES
 
 namespace Opm
