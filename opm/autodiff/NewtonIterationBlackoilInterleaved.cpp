/*
  Copyright 2015 SINTEF ICT, Applied Mathematics.
  Copyright 2015 Dr. Blatt - HPC-Simulation-Software & Services
  Copyright 2015 NTNU
  Copyright 2015 Statoil AS

  This file is part of the Open Porous Media project (OPM).

  OPM is free software: you can redistribute it and/or modify
  it under the terms of the GNU General Public License as published by
  the Free Software Foundation, either version 3 of the License, or
  (at your option) any later version.

  OPM is distributed in the hope that it will be useful,
  but WITHOUT ANY WARRANTY; without even the implied warranty of
  MERCHANTABILITY or FITNESS FOR A PARTICULAR PURPOSE.  See the
  GNU General Public License for more details.

  You should have received a copy of the GNU General Public License
  along with OPM.  If not, see <http://www.gnu.org/licenses/>.
*/

#include <config.h>

#include <opm/autodiff/DuneMatrix.hpp>

#include <opm/autodiff/NewtonIterationBlackoilInterleaved.hpp>
#include <opm/autodiff/NewtonIterationUtilities.hpp>
#include <opm/autodiff/AutoDiffHelpers.hpp>
#include <opm/core/utility/Exceptions.hpp>
#include <opm/core/linalg/ParallelIstlInformation.hpp>

#include <opm/core/utility/platform_dependent/disable_warnings.h>
#if HAVE_UMFPACK
#include <Eigen/UmfPackSupport>
#else
#include <Eigen/SparseLU>
#endif
#include <opm/core/utility/platform_dependent/reenable_warnings.h>


namespace Opm
{


    typedef AutoDiffBlock<double> ADB;
    typedef ADB::V V;
    typedef ADB::M M;





    /// Construct a system solver.
    NewtonIterationBlackoilInterleaved::NewtonIterationBlackoilInterleaved(const parameter::ParameterGroup& param,
                                                                           const boost::any& parallelInformation_arg)
      : iterations_( 0 ),
        parallelInformation_(parallelInformation_arg),
        newton_use_gmres_( param.getDefault("newton_use_gmres", false ) ),
        linear_solver_reduction_( param.getDefault("linear_solver_reduction", 1e-2 ) ),
        linear_solver_maxiter_( param.getDefault("linear_solver_maxiter", 50 ) ),
        linear_solver_restart_( param.getDefault("linear_solver_restart", 40 ) ),
        linear_solver_verbosity_( param.getDefault("linear_solver_verbosity", 0 ))
    {
    }





    /// Solve the linear system Ax = b, with A being the
    /// combined derivative matrix of the residual and b
    /// being the residual itself.
    /// \param[in] residual   residual object containing A and b.
    /// \return               the solution x
    NewtonIterationBlackoilInterleaved::SolutionVector
    NewtonIterationBlackoilInterleaved::computeNewtonIncrement(const LinearisedBlackoilResidual& residual) const
    {
        // Build the vector of equations.
        //const int np = residual.material_balance_eq.size();
        //std::cout << "Num phases = " << residual.material_balance_eq.size() << std::endl;
        assert( np == residual.material_balance_eq.size() );
        std::vector<ADB> eqs;
        eqs.reserve(np + 2);
        for (int phase = 0; phase < np; ++phase) {
            eqs.push_back(residual.material_balance_eq[phase]);
        }

        // check if wells are present
        const bool hasWells = residual.well_flux_eq.size() > 0 ;
        std::vector<ADB> elim_eqs;
        if( hasWells )
        {
            eqs.push_back(residual.well_flux_eq);
            eqs.push_back(residual.well_eq);

            // Eliminate the well-related unknowns, and corresponding equations.
            elim_eqs.reserve(2);
            elim_eqs.push_back(eqs[np]);
            eqs = eliminateVariable(eqs, np); // Eliminate well flux unknowns.
            elim_eqs.push_back(eqs[np]);
            eqs = eliminateVariable(eqs, np); // Eliminate well bhp unknowns.
            assert(int(eqs.size()) == np);
        }

        // Scale material balance equations.
        assert( np == int(residual.matbalscale.size()) );
        for (int phase = 0; phase < np; ++phase) {
            eqs[phase] = eqs[phase] * residual.matbalscale[phase];
        }

        // calculating the size for b
        int size_b = 0;
        for (int elem = 0; elem < np; ++elem) {
            const int loc_size = eqs[elem].size();
            size_b += loc_size;
        }

        V b(size_b);

        int pos = 0;
        for (int elem = 0; elem < np; ++elem) {
            const int loc_size = eqs[elem].size();
            b.segment(pos, loc_size) = eqs[elem].value();
            pos += loc_size;
        }
        assert(pos == size_b);

        // Create ISTL matrix with interleaved rows and columns (block structured).
        Mat istlA;
        formInterleavedSystem(eqs, istlA);

        // Solve reduced system.
        SolutionVector dx(SolutionVector::Zero(b.size()));

        // Right hand side.
        const int size = istlA.N();
        Vector istlb(size);
        for (int i = 0; i < size; ++i) {
            for( int phase = 0, idx = i; phase<np; ++phase, idx += size ) {
                istlb[i][ phase ] = b(idx );
            }
        }

        // System solution
        Vector x(istlA.M());
        x = 0.0;

        Dune::InverseOperatorResult result;
// Parallel version is deactivated until we figure out how to do it properly.
#if HAVE_MPI
        if (parallelInformation_.type() == typeid(ParallelISTLInformation))
        {
            typedef Dune::OwnerOverlapCopyCommunication<int,int> Comm;
            const ParallelISTLInformation& info =
                boost::any_cast<const ParallelISTLInformation&>( parallelInformation_);
            Comm istlComm(info.communicator());
            // As we use a dune-istl with block size np the number of components
            // per parallel is only one.
            info.copyValuesTo(istlComm.indexSet(), istlComm.remoteIndices(),
                              size, 1);
            // Construct operator, scalar product and vectors needed.
            typedef Dune::OverlappingSchwarzOperator<Mat,Vector,Vector,Comm> Operator;
            Operator opA(istlA, istlComm);
            constructPreconditionerAndSolve<Dune::SolverCategory::overlapping>(opA, x, istlb, istlComm, result);
        }
        else
#endif
        {
            // Construct operator, scalar product and vectors needed.
            typedef Dune::MatrixAdapter<Mat,Vector,Vector> Operator;
            Operator opA(istlA);
            Dune::Amg::SequentialInformation info;
            constructPreconditionerAndSolve(opA, x, istlb, info, result);
        }

        // store number of iterations
        iterations_ = result.iterations;

        // Check for failure of linear solver.
        if (!result.converged) {
            OPM_THROW(LinearSolverProblem, "Convergence failure for linear solver.");
        }

        // Copy solver output to dx.
        for (int i = 0; i < size; ++i) {
            for( int phase = 0, idx = i; phase<np; ++phase, idx += size ) {
                dx( idx ) = x[i][phase];
            }
        }

        if ( hasWells ) {
            // Compute full solution using the eliminated equations.
            // Recovery in inverse order of elimination.
            dx = recoverVariable(elim_eqs[1], dx, np);
            dx = recoverVariable(elim_eqs[0], dx, np);
        }
        return dx;
    }




    namespace detail {
        /**
         * Simple binary operator that always returns 0.1
         * It is used to get the sparsity pattern for our
         * interleaved system, and is marginally faster than using
         * operator+=.
         */
        template<typename Scalar> struct PointOneOp {
            EIGEN_EMPTY_STRUCT_CTOR(PointOneOp)
            Scalar operator()(const Scalar& a, const Scalar& b) const { return 0.1; }
        };
    }


    void NewtonIterationBlackoilInterleaved::formInterleavedSystem(const std::vector<ADB>& eqs,
                                                                   Mat& istlA) const
    {
<<<<<<< HEAD
        //const int np = eqs.size();
        assert( np == eqs.size() );

=======
        const int np = eqs.size();
>>>>>>> a333755a
        // Find sparsity structure as union of basic block sparsity structures,
        // corresponding to the jacobians with respect to pressure.
        // Use our custom PointOneOp to get to the union structure.
        // Note that we only iterate over the pressure derivatives on purpose.
        Eigen::SparseMatrix<double, Eigen::ColMajor> col_major = eqs[0].derivative()[0].getSparse();
        detail::PointOneOp<double> point_one;
        for (int phase = 1; phase < np; ++phase) {
            const AutoDiffMatrix::SparseRep& mat = eqs[phase].derivative()[0].getSparse();
            col_major = col_major.binaryExpr(mat, point_one);
        }

        // Automatically convert the column major structure to a row-major structure
        Eigen::SparseMatrix<double, Eigen::RowMajor> row_major = col_major;

        const int size = row_major.rows();
        assert(size == row_major.cols());

        // Create ISTL matrix with interleaved rows and columns (block structured).
<<<<<<< HEAD
        // assert(np == 3);
        istlA.setSize(s.rows(), s.cols(), s.nonZeros());
=======
        assert(np == 3);
        istlA.setSize(row_major.rows(), row_major.cols(), row_major.nonZeros());
>>>>>>> a333755a
        istlA.setBuildMode(Mat::row_wise);
        const int* ia = row_major.outerIndexPtr();
        const int* ja = row_major.innerIndexPtr();
        for (Mat::CreateIterator row = istlA.createbegin(); row != istlA.createend(); ++row) {
            const int ri = row.index();
            for (int i = ia[ri]; i < ia[ri + 1]; ++i) {
                row.insert(ja[i]);
            }
        }

        // Set all blocks to zero.
        for (int row = 0; row < size; ++row) {
            for (int col_ix = ia[row]; col_ix < ia[row + 1]; ++col_ix) {
                const int col = ja[col_ix];
                istlA[row][col] = 0.0;
            }
        }

        /**
         * Go through all jacobians, and insert in correct spot
         *
         * The straight forward way to do this would be to run through each
         * element in the output matrix, and set all block entries by gathering
         * from all "input matrices" (derivatives).
         *
         * A faster alternative is to instead run through each "input matrix" and
         * insert its elements in the correct spot in the output matrix.
         *
         */
        for (int col = 0; col < size; ++col) {
            for (int p1 = 0; p1 < np; ++p1) {
                for (int p2 = 0; p2 < np; ++p2) {
                    // Note that that since these are CSC and not CSR matrices,
                    // ja contains row numbers instead of column numbers.
                    const AutoDiffMatrix::SparseRep& s = eqs[p1].derivative()[p2].getSparse();
                    const int* ia = s.outerIndexPtr();
                    const int* ja = s.innerIndexPtr();
                    const double* sa = s.valuePtr();
                    for (int elem_ix = ia[col]; elem_ix < ia[col + 1]; ++elem_ix) {
                        const int row = ja[elem_ix];
                        istlA[row][col][p1][p2] = sa[elem_ix];
                    }
                }
            }
        }
    }





    const boost::any& NewtonIterationBlackoilInterleaved::parallelInformation() const
    {
        return parallelInformation_;
    }





} // namespace Opm
<|MERGE_RESOLUTION|>--- conflicted
+++ resolved
@@ -218,13 +218,8 @@
     void NewtonIterationBlackoilInterleaved::formInterleavedSystem(const std::vector<ADB>& eqs,
                                                                    Mat& istlA) const
     {
-<<<<<<< HEAD
-        //const int np = eqs.size();
         assert( np == eqs.size() );
 
-=======
-        const int np = eqs.size();
->>>>>>> a333755a
         // Find sparsity structure as union of basic block sparsity structures,
         // corresponding to the jacobians with respect to pressure.
         // Use our custom PointOneOp to get to the union structure.
@@ -243,13 +238,6 @@
         assert(size == row_major.cols());
 
         // Create ISTL matrix with interleaved rows and columns (block structured).
-<<<<<<< HEAD
-        // assert(np == 3);
-        istlA.setSize(s.rows(), s.cols(), s.nonZeros());
-=======
-        assert(np == 3);
-        istlA.setSize(row_major.rows(), row_major.cols(), row_major.nonZeros());
->>>>>>> a333755a
         istlA.setBuildMode(Mat::row_wise);
         const int* ia = row_major.outerIndexPtr();
         const int* ja = row_major.innerIndexPtr();
