--- conflicted
+++ resolved
@@ -92,7 +92,6 @@
         return wellIterationsLast_;
     }
 
-<<<<<<< HEAD
     template <class PhysicalModel>
     std::vector<V> 
     NonlinearSolver<PhysicalModel>::computeFluidInPlace(const ReservoirState& x,
@@ -103,8 +102,6 @@
     }
 
 
-=======
->>>>>>> afa64d98
     template <class PhysicalModel>
     int
     NonlinearSolver<PhysicalModel>::
