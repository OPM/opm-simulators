/*
  Copyright 2013, 2015 SINTEF ICT, Applied Mathematics.
  Copyright 2015 Andreas Lauser
  Copyright 2017 IRIS

  This file is part of the Open Porous Media project (OPM).

  OPM is free software: you can redistribute it and/or modify
  it under the terms of the GNU General Public License as published by
  the Free Software Foundation, either version 3 of the License, or
  (at your option) any later version.

  OPM is distributed in the hope that it will be useful,
  but WITHOUT ANY WARRANTY; without even the implied warranty of
  MERCHANTABILITY or FITNESS FOR A PARTICULAR PURPOSE.  See the
  GNU General Public License for more details.

  You should have received a copy of the GNU General Public License
  along with OPM.  If not, see <http://www.gnu.org/licenses/>.
*/

#ifndef OPM_SIMULATORFULLYIMPLICITBLACKOILEBOS_HEADER_INCLUDED
#define OPM_SIMULATORFULLYIMPLICITBLACKOILEBOS_HEADER_INCLUDED

#include <opm/autodiff/SimulatorFullyImplicitBlackoilOutput.hpp>
#include <opm/autodiff/IterationReport.hpp>
#include <opm/autodiff/NonlinearSolver.hpp>
#include <opm/autodiff/BlackoilModelEbos.hpp>
#include <opm/autodiff/BlackoilModelParameters.hpp>
#include <opm/autodiff/WellStateFullyImplicitBlackoil.hpp>
#include <opm/autodiff/BlackoilWellModel.hpp>
#include <opm/autodiff/RateConverter.hpp>
#include <opm/autodiff/SimFIBODetails.hpp>
#include <opm/autodiff/moduleVersion.hpp>
#include <opm/simulators/timestepping/AdaptiveTimeStepping.hpp>
#include <opm/core/utility/initHydroCarbonState.hpp>
#include <opm/core/utility/StopWatch.hpp>

#include <opm/common/Exceptions.hpp>
#include <opm/common/ErrorMacros.hpp>

#include <dune/common/unused.hh>

namespace Opm {


/// a simulator for the blackoil model
template<class TypeTag>
class SimulatorFullyImplicitBlackoilEbos
{
public:
    typedef typename GET_PROP_TYPE(TypeTag, Simulator) Simulator;
    typedef typename GET_PROP_TYPE(TypeTag, Grid) Grid;
    typedef typename GET_PROP_TYPE(TypeTag, FluidSystem) FluidSystem;
    typedef typename GET_PROP_TYPE(TypeTag, ElementContext) ElementContext;
    typedef typename GET_PROP_TYPE(TypeTag, Indices) BlackoilIndices;
    typedef typename GET_PROP_TYPE(TypeTag, PrimaryVariables)  PrimaryVariables;
    typedef typename GET_PROP_TYPE(TypeTag, MaterialLaw) MaterialLaw;
    typedef typename GET_PROP_TYPE(TypeTag, SolutionVector)    SolutionVector ;
    typedef typename GET_PROP_TYPE(TypeTag, MaterialLawParams) MaterialLawParams;

    typedef Ewoms::BlackOilPolymerModule<TypeTag> PolymerModule;

    typedef WellStateFullyImplicitBlackoil WellState;
    typedef BlackoilState ReservoirState;
    typedef BlackoilOutputWriter OutputWriter;
    typedef BlackoilModelEbos<TypeTag> Model;
    typedef BlackoilModelParameters ModelParameters;
    typedef NonlinearSolver<Model> Solver;
    typedef BlackoilWellModel<TypeTag> WellModel;
    typedef RateConverter::SurfaceToReservoirVoidage<FluidSystem, std::vector<int> > RateConverterType;


    /// Initialise from parameters and objects to observe.
    /// \param[in] param       parameters, this class accepts the following:
    ///     parameter (default)            effect
    ///     -----------------------------------------------------------
    ///     output (true)                  write output to files?
    ///     output_dir ("output")          output directoty
    ///     output_interval (1)            output every nth step
    ///     nl_pressure_residual_tolerance (0.0) pressure solver residual tolerance (in Pascal)
    ///     nl_pressure_change_tolerance (1.0)   pressure solver change tolerance (in Pascal)
    ///     nl_pressure_maxiter (10)       max nonlinear iterations in pressure
    ///     nl_maxiter (30)                max nonlinear iterations in transport
    ///     nl_tolerance (1e-9)            transport solver absolute residual tolerance
    ///     num_transport_substeps (1)     number of transport steps per pressure step
    ///     use_segregation_split (false)  solve for gravity segregation (if false,
    ///                                    segregation is ignored).
    ///
    /// \param[in] props         fluid and rock properties
    /// \param[in] linsolver     linear solver
    /// \param[in] has_disgas    true for dissolved gas option
    /// \param[in] has_vapoil    true for vaporized oil option
    /// \param[in] eclipse_state the object which represents an internalized ECL deck
    /// \param[in] output_writer
    /// \param[in] threshold_pressures_by_face   if nonempty, threshold pressures that inhibit flow
    SimulatorFullyImplicitBlackoilEbos(Simulator& ebosSimulator,
                                       const ParameterGroup& param,
                                       NewtonIterationBlackoilInterface& linsolver,
                                       const bool has_disgas,
                                       const bool has_vapoil,
                                       OutputWriter& output_writer)
        : ebosSimulator_(ebosSimulator),
          param_(param),
          model_param_(param),
          solver_param_(param),
          solver_(linsolver),
          phaseUsage_(phaseUsageFromDeck(eclState())),
          has_disgas_(has_disgas),
          has_vapoil_(has_vapoil),
          terminal_output_(param.getDefault("output_terminal", true)),
          output_writer_(output_writer),
          is_parallel_run_( false )
    {
#if HAVE_MPI
        if ( solver_.parallelInformation().type() == typeid(ParallelISTLInformation) )
        {
            const ParallelISTLInformation& info =
                boost::any_cast<const ParallelISTLInformation&>(solver_.parallelInformation());
            // Only rank 0 does print to std::cout
            terminal_output_ = terminal_output_ && ( info.communicator().rank() == 0 );
            is_parallel_run_ = ( info.communicator().size() > 1 );
        }
#endif
        createLocalFipnum();
    }

    /// Run the simulation.
    /// This will run succesive timesteps until timer.done() is true. It will
    /// modify the reservoir and well states.
    /// \param[in,out] timer       governs the requested reporting timesteps
    /// \param[in,out] state       state of reservoir: pressure, fluxes
    /// \return                    simulation report, with timing data
    SimulatorReport run(SimulatorTimer& timer,
                        ReservoirState& state)
    {
        WellState prev_well_state;

        ExtraData extra;

        failureReport_ = SimulatorReport();

        // communicate the initial solution to ebos
        if (timer.initialStep()) {
            convertInput(/*iterationIdx=*/0, state, ebosSimulator_ );
	    // ebosSimulator_.model().invalidateIntensiveQuantitiesCache(/*timeIdx=*/1);
            ebosSimulator_.model().invalidateIntensiveQuantitiesCache(/*timeIdx=*/0);
        }

        if (output_writer_.isRestart()) {
            // This is a restart, populate WellState and ReservoirState state objects from restart file
            output_writer_.initFromRestartFile(phaseUsage_, grid(), state, prev_well_state, extra);
            initHydroCarbonState(state, phaseUsage_, Opm::UgGridHelpers::numCells(grid()), has_disgas_, has_vapoil_);
            initHysteresisParams(state);
            // communicate the restart solution to ebos
            convertInput(/*iterationIdx=*/0, state, ebosSimulator_ );
            //ebosSimulator_.model().invalidateIntensiveQuantitiesCache(/*timeIdx=*/1);
            ebosSimulator_.model().invalidateIntensiveQuantitiesCache(/*timeIdx=*/0);
        }else{
//	  if( ratelimtype > FluidSystems::None ){
//	    /assert(timer.currentStepNum() == 0)
//	    // this should probably have been placed in the initiations
//	    FluidSystem::setEnableRateLimmitedDissolvedGas(FluidSystems::None);
//	    ebosSimulator_.model().updatePrimaryIntensiveQuantities(0);
//	    FluidSystem::setEnableRateLimmitedDissolvedGas(ratelimtype);
//            ebosSimulator_.model().cellValues();
//            ebosSimulator_.model().updataMaxOilSat();
         }
	  


        // Sync the overlap region of the inital solution. It was generated
        // from the ReservoirState which has wrong values in the ghost region
        // for some models (SPE9, Norne, Model 2)
        ebosSimulator_.model().syncOverlap();

        // Create timers and file for writing timing info.
        Opm::time::StopWatch solver_timer;
        Opm::time::StopWatch total_timer;
        total_timer.start();

        // adaptive time stepping
        const auto& events = schedule().getEvents();
        std::unique_ptr< AdaptiveTimeStepping > adaptiveTimeStepping;
        if( param_.getDefault("timestep.adaptive", true ) )
        {

            if (param_.getDefault("use_TUNING", false)) {
                adaptiveTimeStepping.reset( new AdaptiveTimeStepping( schedule().getTuning(), timer.currentStepNum(), param_, terminal_output_ ) );
            } else {
                adaptiveTimeStepping.reset( new AdaptiveTimeStepping( param_, terminal_output_ ) );
            }

            if (output_writer_.isRestart()) {
                if (extra.suggested_step > 0.0) {
                    adaptiveTimeStepping->setSuggestedNextStep(extra.suggested_step);
                }
            }
        }

<<<<<<< HEAD
        std::string restorefilename = param_.getDefault("restorefile", std::string("") );
        if( ! restorefilename.empty() )
        {
            // -1 means that we'll take the last report step that was written
            const int desiredRestoreStep = param_.getDefault("restorestep", int(-1) );

            output_writer_.restore( timer,
                                    state,
                                    prev_well_state,
                                    restorefilename,
                                    desiredRestoreStep );
            initHydroCarbonState(state, phaseUsage_, Opm::UgGridHelpers::numCells(grid()), has_disgas_, has_vapoil_);
            initHysteresisParams(state);
            // communicate the restart solution to ebos
            convertInput(0, state, ebosSimulator_);
            //ebosSimulator_.model().invalidateIntensiveQuantitiesCache(/*timeIdx=*/1);
            ebosSimulator_.model().invalidateIntensiveQuantitiesCache(/*timeIdx=*/0);
        }

        DynamicListEconLimited dynamic_list_econ_limited;
=======
>>>>>>> aab41f3d
        SimulatorReport report;
        SimulatorReport stepReport;

        WellModel well_model(ebosSimulator_, model_param_, terminal_output_);
        if (output_writer_.isRestart()) {
            well_model.setRestartWellState(prev_well_state); // Neccessary for perfect restarts
        }

        WellState wellStateDummy; //not used. Only passed to make the old interfaces happy


        //initiate prevoise time step



        // Main simulation loop.
        while (!timer.done()) {
            // Report timestep.
            if ( terminal_output_ )
            {
                std::ostringstream ss;
                timer.report(ss);
                OpmLog::debug(ss.str());
            }

<<<<<<< HEAD
            // Create wells and well state.
            WellsManager wells_manager(eclState(),
                                       timer.currentStepNum(),
                                       Opm::UgGridHelpers::numCells(grid()),
                                       Opm::UgGridHelpers::globalCell(grid()),
                                       Opm::UgGridHelpers::cartDims(grid()),
                                       Opm::UgGridHelpers::dimensions(grid()),
                                       Opm::UgGridHelpers::cell2Faces(grid()),
                                       Opm::UgGridHelpers::beginFaceCentroids(grid()),
                                       dynamic_list_econ_limited,
                                       is_parallel_run_,
                                       defunct_well_names_ );
            const Wells* wells = wells_manager.c_wells();
            WellState well_state;

            // The well state initialize bhp with the cell pressure in the top cell.
            // We must therefore provide it with updated cell pressures
            size_t nc = Opm::UgGridHelpers::numCells(grid());
            std::vector<double> cellPressures(nc, 0.0);
            const auto& gridView = ebosSimulator_.gridManager().gridView();
            ElementContext elemCtx(ebosSimulator_);
            const auto& elemEndIt = gridView.template end</*codim=*/0>();
            for (auto elemIt = gridView.template begin</*codim=*/0>();
                 elemIt != elemEndIt;
                 ++elemIt)
            {
                const auto& elem = *elemIt;
                if (elem.partitionType() != Dune::InteriorEntity) {
                    continue;
                }

                elemCtx.updatePrimaryStencil(elem);
                // update prevois step to pressent.
                FluidSystems::RateLimmitCells ratelimtype = FluidSystem::enableRateLimmitedDissolvedGas();
                // update prevois step if first step
		if( ratelimtype > FluidSystems::None && timer.currentStepNum() == 0 && output_writer_.isRestart() ){
		  // the cell values need to updated assuming equlibrium, if we new
		     FluidSystem::setEnableRateLimmitedDissolvedGas(FluidSystems::None);
		     elemCtx.updatePrimaryIntensiveQuantities(/*timeIdx=*/0);// assumes standard black oil
		     FluidSystem::setEnableRateLimmitedDissolvedGas(ratelimtype);
                }else{
		  elemCtx.updatePrimaryIntensiveQuantities(/*timeIdx=*/0);
		}

                const unsigned cellIdx = elemCtx.globalSpaceIndex(/*spaceIdx=*/0, /*timeIdx=*/0);
                const auto& intQuants = elemCtx.intensiveQuantities(/*spaceIdx=*/0, /*timeIdx=*/0);
                const auto& fs = intQuants.fluidState();

                const double p = fs.pressure(FluidSystem::oilPhaseIdx).value();
                cellPressures[cellIdx] = p;
            }
            well_state.init(wells, cellPressures, prev_well_state, phaseUsage_);

            // give the polymer and surfactant simulators the chance to do their stuff
            handleAdditionalWellInflow(timer, wells_manager, well_state, wells);

            // Compute reservoir volumes for RESV controls.
            computeRESV(timer.currentStepNum(), wells, well_state);

=======
>>>>>>> aab41f3d
            // Run a multiple steps of the solver depending on the time step control.
            solver_timer.start();

            well_model.beginReportStep(timer.currentStepNum());

            auto solver = createSolver(well_model);

            // Compute orignal fluid in place if this has not been done yet
            if (originalFluidInPlace_.data.empty()) {
                originalFluidInPlace_ = computeFluidInPlace(*solver);
            }

            // write the inital state at the report stage
            if (timer.initialStep()) {
                Dune::Timer perfTimer;
                perfTimer.start();

                if (terminal_output_) {
                    outputFluidInPlace(timer, originalFluidInPlace_);
                }

                // No per cell data is written for initial step, but will be
                // for subsequent steps, when we have started simulating
                output_writer_.writeTimeStep( timer, state, well_model.wellState(), solver->model() );

                report.output_write_time += perfTimer.stop();
            }

            if( terminal_output_ )
            {
                std::ostringstream step_msg;
                boost::posix_time::time_facet* facet = new boost::posix_time::time_facet("%d-%b-%Y");
                step_msg.imbue(std::locale(std::locale::classic(), facet));
                step_msg << "\nReport step " << std::setw(2) <<timer.currentStepNum()
                         << "/" << timer.numSteps()
                         << " at day " << (double)unit::convert::to(timer.simulationTimeElapsed(), unit::day)
                         << "/" << (double)unit::convert::to(timer.totalTime(), unit::day)
                         << ", date = " << timer.currentDateTime();
                OpmLog::info(step_msg.str());
            }

            solver->model().beginReportStep();

            // If sub stepping is enabled allow the solver to sub cycle
            // in case the report steps are too large for the solver to converge
            //
            // \Note: The report steps are met in any case
            // \Note: The sub stepping will require a copy of the state variables
            if( adaptiveTimeStepping ) {
                if (param_.getDefault("use_TUNING", false)) {
                    if(events.hasEvent(ScheduleEvents::TUNING_CHANGE,timer.currentStepNum())) {
                        adaptiveTimeStepping->updateTUNING(schedule().getTuning(), timer.currentStepNum());
                    }
                }

                bool event = events.hasEvent(ScheduleEvents::NEW_WELL, timer.currentStepNum()) ||
                        events.hasEvent(ScheduleEvents::PRODUCTION_UPDATE, timer.currentStepNum()) ||
                        events.hasEvent(ScheduleEvents::INJECTION_UPDATE, timer.currentStepNum()) ||
                        events.hasEvent(ScheduleEvents::WELL_STATUS_CHANGE, timer.currentStepNum());
                stepReport = adaptiveTimeStepping->step( timer, *solver, state, wellStateDummy, event, output_writer_,
                                                         output_writer_.requireFIPNUM() ? &fipnum_ : nullptr );
                report += stepReport;
                failureReport_ += adaptiveTimeStepping->failureReport();
            }
            else {
                // solve for complete report step
                stepReport = solver->step(timer, state, wellStateDummy);
                report += stepReport;
                failureReport_ += solver->failureReport();

                if( terminal_output_ )
                {
                    //stepReport.briefReport();
                    std::ostringstream iter_msg;
                    iter_msg << "Stepsize " << (double)unit::convert::to(timer.currentStepLength(), unit::day);
                    if (solver->wellIterations() != 0) {
                        iter_msg << " days well iterations = " << solver->wellIterations() << ", ";
                    }
                    iter_msg << "non-linear iterations = " << solver->nonlinearIterations()
                             << ", total linear iterations = " << solver->linearIterations()
                             << "\n";
                    OpmLog::info(iter_msg.str());
                }
            }

            solver->model().endReportStep();
            well_model.endReportStep();

            // take time that was used to solve system for this reportStep
            solver_timer.stop();

            // update timing.
            report.solver_time += solver_timer.secsSinceStart();

            // We don't need the reservoir state anymore. It is just passed around to avoid
            // code duplication. Pass empty state instead.
            if (timer.initialStep()) {
                ReservoirState stateTrivial(0,0,0);
                state = stateTrivial;
            }

            // Increment timer, remember well state.
            ++timer;

            // Compute current fluid in place.
            const auto currentFluidInPlace = computeFluidInPlace(*solver);

            if (terminal_output_ )
            {
                outputFluidInPlace(timer, currentFluidInPlace);

                std::string msg =
                    "Time step took " + std::to_string(solver_timer.secsSinceStart()) + " seconds; "
                    "total solver time " + std::to_string(report.solver_time) + " seconds.";
                OpmLog::debug(msg);
            }

            // write simulation state at the report stage
            Dune::Timer perfTimer;
            perfTimer.start();
            const double nextstep = adaptiveTimeStepping ? adaptiveTimeStepping->suggestedNextStep() : -1.0;
            output_writer_.writeTimeStep( timer, state, well_model.wellState(), solver->model(), false, nextstep, report);
            report.output_write_time += perfTimer.stop();

        }

        // Stop timer and create timing report
        total_timer.stop();
        report.total_time = total_timer.secsSinceStart();
        report.converged = true;
        return report;
    }

    /** \brief Returns the simulator report for the failed substeps of the simulation.
     */
    const SimulatorReport& failureReport() const { return failureReport_; };

    const Grid& grid() const
    { return ebosSimulator_.gridManager().grid(); }

protected:

    std::unique_ptr<Solver> createSolver(WellModel& well_model)
    {
        auto model = std::unique_ptr<Model>(new Model(ebosSimulator_,
                                                      model_param_,
                                                      well_model,
                                                      solver_,
                                                      terminal_output_));

        return std::unique_ptr<Solver>(new Solver(solver_param_, std::move(model)));
    }


    void createLocalFipnum()
    {
        const std::vector<int>& fipnum_global = eclState().get3DProperties().getIntGridProperty("FIPNUM").getData();
        // Get compressed cell fipnum.
        fipnum_.resize(Opm::UgGridHelpers::numCells(grid()));
        if (fipnum_global.empty()) {
            std::fill(fipnum_.begin(), fipnum_.end(), 0);
        } else {
            for (size_t c = 0; c < fipnum_.size(); ++c) {
                fipnum_[c] = fipnum_global[Opm::UgGridHelpers::globalCell(grid())[c]];
            }
        }
    }


    void FIPUnitConvert(const UnitSystem& units,
                        std::vector<std::vector<double>>& fip)
    {
        for (size_t i = 0; i < fip.size(); ++i) {
            FIPUnitConvert(units, fip[i]);
        }
    }


    void FIPUnitConvert(const UnitSystem& units,
                        std::vector<double>& fip)
    {
        if (units.getType() == UnitSystem::UnitType::UNIT_TYPE_FIELD) {
            fip[0] = unit::convert::to(fip[0], unit::stb);
            fip[1] = unit::convert::to(fip[1], unit::stb);
            fip[2] = unit::convert::to(fip[2], 1000*unit::cubic(unit::feet));
            fip[3] = unit::convert::to(fip[3], 1000*unit::cubic(unit::feet));
            fip[4] = unit::convert::to(fip[4], unit::stb);
            fip[5] = unit::convert::to(fip[5], unit::stb);
            fip[6] = unit::convert::to(fip[6], unit::psia);
        }
        else if (units.getType() == UnitSystem::UnitType::UNIT_TYPE_METRIC) {
            fip[6] = unit::convert::to(fip[6], unit::barsa);
        }
        else {
            OPM_THROW(std::runtime_error, "Unsupported unit type for fluid in place output.");
        }
    }


    std::vector<double> FIPTotals(const std::vector<std::vector<double>>& fip)
    {
        std::vector<double> totals(7,0.0);
        for (int i = 0; i < 5; ++i) {
            for (size_t reg = 0; reg < fip.size(); ++reg) {
                totals[i] += fip[reg][i];
            }
        }

        const auto& gridView = ebosSimulator_.gridManager().gridView();
        const auto& comm = gridView.comm();
        double pv_hydrocarbon_sum = 0.0;
        double p_pv_hydrocarbon_sum = 0.0;

        ElementContext elemCtx(ebosSimulator_);
        const auto& elemEndIt = gridView.template end</*codim=*/0>();
        for (auto elemIt = gridView.template begin</*codim=*/0>();
             elemIt != elemEndIt;
             ++elemIt)
        {
            const auto& elem = *elemIt;
            if (elem.partitionType() != Dune::InteriorEntity) {
                continue;
            }

            elemCtx.updatePrimaryStencil(elem);
            elemCtx.updatePrimaryIntensiveQuantities(/*timeIdx=*/0);

            const unsigned cellIdx = elemCtx.globalSpaceIndex(/*spaceIdx=*/0, /*timeIdx=*/0);
            const auto& intQuants = elemCtx.intensiveQuantities(/*spaceIdx=*/0, /*timeIdx=*/0);
            const auto& fs = intQuants.fluidState();

            const double p = fs.pressure(FluidSystem::oilPhaseIdx).value();
            const double hydrocarbon = fs.saturation(FluidSystem::oilPhaseIdx).value() + fs.saturation(FluidSystem::gasPhaseIdx).value();

            // calculate the pore volume of the current cell. Note that the
            // porosity returned by the intensive quantities is defined as the
            // ratio of pore space to total cell volume and includes all pressure
            // dependent (-> rock compressibility) and static modifiers (MULTPV,
            // MULTREGP, NTG, PORV, MINPV and friends). Also note that because of
            // this, the porosity returned by the intensive quantities can be
            // outside of the physical range [0, 1] in pathetic cases.
            const double pv =
                ebosSimulator_.model().dofTotalVolume(cellIdx)
                * intQuants.porosity().value();

            totals[5] += pv;
            pv_hydrocarbon_sum += pv*hydrocarbon;
            p_pv_hydrocarbon_sum += p*pv*hydrocarbon;
        }

        pv_hydrocarbon_sum = comm.sum(pv_hydrocarbon_sum);
        p_pv_hydrocarbon_sum = comm.sum(p_pv_hydrocarbon_sum);
        totals[5] = comm.sum(totals[5]);
        totals[6] = (p_pv_hydrocarbon_sum / pv_hydrocarbon_sum);

        return totals;
    }


    struct FluidInPlace
    {
        std::vector<std::vector<double>> data;
        std::vector<double> totals;
    };


    FluidInPlace computeFluidInPlace(const Solver& solver)
    {
        FluidInPlace fip;
        fip.data = solver.computeFluidInPlace(fipnum_);
        fip.totals = FIPTotals(fip.data);
        FIPUnitConvert(eclState().getUnits(), fip.data);
        FIPUnitConvert(eclState().getUnits(), fip.totals);
        return fip;
    }


    void outputFluidInPlace(const SimulatorTimer& timer,
                            const FluidInPlace& currentFluidInPlace)
    {
        if (!timer.initialStep()) {
            const std::string version = moduleVersionName();
            outputTimestampFIP(timer, version);
        }
        outputRegionFluidInPlace(originalFluidInPlace_.totals,
                                 currentFluidInPlace.totals,
                                 eclState().getUnits(),
                                 0);
        for (size_t reg = 0; reg < originalFluidInPlace_.data.size(); ++reg) {
            outputRegionFluidInPlace(originalFluidInPlace_.data[reg],
                                     currentFluidInPlace.data[reg],
                                     eclState().getUnits(),
                                     reg+1);
        }
    }


    void outputTimestampFIP(const SimulatorTimer& timer, const std::string version)
    {
        std::ostringstream ss;
        boost::posix_time::time_facet* facet = new boost::posix_time::time_facet("%d %b %Y");
        ss.imbue(std::locale(std::locale::classic(), facet));
        ss << "\n                              **************************************************************************\n"
        << "  Balance  at" << std::setw(10) << (double)unit::convert::to(timer.simulationTimeElapsed(), unit::day) << "  Days"
        << " *" << std::setw(30) << eclState().getTitle() << "                                          *\n"
        << "  Report " << std::setw(4) << timer.reportStepNum() << "    " << timer.currentDateTime()
        << "  *                                             Flow  version " << std::setw(11) << version << "  *\n"
        << "                              **************************************************************************\n";
        OpmLog::note(ss.str());
    }


    void outputRegionFluidInPlace(const std::vector<double>& oip, const std::vector<double>& cip, const UnitSystem& units, const int reg)
    {
        std::ostringstream ss;
        if (!reg) {
            ss << "                                                  ===================================================\n"
               << "                                                  :                   Field Totals                  :\n";
        } else {
            ss << "                                                  ===================================================\n"
               << "                                                  :        FIPNUM report region  "
               << std::setw(2) << reg << "                 :\n";
        }
        if (units.getType() == UnitSystem::UnitType::UNIT_TYPE_METRIC) {
            ss << "                                                  :      PAV  =" << std::setw(14) << cip[6] << " BARSA                 :\n"
               << std::fixed << std::setprecision(0)
               << "                                                  :      PORV =" << std::setw(14) << cip[5] << "   RM3                 :\n";
            if (!reg) {
                ss << "                                                  : Pressure is weighted by hydrocarbon pore volume :\n"
                   << "                                                  : Porv volumes are taken at reference conditions  :\n";
            }
            ss << "                         :--------------- Oil    SM3 ---------------:-- Wat    SM3 --:--------------- Gas    SM3 ---------------:\n";
        }
        if (units.getType() == UnitSystem::UnitType::UNIT_TYPE_FIELD) {
            ss << "                                                  :      PAV  =" << std::setw(14) << cip[6] << "  PSIA                 :\n"
               << std::fixed << std::setprecision(0)
               << "                                                  :      PORV =" << std::setw(14) << cip[5] << "   RB                  :\n";
            if (!reg) {
                ss << "                                                  : Pressure is weighted by hydrocarbon pore volume :\n"
                   << "                                                  : Pore volumes are taken at reference conditions  :\n";
            }
            ss << "                         :--------------- Oil    STB ---------------:-- Wat    STB --:--------------- Gas   MSCF ---------------:\n";
        }
        ss << "                         :      Liquid        Vapour        Total   :      Total     :      Free        Dissolved       Total   :" << "\n"
           << ":------------------------:------------------------------------------:----------------:------------------------------------------:" << "\n"
           << ":Currently   in place    :" << std::setw(14) << cip[1] << std::setw(14) << cip[4] << std::setw(14) << (cip[1]+cip[4]) << ":"
           << std::setw(13) << cip[0] << "   :" << std::setw(14) << (cip[2]) << std::setw(14) << cip[3] << std::setw(14) << (cip[2] + cip[3]) << ":\n"
           << ":------------------------:------------------------------------------:----------------:------------------------------------------:\n"
           << ":Originally  in place    :" << std::setw(14) << oip[1] << std::setw(14) << oip[4] << std::setw(14) << (oip[1]+oip[4]) << ":"
           << std::setw(13) << oip[0] << "   :" << std::setw(14) << oip[2] << std::setw(14) << oip[3] << std::setw(14) << (oip[2] + oip[3]) << ":\n"
           << ":========================:==========================================:================:==========================================:\n";
        OpmLog::note(ss.str());
    }


    const EclipseState& eclState() const
    { return ebosSimulator_.gridManager().eclState(); }


    const Schedule& schedule() const
    { return ebosSimulator_.gridManager().schedule(); }

    void initHysteresisParams(ReservoirState& state) {
        const int num_cells = Opm::UgGridHelpers::numCells(grid());

        typedef std::vector<double> VectorType;

        const VectorType& somax = state.getCellData( "SOMAX" );

        for (int cellIdx = 0; cellIdx < num_cells; ++cellIdx) {
            ebosSimulator_.model().setMaxOilSaturation(somax[cellIdx], cellIdx);
        }

        if (ebosSimulator_.problem().materialLawManager()->enableHysteresis()) {
            auto matLawManager = ebosSimulator_.problem().materialLawManager();

            VectorType& pcSwMdc_ow = state.getCellData( "PCSWMDC_OW" );
            VectorType& krnSwMdc_ow = state.getCellData( "KRNSWMDC_OW" );

            VectorType& pcSwMdc_go = state.getCellData( "PCSWMDC_GO" );
            VectorType& krnSwMdc_go = state.getCellData( "KRNSWMDC_GO" );

            for (int cellIdx = 0; cellIdx < num_cells; ++cellIdx) {
                matLawManager->setOilWaterHysteresisParams(
                        pcSwMdc_ow[cellIdx],
                        krnSwMdc_ow[cellIdx],
                        cellIdx);
                matLawManager->setGasOilHysteresisParams(
                        pcSwMdc_go[cellIdx],
                        krnSwMdc_go[cellIdx],
                        cellIdx);
            }
        }
    }


    // Used to convert initial Reservoirstate to primary variables in the SolutionVector
    void convertInput( const int iterationIdx,
                       const ReservoirState& reservoirState,
                       Simulator& simulator ) const
    {
        SolutionVector& solution = simulator.model().solution( 0 /* timeIdx */ );
        const Opm::PhaseUsage pu = phaseUsage_;

        const std::vector<bool> active = detail::activePhases(pu);
        bool has_solvent = GET_PROP_VALUE(TypeTag, EnableSolvent);
        bool has_polymer = GET_PROP_VALUE(TypeTag, EnablePolymer);

        const int numCells = reservoirState.numCells();
        const int numPhases = phaseUsage_.num_phases;
        const auto& oilPressure = reservoirState.pressure();
        const auto& saturations = reservoirState.saturation();
        const auto& rs          = reservoirState.gasoilratio();
        const auto& rv          = reservoirState.rv();
        for( int cellIdx = 0; cellIdx<numCells; ++cellIdx )
        {
            // set non-switching primary variables
            PrimaryVariables& cellPv = solution[ cellIdx ];
            // set water saturation
            if ( active[Water] ) {
                cellPv[BlackoilIndices::waterSaturationIdx] = saturations[cellIdx*numPhases + pu.phase_pos[Water]];
            }

            if (has_solvent) {
                cellPv[BlackoilIndices::solventSaturationIdx] = reservoirState.getCellData( reservoirState.SSOL )[cellIdx];
            }

            if (has_polymer) {
                cellPv[BlackoilIndices::polymerConcentrationIdx] = reservoirState.getCellData( reservoirState.POLYMER )[cellIdx];
            }


            // set switching variable and interpretation
            if ( active[Gas] ) {
                if( reservoirState.hydroCarbonState()[cellIdx] == HydroCarbonState::OilOnly && has_disgas_ )
                {
                    cellPv[BlackoilIndices::compositionSwitchIdx] = rs[cellIdx];
                    cellPv[BlackoilIndices::pressureSwitchIdx] = oilPressure[cellIdx];
                    cellPv.setPrimaryVarsMeaning( PrimaryVariables::Sw_po_Rs );
                }
                else if( reservoirState.hydroCarbonState()[cellIdx] == HydroCarbonState::GasOnly && has_vapoil_ )
                {
                    // this case (-> gas only with vaporized oil in the gas) is
                    // relatively expensive as it requires to compute the capillary
                    // pressure in order to get the gas phase pressure. (the reason why
                    // ebos uses the gas pressure here is that it makes the common case
                    // of the primary variable switching code fast because to determine
                    // whether the oil phase appears one needs to compute the Rv value
                    // for the saturated gas phase and if this is not available as a
                    // primary variable, it needs to be computed.) luckily for here, the
                    // gas-only case is not too common, so the performance impact of this
                    // is limited.
                    typedef Opm::SimpleModularFluidState<double,
                            /*numPhases=*/3,
                            /*numComponents=*/3,
                            FluidSystem,
                            /*storePressure=*/false,
                            /*storeTemperature=*/false,
                            /*storeComposition=*/false,
                            /*storeFugacity=*/false,
                            /*storeSaturation=*/true,
                            /*storeDensity=*/false,
                            /*storeViscosity=*/false,
                            /*storeEnthalpy=*/false> SatOnlyFluidState;
                    SatOnlyFluidState fluidState;
                    if ( active[Water] ) {
                        fluidState.setSaturation(FluidSystem::waterPhaseIdx, saturations[cellIdx*numPhases + pu.phase_pos[Water]]);
                    }
                    else {
                        fluidState.setSaturation(FluidSystem::waterPhaseIdx, 0.0);
                    }
                    fluidState.setSaturation(FluidSystem::oilPhaseIdx, saturations[cellIdx*numPhases + pu.phase_pos[Oil]]);
                    fluidState.setSaturation(FluidSystem::gasPhaseIdx, saturations[cellIdx*numPhases + pu.phase_pos[Gas]]);

                    double pC[/*numPhases=*/3] = { 0.0, 0.0, 0.0 };
                    const MaterialLawParams& matParams = simulator.problem().materialLawParams(cellIdx);
                    MaterialLaw::capillaryPressures(pC, matParams, fluidState);
                    double pg = oilPressure[cellIdx] + (pC[FluidSystem::gasPhaseIdx] - pC[FluidSystem::oilPhaseIdx]);

                    cellPv[BlackoilIndices::compositionSwitchIdx] = rv[cellIdx];
                    cellPv[BlackoilIndices::pressureSwitchIdx] = pg;
                    cellPv.setPrimaryVarsMeaning( PrimaryVariables::Sw_pg_Rv );
                }
                else
                {
                    assert( reservoirState.hydroCarbonState()[cellIdx] == HydroCarbonState::GasAndOil);
                    cellPv[BlackoilIndices::compositionSwitchIdx] = saturations[cellIdx*numPhases + pu.phase_pos[Gas]];
                    cellPv[BlackoilIndices::pressureSwitchIdx] = oilPressure[ cellIdx ];
                    cellPv.setPrimaryVarsMeaning( PrimaryVariables::Sw_po_Sg );
                }
            } else {
                // for oil-water case oil pressure should be used as primary variable
                cellPv[BlackoilIndices::pressureSwitchIdx] = oilPressure[cellIdx];
            }
        }

        // store the solution at the beginning of the time step
        if( iterationIdx == 0 )
        {
            simulator.model().solution( 1 /* timeIdx */ ) = solution;
        }
    }


    // Data.
    Simulator& ebosSimulator_;

    std::vector<int> fipnum_;
    FluidInPlace originalFluidInPlace_;

    typedef typename Solver::SolverParameters SolverParameters;

    SimulatorReport failureReport_;

    const ParameterGroup param_;
    ModelParameters model_param_;
    SolverParameters solver_param_;

    // Observed objects.
    NewtonIterationBlackoilInterface& solver_;
    PhaseUsage phaseUsage_;
    // Misc. data
    const bool has_disgas_;
    const bool has_vapoil_;
    bool       terminal_output_;
    // output_writer
    OutputWriter& output_writer_;

    // Whether this a parallel simulation or not
    bool is_parallel_run_;

};

} // namespace Opm

#endif // OPM_SIMULATORFULLYIMPLICITBLACKOIL_HEADER_INCLUDED<|MERGE_RESOLUTION|>--- conflicted
+++ resolved
@@ -143,7 +143,6 @@
         // communicate the initial solution to ebos
         if (timer.initialStep()) {
             convertInput(/*iterationIdx=*/0, state, ebosSimulator_ );
-	    // ebosSimulator_.model().invalidateIntensiveQuantitiesCache(/*timeIdx=*/1);
             ebosSimulator_.model().invalidateIntensiveQuantitiesCache(/*timeIdx=*/0);
         }
 
@@ -154,20 +153,8 @@
             initHysteresisParams(state);
             // communicate the restart solution to ebos
             convertInput(/*iterationIdx=*/0, state, ebosSimulator_ );
-            //ebosSimulator_.model().invalidateIntensiveQuantitiesCache(/*timeIdx=*/1);
             ebosSimulator_.model().invalidateIntensiveQuantitiesCache(/*timeIdx=*/0);
-        }else{
-//	  if( ratelimtype > FluidSystems::None ){
-//	    /assert(timer.currentStepNum() == 0)
-//	    // this should probably have been placed in the initiations
-//	    FluidSystem::setEnableRateLimmitedDissolvedGas(FluidSystems::None);
-//	    ebosSimulator_.model().updatePrimaryIntensiveQuantities(0);
-//	    FluidSystem::setEnableRateLimmitedDissolvedGas(ratelimtype);
-//            ebosSimulator_.model().cellValues();
-//            ebosSimulator_.model().updataMaxOilSat();
-         }
-	  
-
+        }
 
         // Sync the overlap region of the inital solution. It was generated
         // from the ReservoirState which has wrong values in the ghost region
@@ -198,29 +185,6 @@
             }
         }
 
-<<<<<<< HEAD
-        std::string restorefilename = param_.getDefault("restorefile", std::string("") );
-        if( ! restorefilename.empty() )
-        {
-            // -1 means that we'll take the last report step that was written
-            const int desiredRestoreStep = param_.getDefault("restorestep", int(-1) );
-
-            output_writer_.restore( timer,
-                                    state,
-                                    prev_well_state,
-                                    restorefilename,
-                                    desiredRestoreStep );
-            initHydroCarbonState(state, phaseUsage_, Opm::UgGridHelpers::numCells(grid()), has_disgas_, has_vapoil_);
-            initHysteresisParams(state);
-            // communicate the restart solution to ebos
-            convertInput(0, state, ebosSimulator_);
-            //ebosSimulator_.model().invalidateIntensiveQuantitiesCache(/*timeIdx=*/1);
-            ebosSimulator_.model().invalidateIntensiveQuantitiesCache(/*timeIdx=*/0);
-        }
-
-        DynamicListEconLimited dynamic_list_econ_limited;
-=======
->>>>>>> aab41f3d
         SimulatorReport report;
         SimulatorReport stepReport;
 
@@ -230,11 +194,6 @@
         }
 
         WellState wellStateDummy; //not used. Only passed to make the old interfaces happy
-
-
-        //initiate prevoise time step
-
-
 
         // Main simulation loop.
         while (!timer.done()) {
@@ -246,68 +205,6 @@
                 OpmLog::debug(ss.str());
             }
 
-<<<<<<< HEAD
-            // Create wells and well state.
-            WellsManager wells_manager(eclState(),
-                                       timer.currentStepNum(),
-                                       Opm::UgGridHelpers::numCells(grid()),
-                                       Opm::UgGridHelpers::globalCell(grid()),
-                                       Opm::UgGridHelpers::cartDims(grid()),
-                                       Opm::UgGridHelpers::dimensions(grid()),
-                                       Opm::UgGridHelpers::cell2Faces(grid()),
-                                       Opm::UgGridHelpers::beginFaceCentroids(grid()),
-                                       dynamic_list_econ_limited,
-                                       is_parallel_run_,
-                                       defunct_well_names_ );
-            const Wells* wells = wells_manager.c_wells();
-            WellState well_state;
-
-            // The well state initialize bhp with the cell pressure in the top cell.
-            // We must therefore provide it with updated cell pressures
-            size_t nc = Opm::UgGridHelpers::numCells(grid());
-            std::vector<double> cellPressures(nc, 0.0);
-            const auto& gridView = ebosSimulator_.gridManager().gridView();
-            ElementContext elemCtx(ebosSimulator_);
-            const auto& elemEndIt = gridView.template end</*codim=*/0>();
-            for (auto elemIt = gridView.template begin</*codim=*/0>();
-                 elemIt != elemEndIt;
-                 ++elemIt)
-            {
-                const auto& elem = *elemIt;
-                if (elem.partitionType() != Dune::InteriorEntity) {
-                    continue;
-                }
-
-                elemCtx.updatePrimaryStencil(elem);
-                // update prevois step to pressent.
-                FluidSystems::RateLimmitCells ratelimtype = FluidSystem::enableRateLimmitedDissolvedGas();
-                // update prevois step if first step
-		if( ratelimtype > FluidSystems::None && timer.currentStepNum() == 0 && output_writer_.isRestart() ){
-		  // the cell values need to updated assuming equlibrium, if we new
-		     FluidSystem::setEnableRateLimmitedDissolvedGas(FluidSystems::None);
-		     elemCtx.updatePrimaryIntensiveQuantities(/*timeIdx=*/0);// assumes standard black oil
-		     FluidSystem::setEnableRateLimmitedDissolvedGas(ratelimtype);
-                }else{
-		  elemCtx.updatePrimaryIntensiveQuantities(/*timeIdx=*/0);
-		}
-
-                const unsigned cellIdx = elemCtx.globalSpaceIndex(/*spaceIdx=*/0, /*timeIdx=*/0);
-                const auto& intQuants = elemCtx.intensiveQuantities(/*spaceIdx=*/0, /*timeIdx=*/0);
-                const auto& fs = intQuants.fluidState();
-
-                const double p = fs.pressure(FluidSystem::oilPhaseIdx).value();
-                cellPressures[cellIdx] = p;
-            }
-            well_state.init(wells, cellPressures, prev_well_state, phaseUsage_);
-
-            // give the polymer and surfactant simulators the chance to do their stuff
-            handleAdditionalWellInflow(timer, wells_manager, well_state, wells);
-
-            // Compute reservoir volumes for RESV controls.
-            computeRESV(timer.currentStepNum(), wells, well_state);
-
-=======
->>>>>>> aab41f3d
             // Run a multiple steps of the solver depending on the time step control.
             solver_timer.start();
 
