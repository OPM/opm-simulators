/*
  Copyright 2017 SINTEF Digital, Mathematics and Cybernetics.
  Copyright 2017 Statoil ASA.
  Copyright 2016 - 2017 IRIS AS.

  This file is part of the Open Porous Media project (OPM).

  OPM is free software: you can redistribute it and/or modify
  it under the terms of the GNU General Public License as published by
  the Free Software Foundation, either version 3 of the License, or
  (at your option) any later version.

  OPM is distributed in the hope that it will be useful,
  but WITHOUT ANY WARRANTY; without even the implied warranty of
  MERCHANTABILITY or FITNESS FOR A PARTICULAR PURPOSE.  See the
  GNU General Public License for more details.

  You should have received a copy of the GNU General Public License
  along with OPM.  If not, see <http://www.gnu.org/licenses/>.
*/


#ifndef OPM_STANDARDWELL_HEADER_INCLUDED
#define OPM_STANDARDWELL_HEADER_INCLUDED

BEGIN_PROPERTIES

NEW_PROP_TAG(NumWellAdjoint);

END_PROPERTIES

#include <opm/autodiff/WellInterface.hpp>
#include <opm/autodiff/ISTLSolverEbos.hpp>
#include <opm/autodiff/RateConverter.hpp>
#include <dune/istl/matrixmarket.hh>

namespace Opm
{

    template<typename TypeTag>
    class StandardWell: public WellInterface<TypeTag>
    {

    public:
        typedef WellInterface<TypeTag> Base;

        // TODO: some functions working with AD variables handles only with values (double) without
        // dealing with derivatives. It can be beneficial to make functions can work with either AD or scalar value.
        // And also, it can also be beneficial to make these functions hanle different types of AD variables.
        using typename Base::Simulator;
        using typename Base::WellState;
        using typename Base::IntensiveQuantities;
        using typename Base::FluidSystem;
        using typename Base::MaterialLaw;
        using typename Base::ModelParameters;
        using typename Base::Indices;
        using typename Base::PolymerModule;
        using typename Base::RateConverterType;

        using Base::numEq;

        using Base::has_solvent;
        using Base::has_polymer;
        using Base::has_energy;

        // polymer concentration and temperature are already known by the well, so
        // polymer and energy conservation do not need to be considered explicitly
        static const int numPolymerEq = Indices::numPolymers;
        static const int numEnergyEq = Indices::numEnergy;

        // number of the conservation equations
        static const int numWellConservationEq = numEq - numPolymerEq - numEnergyEq;
        // number of the well control equations
        static const int numWellControlEq = 1;
        // number of the well equations that will always be used
        // based on the solution strategy, there might be other well equations be introduced
        static const int numStaticWellEq = numWellConservationEq + numWellControlEq;

        // the positions of the primary variables for StandardWell
        // the first one is the weighted total rate (WQ_t), the second and the third ones are F_w and F_g,
        // which represent the fraction of Water and Gas based on the weighted total rate, the last one is BHP.
        // correspondingly, we have four well equations for blackoil model, the first three are mass
        // converstation equations, and the last one is the well control equation.
        // primary variables related to other components, will be before the Bhp and after F_g.
        // well control equation is always the last well equation.
        // TODO: in the current implementation, we use the well rate as the first primary variables for injectors,
        // instead of G_t.
        static const bool gasoil = numEq == 2 && (Indices::compositionSwitchIdx >= 0);
        static const int WQTotal = 0;
        static const int WFrac = gasoil? -1000: 1;
        static const int GFrac = gasoil? 1: 2;
        static const int SFrac = !has_solvent ? -1000 : 3;
        // the index for Bhp in primary variables and also the index of well control equation
        // they both will be the last one in their respective system.
        // TODO: we should have indices for the well equations and well primary variables separately
        static const int Bhp = numStaticWellEq - numWellControlEq;

        // total number of the well equations and primary variables
        // for StandardWell, no extra well equations will be used.
        static const int numWellEq = numStaticWellEq;


        using typename Base::Scalar;


        using Base::name;
        using Base::Water;
        using Base::Oil;
        using Base::Gas;

        // TODO: with flow_ebos，for a 2P deck, // TODO: for the 2p deck, numEq will be 3, a dummy phase is already added from the reservoir side.
        // it will cause problem here without processing the dummy phase.
        static const int numWellAdjoint = GET_PROP_VALUE(TypeTag, NumWellAdjoint);
        static const int controlIndex = numEq + numWellEq;

        using typename Base::Mat;
        using typename Base::BVector;
        using typename Base::Eval;

        // sparsity pattern for the matrices
        //[A C^T    [x       =  [ res
        // B  D ]   x_well]      res_well]

        // the vector type for the res_well and x_well
        typedef Dune::FieldVector<Scalar, numWellEq> VectorBlockWellType;
        typedef Dune::BlockVector<VectorBlockWellType> BVectorWell;

        // vector type or cntrl need for adjoint
        typedef Dune::FieldVector<Scalar, 1> VectorBlockWellCtrlType;
        typedef Dune::BlockVector<VectorBlockWellCtrlType> BVectorWellCtrl;

        // the matrix type for the diagonal matrix D
        typedef Dune::FieldMatrix<Scalar, numWellEq, numWellEq > DiagMatrixBlockWellType;
<<<<<<< HEAD
        typedef Dune::FieldMatrix<Scalar, numWellEq, 1 > DiagMatrixBlockWellAdjointType;

=======
>>>>>>> 483d6c50
        typedef Dune::BCRSMatrix <DiagMatrixBlockWellType> DiagMatWell;
        typedef Dune::BCRSMatrix <DiagMatrixBlockWellAdjointType> DiagMatWellCtrl;

        // the matrix type for the non-diagonal matrix B and C^T
        typedef Dune::FieldMatrix<Scalar, numWellEq, numEq>  OffDiagMatrixBlockWellType;
        typedef Dune::BCRSMatrix<OffDiagMatrixBlockWellType> OffDiagMatWell;

        // for adjoint
        typedef Dune::FieldMatrix<Scalar, 1, numEq>  OffDiagMatrixBlockWellAdjointType;
        typedef Dune::BCRSMatrix<OffDiagMatrixBlockWellAdjointType> OffDiagMatWellCtrl;

        // added extra space in derivative to have control derivatives
        typedef DenseAd::Evaluation<double, /*size=*/numEq + numWellEq+numWellAdjoint> EvalWell;

        using Base::contiSolventEqIdx;
        using Base::contiPolymerEqIdx;
        static const int contiEnergyEqIdx = Indices::contiEnergyEqIdx;

        StandardWell(const Well* well, const int time_step, const Wells* wells,
                     const ModelParameters& param,
                     const RateConverterType& rate_converter,
                     const int pvtRegionIdx,
                     const int num_components);

        virtual void init(const PhaseUsage* phase_usage_arg,
                          const std::vector<double>& depth_arg,
                          const double gravity_arg,
                          const int num_cells) override;


        virtual void initPrimaryVariablesEvaluation() const override;

        virtual void assembleWellEq(const Simulator& ebosSimulator,
                                    const double dt,
                                    WellState& well_state) override;

        virtual void updateWellStateWithTarget(const Simulator& ebos_simulator,
                                               WellState& well_state) const override;

        /// check whether the well equations get converged for this well
        virtual ConvergenceReport getWellConvergence(const std::vector<double>& B_avg) const override;

        /// Ax = Ax - C D^-1 B x
        virtual void apply(const BVector& x, BVector& Ax) const override;
        /// r = r - C D^-1 Rw
        virtual void apply(BVector& r) const override;

        /// Ax = Atx - Bt Dt^-1 C x
        virtual void applyt(const BVector& x, BVector& Ax) const;
        /// r = r - Bt Dt^-1 Rw
        virtual void applyt(BVector& r) const;

        // adjoint right hand side of well equations
        // this may at a later point depend on the adjont vectors for prevois step of
        // reservoir and well equations
        void rhsAdjointWell();//(const BVectorWell& lamda_w);

        // add the contributions of the well to the righ has side of the reservoir
        // adjoint equations
        void rhsAdjointRes(BVector& adjRes) const;

        // compute objective derivative contributions used for forming the right hand side
        // and calculating the objective
        void computeObj(Simulator& ebosSimulator,
                        const double dt);


        // update derivative contribution from this well
        void objectDerivative(const BVector& lam_r ,const BVectorWell& lam_w);

        // get the results NB only valid after compute objective Derivative
        void addAdjointResult(AdjointResults& adjres) const;
        // print object function
        void printObjective(std::ostream& os) const;
        // recover adjoint variables for wells and update well_state
        virtual void recoverWellAdjointAndUpdateAdjointState(const BVector& x,
                                                             WellState& well_state);


        /// using the solution x to recover the solution xw for wells and applying
        /// xw to update Well State
        virtual void recoverWellSolutionAndUpdateWellState(const BVector& x,
                                                           WellState& well_state) const override;



        /// computing the well potentials for group control
        virtual void computeWellPotentials(const Simulator& ebosSimulator,
                                           const WellState& well_state,
                                           std::vector<double>& well_potentials) /* const */ override;

        virtual void updatePrimaryVariables(const WellState& well_state) const override;

        virtual void solveEqAndUpdateWellState(WellState& well_state) override;

        virtual void calculateExplicitQuantities(const Simulator& ebosSimulator,
                                                 const WellState& well_state) override; // should be const?

        virtual void  addWellContributions(Mat& mat) const override;

        /// \brief Wether the Jacobian will also have well contributions in it.
        virtual bool jacobianContainsWellContributions() const override
        {
            return param_.matrix_add_well_contributions_;
        }


        void printMatrixes() const{
            std::cout << "duneB " << std::endl;
            Dune::writeMatrixMarket(duneB_, std::cout);
            std::cout << std::endl;
            std::cout << "duneC " << std::endl;
            Dune::writeMatrixMarket(duneC_, std::cout);
            std::cout << std::endl;
            std::cout << "duneD " << std::endl;
            // diagonal matrix for the well
            Dune::writeMatrixMarket(duneD_, std::cout);
            std::cout << "invDuneD " << std::endl;
            // diagonal matrix for the well
            Dune::writeMatrixMarket(invDuneD_, std::cout);
            //std::cout << std::endl;
            // for adjoint
            std::cout << "duneCA " << std::endl;
            Dune::writeMatrixMarket(duneCA_, std::cout);
            std::cout << std::endl;
            //OffDiagMatWellAdjoint duneCA_;
            std::cout << "duneDA " << std::endl;
            Dune::writeMatrixMarket(duneDA_, std::cout);
            std::cout << std::endl;
            std::cout << "adjWell_ " << std::endl;
            Dune::writeMatrixMarket(adjWell_, std::cout);
            std::cout << "objder_adjres_ " << std::endl;
            Dune::writeMatrixMarket(objder_adjres_, std::cout);
            std::cout << "objder_adjwell_ " << std::endl;
            Dune::writeMatrixMarket(objder_adjwell_, std::cout);
            std::cout << "objder_adjctrl_ " << std::endl;
            Dune::writeMatrixMarket(objder_adjctrl_, std::cout);
            std::cout << "adjont_variables " << std::endl;
            Dune::writeMatrixMarket(adjoint_variables_, std::cout);
            std::cout << "Residual" << std::endl;
            std::cout << resWell_ << std::endl;
        }


    protected:

        // protected functions from the Base class
        using Base::getAllowCrossFlow;
        using Base::phaseUsage;
        using Base::flowPhaseToEbosCompIdx;
        using Base::ebosCompIdxToFlowCompIdx;
        using Base::wsolvent;
        using Base::wpolymer;
        using Base::wellHasTHPConstraints;
        using Base::mostStrictBhpFromBhpLimits;
        using Base::scalingFactor;
        using Base::scaleProductivityIndex;

        // protected member variables from the Base class
        using Base::current_step_;
        using Base::well_ecl_;
        using Base::vfp_properties_;
        using Base::gravity_;
        using Base::param_;
        using Base::well_efficiency_factor_;
        using Base::first_perf_;
        using Base::ref_depth_;
        using Base::perf_depth_;
        using Base::well_cells_;
        using Base::number_of_perforations_;
        using Base::number_of_phases_;
        using Base::saturation_table_number_;
        using Base::comp_frac_;
        using Base::well_index_;
        using Base::index_of_well_;
        using Base::well_controls_;
        using Base::well_type_;
        using Base::num_components_;
        using Base::connectionRates_;

        using Base::perf_rep_radius_;
        using Base::perf_length_;
        using Base::bore_diameters_;

        // densities of the fluid in each perforation
        std::vector<double> perf_densities_;
        // pressure drop between different perforations
        std::vector<double> perf_pressure_diffs_;

        // residuals of the well equations
        BVectorWell resWell_;

        // adjoint rhs of the well equations
        BVectorWell adjWell_;

        // two off-diagonal matrices
        OffDiagMatWell duneB_;
        OffDiagMatWell duneC_;

        // diagonal matrix for the well
        DiagMatWell duneD_;// not striktly neeed
        DiagMatWell invDuneD_;

        // for adjoint
        OffDiagMatWellCtrl duneCA_;
        //OffDiagMatWellAdjoint duneCA_;
        DiagMatWellCtrl duneDA_;

        // quatities forobjective function
        Scalar objval_;
        mutable BVectorWellCtrl objder_;
        // well, cells, res primary var
        mutable BVector  objder_adjres_;
        // ... well, well_primary variables
        mutable BVectorWell  objder_adjwell_;
        // ... well, control variables
        mutable BVectorWellCtrl objder_adjctrl_;



        // several vector used in the matrix calculation
        mutable BVectorWell Bx_;
        mutable BVectorWell invDrw_;

        // several vector used in the matrix calculation of transpose solve
        mutable BVectorWell Ctx_;
        mutable BVectorWell invDtadj_;

        // the values for the primary varibles
        // based on different solutioin strategies, the wells can have different primary variables
        mutable std::vector<double> primary_variables_;

        // adjoint variables for well
        mutable BVectorWell adjoint_variables_;
        //mutable std::vector<double> adjoint_variables_;

        // the Evaluation for the well primary variables, which contain derivativles and are used in AD calculation
        mutable std::vector<EvalWell> primary_variables_evaluation_;

        // the saturations in the well bore under surface conditions at the beginning of the time step
        std::vector<double> F0_;

//        friend class  boost::serialization::access;
//        template<class Archive>
//        void serialize(Archive & ar, const unsigned int version){
//             ar & F0_;

//        }



        // the vectors used to describe the inflow performance relationship (IPR)
        // Q = IPR_A - BHP * IPR_B
        // TODO: it minght need to go to WellInterface, let us implement it in StandardWell first
        // it is only updated and used for producers for now
        mutable std::vector<double> ipr_a_;
        mutable std::vector<double> ipr_b_;

        const EvalWell& getBhp() const;

        EvalWell getQs(const int comp_idx) const;

        const EvalWell& getWQTotal() const;

        EvalWell wellVolumeFractionScaled(const int phase) const;

        EvalWell wellVolumeFraction(const unsigned compIdx) const;

        EvalWell wellSurfaceVolumeFraction(const int phase) const;

        EvalWell extendEval(const Eval& in) const;

        // xw = inv(D)*(rw - C*x)
        void recoverSolutionWell(const BVector& x, BVectorWell& xw) const;

        // recover well adoint variables
        void recoverAdjointWell(const BVector& x, BVectorWell& xw) const;

        // updating the well_state based on well solution dwells
        void updateWellState(const BVectorWell& dwells,
                             WellState& well_state) const;

        // updating the well_state based on well solution dwells
        void updateAdjointState(const BVectorWell& dwells, WellState& well_state) const;

        // calculate the properties for the well connections
        // to calulate the pressure difference between well connections.
        void computePropertiesForWellConnectionPressures(const Simulator& ebosSimulator,
                                                         const WellState& well_state,
                                                         std::vector<double>& b_perf,
                                                         std::vector<double>& rsmax_perf,
                                                         std::vector<double>& rvmax_perf,
                                                         std::vector<double>& surf_dens_perf) const;

        // TODO: not total sure whether it is a good idea to put this function here
        // the major reason to put here is to avoid the usage of Wells struct
        void computeConnectionDensities(const std::vector<double>& perfComponentRates,
                                        const std::vector<double>& b_perf,
                                        const std::vector<double>& rsmax_perf,
                                        const std::vector<double>& rvmax_perf,
                                        const std::vector<double>& surf_dens_perf);

        void computeConnectionPressureDelta();

        void computeWellConnectionDensitesPressures(const WellState& well_state,
                                                    const std::vector<double>& b_perf,
                                                    const std::vector<double>& rsmax_perf,
                                                    const std::vector<double>& rvmax_perf,
                                                    const std::vector<double>& surf_dens_perf);

        // computing the accumulation term for later use in well mass equations
        void computeAccumWell();

        void computeWellConnectionPressures(const Simulator& ebosSimulator,
                                                    const WellState& well_state);

        void computePerfRate(const IntensiveQuantities& intQuants,
                             const std::vector<EvalWell>& mob,
                             const EvalWell& bhp,
                             const int perf,
                             const bool allow_cf,
                             std::vector<EvalWell>& cq_s,
                             double& perf_dis_gas_rate,
                             double& perf_vap_oil_rate) const;

        // TODO: maybe we should provide a light version of computePerfRate, which does not include the
        // calculation of the derivatives
        void computeWellRatesWithBhp(const Simulator& ebosSimulator,
                                     const EvalWell& bhp,
                                     std::vector<double>& well_flux) const;

        std::vector<double> computeWellPotentialWithTHP(const Simulator& ebosSimulator,
                                                        const double initial_bhp, // bhp from BHP constraints
                                                        const std::vector<double>& initial_potential) const;

        template <class ValueType>
        ValueType calculateBhpFromThp(const std::vector<ValueType>& rates, const int thp_control_index) const;

        double calculateThpFromBhp(const std::vector<double>& rates, const double bhp) const;


        // get the mobility for specific perforation
        void getMobility(const Simulator& ebosSimulator,
                         const int perf,
                         std::vector<EvalWell>& mob) const;

        void updateWaterMobilityWithPolymer(const Simulator& ebos_simulator,
                                            const int perf,
                                            std::vector<EvalWell>& mob_water) const;

        void updatePrimaryVariablesNewton(const BVectorWell& dwells,
                                          const WellState& well_state) const;

        void updateWellStateFromPrimaryVariables(WellState& well_state) const;

        void updateThp(WellState& well_state) const;

        void assembleControlEq();

        // handle the non reasonable fractions due to numerical overshoot
        void processFractions() const;


        // updating the inflow based on the current reservoir condition
        void updateIPR(const Simulator& ebos_simulator) const;

        // update the operability status of the well is operable under the current reservoir condition
        // mostly related to BHP limit and THP limit
        virtual void checkWellOperability(const Simulator& ebos_simulator,
                                          const WellState& well_state) override;

        // check whether the well is operable under the current reservoir condition
        // mostly related to BHP limit and THP limit
        void updateWellOperability(const Simulator& ebos_simulator,
                                   const WellState& well_state);

        // check whether the well is operable under BHP limit with current reservoir condition
        void checkOperabilityUnderBHPLimitProducer(const Simulator& ebos_simulator);

        // check whether the well is operable under THP limit with current reservoir condition
        void checkOperabilityUnderTHPLimitProducer(const Simulator& ebos_simulator);

        // update WellState based on IPR and associated VFP table
        void updateWellStateWithTHPTargetIPR(const Simulator& ebos_simulator,
                                             WellState& well_state) const;

        void updateWellStateWithTHPTargetIPRProducer(const Simulator& ebos_simulator,
                                                     WellState& well_state) const;

        // for a well, when all drawdown are in the wrong direction, then this well will not
        // be able to produce/inject .
        bool allDrawDownWrongDirection(const Simulator& ebos_simulator) const;

        // whether the well can produce / inject based on the current well state (bhp)
        bool canProduceInjectWithCurrentBhp(const Simulator& ebos_simulator,
                                            const WellState& well_state);

        // turn on crossflow to avoid singular well equations
        // when the well is banned from cross-flow and the BHP is not properly initialized,
        // we turn on crossflow to avoid singular well equations. It can result in wrong-signed
        // well rates, it can cause problem for THP calculation
        // TODO: looking for better alternative to avoid wrong-signed well rates
        bool openCrossFlowAvoidSingularity(const Simulator& ebos_simulator) const;

        // calculate the BHP from THP target based on IPR
        // TODO: we need to check the operablility here first, if not operable, then maybe there is
        // no point to do this
        double calculateBHPWithTHPTargetIPR() const;

        // relaxation factor considering only one fraction value
        static double relaxationFactorFraction(const double old_value,
                                               const double dx);

        // calculate a relaxation factor to avoid overshoot of the fractions for producers
        // which might result in negative rates
        static double relaxationFactorFractionsProducer(const std::vector<double>& primary_variables,
                                                        const BVectorWell& dwells);

        // calculate a relaxation factor to avoid overshoot of total rates
        static double relaxationFactorRate(const std::vector<double>& primary_variables,
                                           const BVectorWell& dwells);

        virtual void wellTestingPhysical(Simulator& simulator, const std::vector<double>& B_avg,
                                         const double simulation_time, const int report_step, const bool terminal_output,
                                         WellState& well_state, WellTestState& welltest_state, wellhelpers::WellSwitchingLogger& logger) override;

<<<<<<< HEAD
        // Helpers for adjoint.
        void setControlDerivative(double&) const
        {
        }
        void setControlDerivative(EvalWell& x) const
        {
            x.setDerivative(controlIndex, 1.0);
        }


=======
        virtual void updateWaterThroughput(const double dt, WellState& well_state) const override;
>>>>>>> 483d6c50
    };

}

#include "StandardWell_impl.hpp"

#endif // OPM_STANDARDWELL_HEADER_INCLUDED<|MERGE_RESOLUTION|>--- conflicted
+++ resolved
@@ -131,11 +131,7 @@
 
         // the matrix type for the diagonal matrix D
         typedef Dune::FieldMatrix<Scalar, numWellEq, numWellEq > DiagMatrixBlockWellType;
-<<<<<<< HEAD
         typedef Dune::FieldMatrix<Scalar, numWellEq, 1 > DiagMatrixBlockWellAdjointType;
-
-=======
->>>>>>> 483d6c50
         typedef Dune::BCRSMatrix <DiagMatrixBlockWellType> DiagMatWell;
         typedef Dune::BCRSMatrix <DiagMatrixBlockWellAdjointType> DiagMatWellCtrl;
 
@@ -561,8 +557,6 @@
         virtual void wellTestingPhysical(Simulator& simulator, const std::vector<double>& B_avg,
                                          const double simulation_time, const int report_step, const bool terminal_output,
                                          WellState& well_state, WellTestState& welltest_state, wellhelpers::WellSwitchingLogger& logger) override;
-
-<<<<<<< HEAD
         // Helpers for adjoint.
         void setControlDerivative(double&) const
         {
@@ -573,9 +567,7 @@
         }
 
 
-=======
         virtual void updateWaterThroughput(const double dt, WellState& well_state) const override;
->>>>>>> 483d6c50
     };
 
 }
