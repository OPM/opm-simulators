--- conflicted
+++ resolved
@@ -227,16 +227,10 @@
         assembleMassBalanceEq(const SolutionState& state);
 
         void
-<<<<<<< HEAD
-        addWellContributionToMassBalanceEq(const SolutionState& state,
-                                           const WellState& xw,
-                                           const std::vector<ADB>& cq_s);
-=======
         addWellContributionToMassBalanceEq(const std::vector<ADB>& cq_s,
                                            const SolutionState& state,
                                            WellState& xw);
 
->>>>>>> 78775cd3
         void
         computeMassFlux(const int               actph ,
                         const V&                transi,
