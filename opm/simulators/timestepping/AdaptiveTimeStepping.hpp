/*
*/
#ifndef OPM_ADAPTIVE_TIME_STEPPING_HPP
#define OPM_ADAPTIVE_TIME_STEPPING_HPP

#include <dune/common/version.hh>
#if DUNE_VERSION_NEWER(DUNE_ISTL, 2, 8)
#include <dune/istl/istlexception.hh>
#else
#include <dune/istl/ilu.hh>
#endif

#include <opm/common/Exceptions.hpp>
#include <opm/common/ErrorMacros.hpp>
#include <opm/common/OpmLog/OpmLog.hpp>

#include <opm/grid/utility/StopWatch.hpp>

#include <opm/input/eclipse/Units/Units.hpp>
#include <opm/input/eclipse/Units/UnitSystem.hpp>

#include <opm/input/eclipse/Schedule/Tuning.hpp>

#include <opm/models/utils/basicproperties.hh>
#include <opm/models/utils/parametersystem.hpp>
#include <opm/models/utils/propertysystem.hh>

#include <opm/simulators/timestepping/AdaptiveSimulatorTimer.hpp>
#include <opm/simulators/timestepping/EclTimeSteppingParams.hpp>
#include <opm/simulators/timestepping/SimulatorReport.hpp>
#include <opm/simulators/timestepping/SimulatorTimer.hpp>
#include <opm/simulators/timestepping/TimeStepControl.hpp>
#include <opm/simulators/timestepping/TimeStepControlInterface.hpp>

#include <opm/simulators/utils/phaseUsageFromDeck.hpp>

#include <fmt/format.h>

#include <algorithm>
#include <cassert>
#include <cmath>
#include <functional>
#include <memory>
#include <set>
#include <sstream>
#include <stdexcept>
#include <string>
#include <vector>

<<<<<<< HEAD
namespace Opm::Properties {

namespace TTag {
struct FlowTimeSteppingParameters {
  using InheritsFrom = std::tuple<EclTimeSteppingParameters>;
};
}

template<class TypeTag, class MyTypeTag>
struct SolverContinueOnConvergenceFailure {
    using type = UndefinedProperty;
};
template<class TypeTag, class MyTypeTag>
struct SolverMaxRestarts {
    using type = UndefinedProperty;
};
template<class TypeTag, class MyTypeTag>
struct SolverVerbosity {
    using type = UndefinedProperty;
};
template<class TypeTag, class MyTypeTag>
struct TimeStepVerbosity {
    using type = UndefinedProperty;
};
template<class TypeTag, class MyTypeTag>
struct InitialTimeStepInDays {
    using type = UndefinedProperty;
};
template<class TypeTag, class MyTypeTag>
struct FullTimeStepInitially {
    using type = UndefinedProperty;
};
template<class TypeTag, class MyTypeTag>
struct TimeStepControl {
    using type = UndefinedProperty;
};
template<class TypeTag, class MyTypeTag>
struct TimeStepControlTolerance {
    using type = UndefinedProperty;
};
template<class TypeTag, class MyTypeTag>
struct TimeStepControlTargetIterations {
    using type = UndefinedProperty;
};
template<class TypeTag, class MyTypeTag>
struct TimeStepControlTargetNewtonIterations {
    using type = UndefinedProperty;
};
template<class TypeTag, class MyTypeTag>
struct TimeStepControlDecayRate {
    using type = UndefinedProperty;
};
template<class TypeTag, class MyTypeTag>
struct TimeStepControlGrowthRate {
    using type = UndefinedProperty;
};
template<class TypeTag, class MyTypeTag>
struct TimeStepControlDecayDampingFactor {
    using type = UndefinedProperty;
};
template<class TypeTag, class MyTypeTag>
struct TimeStepControlGrowthDampingFactor {
    using type = UndefinedProperty;
};
template<class TypeTag, class MyTypeTag>
struct TimeStepControlFileName {
    using type = UndefinedProperty;
};
template<class TypeTag, class MyTypeTag>
struct MinTimeStepBeforeShuttingProblematicWellsInDays {
    using type = UndefinedProperty;
};
template<class TypeTag, class MyTypeTag>
struct MinTimeStepBasedOnNewtonIterations {
    using type = UndefinedProperty;
};
template<class TypeTag, class MyTypeTag>
struct TimeStepSafetyFactor {
    using type = UndefinedProperty;
};

template<class TypeTag>
struct SolverContinueOnConvergenceFailure<TypeTag, TTag::FlowTimeSteppingParameters> {
    static constexpr bool value = false;
};
template<class TypeTag>
struct SolverMaxRestarts<TypeTag, TTag::FlowTimeSteppingParameters> {
    static constexpr int value = 10;
};
template<class TypeTag>
struct SolverVerbosity<TypeTag, TTag::FlowTimeSteppingParameters> {
    static constexpr int value = 1;
};
template<class TypeTag>
struct TimeStepVerbosity<TypeTag, TTag::FlowTimeSteppingParameters> {
    static constexpr int value = 1;
};
template<class TypeTag>
struct InitialTimeStepInDays<TypeTag, TTag::FlowTimeSteppingParameters> {
    using type = GetPropType<TypeTag, Scalar>;
    static constexpr type value = 1.0;
};
template<class TypeTag>
struct FullTimeStepInitially<TypeTag, TTag::FlowTimeSteppingParameters> {
    static constexpr bool value = false;
};
template<class TypeTag>
struct TimeStepControl<TypeTag, TTag::FlowTimeSteppingParameters> {
    static constexpr auto value = "pid+newtoniteration";
};
template<class TypeTag>
struct TimeStepControlTolerance<TypeTag, TTag::FlowTimeSteppingParameters> {
    using type = GetPropType<TypeTag, Scalar>;
    static constexpr type value = 1e-1;
};
template<class TypeTag>
struct TimeStepControlTargetIterations<TypeTag, TTag::FlowTimeSteppingParameters> {
    static constexpr int value = 30;
};
template<class TypeTag>
struct TimeStepControlTargetNewtonIterations<TypeTag, TTag::FlowTimeSteppingParameters> {
    static constexpr int value = 8;
};
template<class TypeTag>
struct TimeStepControlDecayRate<TypeTag, TTag::FlowTimeSteppingParameters> {
    using type = GetPropType<TypeTag, Scalar>;
    static constexpr type value = 0.75;
};
template<class TypeTag>
struct TimeStepControlGrowthRate<TypeTag, TTag::FlowTimeSteppingParameters> {
    using type = GetPropType<TypeTag, Scalar>;
    static constexpr type value = 1.25;
};
template<class TypeTag>
struct TimeStepControlDecayDampingFactor<TypeTag, TTag::FlowTimeSteppingParameters> {
    using type = GetPropType<TypeTag, Scalar>;
    static constexpr type value = 1.0;
};
template<class TypeTag>
struct TimeStepControlGrowthDampingFactor<TypeTag, TTag::FlowTimeSteppingParameters> {
    using type = GetPropType<TypeTag, Scalar>;
    static constexpr type value = 3.2;
};
template<class TypeTag>
struct TimeStepControlFileName<TypeTag, TTag::FlowTimeSteppingParameters> {
    static constexpr auto value = "timesteps";
};
template<class TypeTag>
struct MinTimeStepBeforeShuttingProblematicWellsInDays<TypeTag, TTag::FlowTimeSteppingParameters> {
    using type = GetPropType<TypeTag, Scalar>;
    static constexpr type value = 0.01;
};

template<class TypeTag>
struct MinTimeStepBasedOnNewtonIterations<TypeTag, TTag::FlowTimeSteppingParameters> {
    using type = GetPropType<TypeTag, Scalar>;
    static constexpr type value = 0.0;
};
template<class TypeTag>
struct TimeStepSafetyFactor<TypeTag, TTag::FlowTimeSteppingParameters> {
    static constexpr double value = 0.8;
};

} // namespace Opm::Properties
=======
namespace Opm::Parameters {

struct SolverContinueOnConvergenceFailure { static constexpr bool value = false; };
struct SolverMaxRestarts { static constexpr int value = 10; };
struct SolverVerbosity { static constexpr int value = 1; };
struct TimeStepVerbosity { static constexpr int value = 1; };
struct InitialTimeStepInDays { static constexpr double value = 1.0;  };
struct FullTimeStepInitially { static constexpr bool value = false; };
struct TimeStepControl { static constexpr auto value = "pid+newtoniteration"; };
struct TimeStepControlTolerance { static constexpr double value = 1e-1; };
struct TimeStepControlTargetIterations { static constexpr int value = 30; };
struct TimeStepControlTargetNewtonIterations { static constexpr int value = 8; };
struct TimeStepControlDecayRate { static constexpr double value = 0.75; };
struct TimeStepControlGrowthRate { static constexpr double  value = 1.25; };
struct TimeStepControlDecayDampingFactor { static constexpr double value = 1.0;  };
struct TimeStepControlGrowthDampingFactor { static constexpr double value = 3.2; };
struct TimeStepControlFileName { static constexpr auto value = "timesteps"; };
struct MinTimeStepBeforeShuttingProblematicWellsInDays { static constexpr double value = 0.01; };
struct MinTimeStepBasedOnNewtonIterations { static constexpr double value = 0.0; };

} // namespace Opm::Parameters
>>>>>>> 4e8c793c

namespace Opm {

struct StepReport;

namespace detail {

void logTimer(const AdaptiveSimulatorTimer& substepTimer);

std::set<std::string> consistentlyFailingWells(const std::vector<StepReport>& sr);

void registerAdaptiveParameters();

}

    // AdaptiveTimeStepping
    //---------------------
    template<class TypeTag>
    class AdaptiveTimeStepping
    {
        using Scalar = GetPropType<TypeTag, Properties::Scalar>;
        template <class Solver>
        class SolutionTimeErrorSolverWrapper : public RelativeChangeInterface
        {
            const Solver& solver_;
        public:
            SolutionTimeErrorSolverWrapper(const Solver& solver)
              : solver_(solver)
            {}

            /// return || u^n+1 - u^n || / || u^n+1 ||
            double relativeChange() const
            { return solver_.model().relativeChange(); }
        };

        template<class E>
        void logException_(const E& exception, bool verbose)
        {
            if (verbose) {
                std::string message;
                message = "Caught Exception: ";
                message += exception.what();
                OpmLog::debug(message);
            }
        }

    public:
        AdaptiveTimeStepping() = default;

        //! \brief contructor taking parameter object
        AdaptiveTimeStepping(const UnitSystem& unitSystem,
                             const double max_next_tstep = -1.0,
                             const bool terminalOutput = true)
            : timeStepControl_()
            , restartFactor_(Parameters::Get<Parameters::SolverRestartFactor<Scalar>>()) // 0.33
            , growthFactor_(Parameters::Get<Parameters::SolverGrowthFactor<Scalar>>()) // 2.0
            , maxGrowth_(Parameters::Get<Parameters::SolverMaxGrowth<Scalar>>()) // 3.0
            , maxTimeStep_(Parameters::Get<Parameters::SolverMaxTimeStepInDays<Scalar>>() * 24 * 60 * 60) // 365.25
            , minTimeStep_(unitSystem.to_si(UnitSystem::measure::time, Parameters::Get<Parameters::SolverMinTimeStep<Scalar>>())) // 1e-12;
            , ignoreConvergenceFailure_(Parameters::Get<Parameters::SolverContinueOnConvergenceFailure>()) // false;
            , solverRestartMax_(Parameters::Get<Parameters::SolverMaxRestarts>()) // 10
            , solverVerbose_(Parameters::Get<Parameters::SolverVerbosity>() > 0 && terminalOutput) // 2
            , timestepVerbose_(Parameters::Get<Parameters::TimeStepVerbosity>() > 0 && terminalOutput) // 2
            , suggestedNextTimestep_((max_next_tstep <= 0 ? Parameters::Get<Parameters::InitialTimeStepInDays>() : max_next_tstep) * 24 * 60 * 60) // 1.0
            , fullTimestepInitially_(Parameters::Get<Parameters::FullTimeStepInitially>()) // false
            , timestepAfterEvent_(Parameters::Get<Parameters::TimeStepAfterEventInDays<Scalar>>() * 24 * 60 * 60) // 1e30
            , useNewtonIteration_(false)
            , minTimeStepBeforeShuttingProblematicWells_(Parameters::Get<Parameters::MinTimeStepBeforeShuttingProblematicWellsInDays>() * unit::day)

        {
            init_(unitSystem);
        }



        //! \brief contructor taking parameter object
        //! \param tuning Pointer to ecl TUNING keyword
        //! \param timeStep current report step
        AdaptiveTimeStepping(double max_next_tstep,
                             const Tuning& tuning,
                             const UnitSystem& unitSystem,
                             const bool terminalOutput = true)
            : timeStepControl_()
            , restartFactor_(tuning.TSFCNV)
            , growthFactor_(tuning.TFDIFF)
            , maxGrowth_(tuning.TSFMAX)
            , maxTimeStep_(tuning.TSMAXZ) // 365.25
            , minTimeStep_(tuning.TSFMIN) // 0.1;
            , ignoreConvergenceFailure_(true)
            , solverRestartMax_(Parameters::Get<Parameters::SolverMaxRestarts>()) // 10
            , solverVerbose_(Parameters::Get<Parameters::SolverVerbosity>() > 0 && terminalOutput) // 2
            , timestepVerbose_(Parameters::Get<Parameters::TimeStepVerbosity>() > 0 && terminalOutput) // 2
            , suggestedNextTimestep_(max_next_tstep <= 0 ? Parameters::Get<Parameters::InitialTimeStepInDays>() * 24 * 60 * 60 : max_next_tstep) // 1.0
            , fullTimestepInitially_(Parameters::Get<Parameters::FullTimeStepInitially>()) // false
            , timestepAfterEvent_(tuning.TMAXWC) // 1e30
            , useNewtonIteration_(false)
            , minTimeStepBeforeShuttingProblematicWells_(Parameters::Get<Parameters::MinTimeStepBeforeShuttingProblematicWellsInDays>() * unit::day)
        {
            init_(unitSystem);
        }

        static void registerParameters()
        {
<<<<<<< HEAD
            registerEclTimeSteppingParameters<TypeTag>();
            // TODO: make sure the help messages are correct (and useful)
            Parameters::registerParam<TypeTag, Properties::SolverContinueOnConvergenceFailure>
                ("Continue instead of stop when minimum solver time step is reached");
            Parameters::registerParam<TypeTag, Properties::SolverMaxRestarts>
                ("The maximum number of breakdowns before a substep is given up and "
                 "the simulator is terminated");
            Parameters::registerParam<TypeTag, Properties::SolverVerbosity>
                ("Specify the \"chattiness\" of the non-linear solver itself");
            Parameters::registerParam<TypeTag, Properties::TimeStepVerbosity>
                ("Specify the \"chattiness\" during the time integration");
            Parameters::registerParam<TypeTag, Properties::InitialTimeStepInDays>
                ("The size of the initial time step in days");
            Parameters::registerParam<TypeTag, Properties::FullTimeStepInitially>
                ("Always attempt to finish a report step using a single substep");
            Parameters::registerParam<TypeTag, Properties::TimeStepControl>
                ("The algorithm used to determine time-step sizes. "
                 "Valid options are: "
                 "'pid' (default), "
                 "'pid+iteration', "
                 "'pid+newtoniteration', "
                 "'iterationcount', "
                "'newtoniterationcount' "
                "and 'hardcoded'");
            Parameters::registerParam<TypeTag, Properties::TimeStepControlTolerance>
                ("The tolerance used by the time step size control algorithm");
            Parameters::registerParam<TypeTag, Properties::TimeStepControlTargetIterations>
                ("The number of linear iterations which the time step control scheme "
                 "should aim for (if applicable)");
            Parameters::registerParam<TypeTag, Properties::TimeStepControlTargetNewtonIterations>
                ("The number of Newton iterations which the time step control scheme "
                 "should aim for (if applicable)");
            Parameters::registerParam<TypeTag, Properties::TimeStepControlDecayRate>
                ("The decay rate of the time step size of the number of "
                 "target iterations is exceeded");
            Parameters::registerParam<TypeTag, Properties::TimeStepControlGrowthRate>
                ("The growth rate of the time step size of the number of "
                 "target iterations is undercut");
            Parameters::registerParam<TypeTag, Properties::TimeStepControlDecayDampingFactor>
                ("The decay rate of the time step decrease when the "
                 "target iterations is exceeded");
            Parameters::registerParam<TypeTag, Properties::TimeStepControlGrowthDampingFactor>
                ("The growth rate of the time step increase when the "
                 "target iterations is undercut");
            Parameters::registerParam<TypeTag, Properties::TimeStepControlFileName>
                ("The name of the file which contains the hardcoded time steps sizes");
            Parameters::registerParam<TypeTag, Properties::MinTimeStepBeforeShuttingProblematicWellsInDays>
                ("The minimum time step size in days for which problematic wells are not shut");
            Parameters::registerParam<TypeTag, Properties::MinTimeStepBasedOnNewtonIterations>
                ("The minimum time step size (in days for field and metric unit and hours for lab unit) "
                 "can be reduced to based on newton iteration counts");
            Parameters::registerParam<TypeTag, Properties::TimeStepSafetyFactor>
                ("Safety factor in the formula for the time step cutting after a "
                "time step has failed to satisfy the tolerance criterion");
=======
            registerEclTimeSteppingParameters<Scalar>();
            detail::registerAdaptiveParameters();
>>>>>>> 4e8c793c
        }

        /** \brief  step method that acts like the solver::step method
                    in a sub cycle of time steps
            \param tuningUpdater Function used to update TUNING parameters before each
                                 time step. ACTIONX might change tuning.
        */
        template <class Solver>
        SimulatorReport step(const SimulatorTimer& simulatorTimer,
                             Solver& solver,
                             const bool isEvent,
                             const std::vector<int>* fipnum = nullptr,
                             const std::function<bool()> tuningUpdater = [](){return false;})
        {
            // Maybe update tuning
            tuningUpdater();
            SimulatorReport report;
            const double timestep = simulatorTimer.currentStepLength();

            // init last time step as a fraction of the given time step
            if (suggestedNextTimestep_ < 0) {
                suggestedNextTimestep_ = restartFactor_ * timestep;
            }

            if (fullTimestepInitially_) {
                suggestedNextTimestep_ = timestep;
            }

            // use seperate time step after event
            if (isEvent && timestepAfterEvent_ > 0) {
                suggestedNextTimestep_ = timestepAfterEvent_;
            }

            auto& simulator = solver.model().simulator();
            auto& problem = simulator.problem();

            // create adaptive step timer with previously used sub step size
            AdaptiveSimulatorTimer substepTimer(simulatorTimer, suggestedNextTimestep_, maxTimeStep_);

            // counter for solver restarts
            int restarts = 0;

            // sub step time loop
            while (!substepTimer.done()) {
                // Maybe update tuning
                // get current delta t
                auto oldValue = suggestedNextTimestep_;
                if (tuningUpdater()) {
                    // Use provideTimeStepEstimate to make we sure don't simulate longer than the report step is.
                    substepTimer.provideTimeStepEstimate(suggestedNextTimestep_);
                    suggestedNextTimestep_ = oldValue;
                }
                const double dt = substepTimer.currentStepLength();
                if (timestepVerbose_) {
                    detail::logTimer(substepTimer);
                }

                SimulatorReportSingle substepReport;
                std::string causeOfFailure;
                bool tooLargeTimeStep = false;
                try {
                    substepReport = solver.step(substepTimer);

                    if (solverVerbose_) {
                        // report number of linear iterations
                        OpmLog::debug("Overall linear iterations used: " + std::to_string(substepReport.total_linear_iterations));
                    }
                }
                catch (const TooManyIterations& e) {
                    substepReport = solver.failureReport();
                    causeOfFailure = "Solver convergence failure - Iteration limit reached";

                    logException_(e, solverVerbose_);
                    // since linearIterations is < 0 this will restart the solver
                }
                catch (const ConvergenceMonitorFailure& e) {
                    substepReport = solver.failureReport();
                    causeOfFailure = "Convergence monitor failure";
                }
                catch (const LinearSolverProblem& e) {
                    substepReport = solver.failureReport();
                    causeOfFailure = "Linear solver convergence failure";

                    logException_(e, solverVerbose_);
                    // since linearIterations is < 0 this will restart the solver
                }
                catch (const TimeSteppingBreakdown& e) {
                    tooLargeTimeStep = true;
                    substepReport = solver.failureReport();
                    causeOfFailure = "Error in time stepping exceeded tolerance";

                    logException_(e, solverVerbose_);
                }
                catch (const NumericalProblem& e) {
                    substepReport = solver.failureReport();
                    causeOfFailure = "Solver convergence failure - Numerical problem encountered";

                    logException_(e, solverVerbose_);
                    // since linearIterations is < 0 this will restart the solver
                }
                catch (const std::runtime_error& e) {
                    substepReport = solver.failureReport();

                    logException_(e, solverVerbose_);
                    // also catch linear solver not converged
                }
                catch (const Dune::ISTLError& e) {
                    substepReport = solver.failureReport();

                    logException_(e, solverVerbose_);
                    // also catch errors in ISTL AMG that occur when time step is too large
                }
                catch (const Dune::MatrixBlockError& e) {
                    substepReport = solver.failureReport();

                    logException_(e, solverVerbose_);
                    // this can be thrown by ISTL's ILU0 in block mode, yet is not an ISTLError
                }

                //Pass substep to eclwriter for summary output
                simulator.problem().setSubStepReport(substepReport);

                report += substepReport;

                bool continue_on_uncoverged_solution = ignoreConvergenceFailure_ &&
                                                       !substepReport.converged  &&
                                                       dt <= minTimeStep_;

                if (continue_on_uncoverged_solution && solverVerbose_) {
                    const auto msg = fmt::format(
                        "Solver failed to converge but timestep "
                        "{} is smaller or equal to {}\n"
                        "which is the minimum threshold given "
                        "by option --solver-min-time-step\n",
                        dt, minTimeStep_
                    );
                    OpmLog::problem(msg);
                }

                // create object to compute the time error, simply forwards the call to the model
                SolutionTimeErrorSolverWrapper<Solver> relativeChange(solver);

                if (substepReport.converged || continue_on_uncoverged_solution) {

                    // advance by current dt
                    ++substepTimer;

                    // compute new time step estimate
                    const int iterations = useNewtonIteration_ ? substepReport.total_newton_iterations
                        : substepReport.total_linear_iterations;
                    double dtEstimate = timeStepControl_->computeTimeStepSize(dt, iterations, relativeChange,
                                                                               substepTimer.simulationTimeElapsed());

                    assert(dtEstimate > 0);
                    // limit the growth of the timestep size by the growth factor
                    dtEstimate = std::min(dtEstimate, double(maxGrowth_ * dt));
                    assert(dtEstimate > 0);
                    // further restrict time step size growth after convergence problems
                    if (restarts > 0) {
                        dtEstimate = std::min(growthFactor_ * dt, dtEstimate);
                        // solver converged, reset restarts counter
                        restarts = 0;
                    }

                    // Further restrict time step size if we are in
                    // prediction mode with THP constraints.
                    if (solver.model().wellModel().hasTHPConstraints()) {
                        const double maxPredictionTHPTimestep = 16.0 * unit::day;
                        dtEstimate = std::min(dtEstimate, maxPredictionTHPTimestep);
                    }
                    assert(dtEstimate > 0);
                    if (timestepVerbose_) {
                        std::ostringstream ss;
                        substepReport.reportStep(ss);
                        OpmLog::info(ss.str());
                    }

                    // write data if outputWriter was provided
                    // if the time step is done we do not need
                    // to write it as this will be done by the simulator
                    // anyway.
                    if (!substepTimer.done()) {
                        if (fipnum) {
                            solver.computeFluidInPlace(*fipnum);
                        }
                        time::StopWatch perfTimer;
                        perfTimer.start();

                        problem.writeOutput();

                        report.success.output_write_time += perfTimer.secsSinceStart();
                    }

                    // set new time step length
                    substepTimer.provideTimeStepEstimate(dtEstimate);

                    report.success.converged = substepTimer.done();
                    substepTimer.setLastStepFailed(false);

                }
                else if (tooLargeTimeStep) {

                    substepTimer.setLastStepFailed(true);

                    // If we have restarted (i.e. cut the timestep) too
                    // many times, we have failed and throw an exception.
                    if (restarts >= solverRestartMax_) {
                        const auto msg = fmt::format(
                            "Solver failed to satisfy adaptive time stepping requirement."
                        );
                        if (solverVerbose_) {
                            OpmLog::error(msg);
                        }
                        // Use throw directly to prevent file and line
                        throw TimeSteppingBreakdown{msg};
                    }

                    // The new, chopped timestep.
                    const double timeStepSafetyFactor = Parameters::get<TypeTag, Properties::TimeStepSafetyFactor>();
                    const double newTimeStep = timeStepSafetyFactor * dt * timeStepControlTolerance_ / relativeChange.relativeChange();

                    // If we have restarted (i.e. cut the timestep) too
                    // much, we have failed and throw an exception.
                    if (newTimeStep < minTimeStep_) {
                        const auto msg = fmt::format(
                            "Solver failed to converge after cutting timestep to {}\n"
                            "which is the minimum threshold given by option --solver-min-time-step\n",
                            minTimeStep_
                        );
                        if (solverVerbose_) {
                            OpmLog::error(msg);
                        }
                        // Use throw directly to prevent file and line
                        throw TimeSteppingBreakdown{msg};
                    }

                    // Define utility function for chopping timestep.
                    auto chopTimestep = [&]() {
                        substepTimer.provideTimeStepEstimate(newTimeStep);
                        if (solverVerbose_) {
                            const auto msg = fmt::format(
                                "{}\nTimestep chopped to {} days\n",
                                causeOfFailure,
                                std::to_string(unit::convert::to(substepTimer.currentStepLength(), unit::day))
                            );
                            OpmLog::problem(msg);
                        }
                        ++restarts;
                    };

                    chopTimestep();
                }
                else { // in case of no convergence
                    substepTimer.setLastStepFailed(true);

                    // If we have restarted (i.e. cut the timestep) too
                    // many times, we have failed and throw an exception.
                    if (restarts >= solverRestartMax_) {
                        const auto msg = fmt::format(
                            "Solver failed to converge after cutting timestep {} times.",
                            restarts
                        );
                        if (solverVerbose_) {
                            OpmLog::error(msg);
                        }
                        // Use throw directly to prevent file and line
                        throw TimeSteppingBreakdown{msg};
                    }

                    // The new, chopped timestep.
                    const double newTimeStep = restartFactor_ * dt;


                    // If we have restarted (i.e. cut the timestep) too
                    // much, we have failed and throw an exception.
                    if (newTimeStep < minTimeStep_) {
                        const auto msg = fmt::format(
                            "Solver failed to converge after cutting timestep to {}\n"
                            "which is the minimum threshold given by option --solver-min-time-step\n",
                            minTimeStep_
                        );
                        if (solverVerbose_) {
                            OpmLog::error(msg);
                        }
                        // Use throw directly to prevent file and line
                        throw TimeSteppingBreakdown{msg};
                    }

                    // Define utility function for chopping timestep.
                    auto chopTimestep = [&]() {
                        substepTimer.provideTimeStepEstimate(newTimeStep);
                        if (solverVerbose_) {
                            const auto msg = fmt::format(
                                "{}\nTimestep chopped to {} days\n",
                                causeOfFailure,
                                std::to_string(unit::convert::to(substepTimer.currentStepLength(), unit::day))
                            );
                            OpmLog::problem(msg);
                        }
                        ++restarts;
                    };

                    const double minimumChoppedTimestep = minTimeStepBeforeShuttingProblematicWells_;
                    if (newTimeStep > minimumChoppedTimestep) {
                        chopTimestep();
                    } else {
                        // We are below the threshold, and will check if there are any
                        // wells we should close rather than chopping again.
                        std::set<std::string> failing_wells = detail::consistentlyFailingWells(solver.model().stepReports());
                        if (failing_wells.empty()) {
                            // Found no wells to close, chop the timestep as above.
                            chopTimestep();
                        } else {
                            // Close all consistently failing wells.
                            int num_shut_wells = 0;
                            for (const auto& well : failing_wells) {
                                bool was_shut = solver.model().wellModel().forceShutWellByName(well, substepTimer.simulationTimeElapsed());
                                if (was_shut) {
                                    ++num_shut_wells;
                                }
                            }
                            if (num_shut_wells == 0) {
                                // None of the problematic wells were shut.
                                // We must fall back to chopping again.
                                chopTimestep();
                            } else {
                                substepTimer.provideTimeStepEstimate(dt);
                                if (solverVerbose_) {
                                    std::string msg;
                                    msg = "\nProblematic well(s) were shut: ";
                                    for (const auto& well : failing_wells) {
                                        msg += well;
                                        msg += " ";
                                    }
                                    msg += "(retrying timestep)\n";
                                    OpmLog::problem(msg);
                                }
                            }
                        }
                    }
                }
                problem.setNextTimeStepSize(substepTimer.currentStepLength());
            }

            // store estimated time step for next reportStep
            suggestedNextTimestep_ = substepTimer.currentStepLength();
            if (timestepVerbose_) {
                std::ostringstream ss;
                substepTimer.report(ss);
                ss << "Suggested next step size = " << unit::convert::to(suggestedNextTimestep_, unit::day) << " (days)" << std::endl;
                OpmLog::debug(ss.str());
            }

            if (! std::isfinite(suggestedNextTimestep_)) { // check for NaN
                suggestedNextTimestep_ = timestep;
            }
            return report;
        }

        /** \brief Returns the simulator report for the failed substeps of the last
         *         report step.
         */
        double suggestedNextStep() const
        { return suggestedNextTimestep_; }

        void setSuggestedNextStep(const double x)
        { suggestedNextTimestep_ = x; }

        void updateTUNING(double max_next_tstep, const Tuning& tuning)
        {
            restartFactor_ = tuning.TSFCNV;
            growthFactor_ = tuning.TFDIFF;
            maxGrowth_ = tuning.TSFMAX;
            maxTimeStep_ = tuning.TSMAXZ;
            updateNEXTSTEP(max_next_tstep);
            timestepAfterEvent_ = tuning.TMAXWC;
        }

        void updateNEXTSTEP(double max_next_tstep)
        {
             // \Note Only update next suggested step if TSINIT was explicitly set in TUNING or NEXTSTEP is active. 
            if (max_next_tstep > 0) {
                suggestedNextTimestep_ = max_next_tstep;
            }
        }

        template<class Serializer>
        void serializeOp(Serializer& serializer)
        {
            serializer(timeStepControlType_);
            switch (timeStepControlType_) {
            case TimeStepControlType::HardCodedTimeStep:
                allocAndSerialize<HardcodedTimeStepControl>(serializer);
                break;
            case TimeStepControlType::PIDAndIterationCount:
                allocAndSerialize<PIDAndIterationCountTimeStepControl>(serializer);
                break;
            case TimeStepControlType::SimpleIterationCount:
                allocAndSerialize<SimpleIterationCountTimeStepControl>(serializer);
                break;
            case TimeStepControlType::PID:
                allocAndSerialize<PIDTimeStepControl>(serializer);
                break;
            }
            serializer(restartFactor_);
            serializer(growthFactor_);
            serializer(maxGrowth_);
            serializer(maxTimeStep_);
            serializer(minTimeStep_);
            serializer(ignoreConvergenceFailure_);
            serializer(solverRestartMax_);
            serializer(solverVerbose_);
            serializer(timestepVerbose_);
            serializer(suggestedNextTimestep_);
            serializer(fullTimestepInitially_);
            serializer(timestepAfterEvent_);
            serializer(useNewtonIteration_);
            serializer(minTimeStepBeforeShuttingProblematicWells_);
        }

        static AdaptiveTimeStepping<TypeTag> serializationTestObjectHardcoded()
        {
            return serializationTestObject_<HardcodedTimeStepControl>();
        }

        static AdaptiveTimeStepping<TypeTag> serializationTestObjectPID()
        {
            return serializationTestObject_<PIDTimeStepControl>();
        }

        static AdaptiveTimeStepping<TypeTag> serializationTestObjectPIDIt()
        {
            return serializationTestObject_<PIDAndIterationCountTimeStepControl>();
        }

        static AdaptiveTimeStepping<TypeTag> serializationTestObjectSimple()
        {
            return serializationTestObject_<SimpleIterationCountTimeStepControl>();
        }

        bool operator==(const AdaptiveTimeStepping<TypeTag>& rhs)
        {
            if (timeStepControlType_ != rhs.timeStepControlType_ ||
                (timeStepControl_ && !rhs.timeStepControl_) ||
                (!timeStepControl_ && rhs.timeStepControl_)) {
                return false;
            }

            bool result = false;
            switch (timeStepControlType_) {
            case TimeStepControlType::HardCodedTimeStep:
                result = castAndComp<HardcodedTimeStepControl>(rhs);
                break;
            case TimeStepControlType::PIDAndIterationCount:
                result = castAndComp<PIDAndIterationCountTimeStepControl>(rhs);
                break;
            case TimeStepControlType::SimpleIterationCount:
                result = castAndComp<SimpleIterationCountTimeStepControl>(rhs);
                break;
            case TimeStepControlType::PID:
                result = castAndComp<PIDTimeStepControl>(rhs);
                break;
            }

            return result &&
                   this->restartFactor_ == rhs.restartFactor_ &&
                   this->growthFactor_ == rhs.growthFactor_ &&
                   this->maxGrowth_ == rhs.maxGrowth_ &&
                   this->maxTimeStep_ == rhs.maxTimeStep_ &&
                   this->minTimeStep_ == rhs.minTimeStep_ &&
                   this->ignoreConvergenceFailure_ == rhs.ignoreConvergenceFailure_ &&
                   this->solverRestartMax_== rhs.solverRestartMax_ &&
                   this->solverVerbose_ == rhs.solverVerbose_ &&
                   this->fullTimestepInitially_ == rhs.fullTimestepInitially_ &&
                   this->timestepAfterEvent_ == rhs.timestepAfterEvent_ &&
                   this->useNewtonIteration_ == rhs.useNewtonIteration_ &&
                   this->minTimeStepBeforeShuttingProblematicWells_ ==
                       rhs.minTimeStepBeforeShuttingProblematicWells_;
        }

    private:
        template<class Controller>
        static AdaptiveTimeStepping<TypeTag> serializationTestObject_()
        {
            AdaptiveTimeStepping<TypeTag> result;

            result.restartFactor_ = 1.0;
            result.growthFactor_ = 2.0;
            result.maxGrowth_ = 3.0;
            result.maxTimeStep_ = 4.0;
            result.minTimeStep_ = 5.0;
            result.ignoreConvergenceFailure_ = true;
            result.solverRestartMax_ = 6;
            result.solverVerbose_ = true;
            result.timestepVerbose_ = true;
            result.suggestedNextTimestep_ = 7.0;
            result.fullTimestepInitially_ = true;
            result.useNewtonIteration_ = true;
            result.minTimeStepBeforeShuttingProblematicWells_ = 9.0;
            result.timeStepControlType_ = Controller::Type;
            result.timeStepControl_ = std::make_unique<Controller>(Controller::serializationTestObject());

            return result;
        }
        template<class T, class Serializer>
        void allocAndSerialize(Serializer& serializer)
        {
            if (!serializer.isSerializing()) {
                timeStepControl_ = std::make_unique<T>();
            }
            serializer(*static_cast<T*>(timeStepControl_.get()));
        }

        template<class T>
        bool castAndComp(const AdaptiveTimeStepping<TypeTag>& Rhs) const
        {
            const T* lhs = static_cast<const T*>(timeStepControl_.get());
            const T* rhs = static_cast<const T*>(Rhs.timeStepControl_.get());
            return *lhs == *rhs;
        }

    protected:
        void init_(const UnitSystem& unitSystem)
        {
            // valid are "pid" and "pid+iteration"
            std::string control = Parameters::Get<Parameters::TimeStepControl>(); // "pid"

<<<<<<< HEAD
            timeStepControlTolerance_ =  Parameters::get<TypeTag, Properties::TimeStepControlTolerance>(); // 1e-1
=======
            const double tol =  Parameters::Get<Parameters::TimeStepControlTolerance>(); // 1e-1
>>>>>>> 4e8c793c
            if (control == "pid") {
                timeStepControl_ = std::make_unique<PIDTimeStepControl>(timeStepControlTolerance_);
                timeStepControlType_ = TimeStepControlType::PID;
            }
            else if (control == "pid+iteration") {
<<<<<<< HEAD
                const int iterations =  Parameters::get<TypeTag, Properties::TimeStepControlTargetIterations>(); // 30
                const double decayDampingFactor = Parameters::get<TypeTag, Properties::TimeStepControlDecayDampingFactor>(); // 1.0
                const double growthDampingFactor = Parameters::get<TypeTag, Properties::TimeStepControlGrowthDampingFactor>(); // 3.2
                timeStepControl_ = std::make_unique<PIDAndIterationCountTimeStepControl>(iterations, decayDampingFactor, growthDampingFactor, timeStepControlTolerance_);
=======
                const int iterations =  Parameters::Get<Parameters::TimeStepControlTargetIterations>(); // 30
                const double decayDampingFactor = Parameters::Get<Parameters::TimeStepControlDecayDampingFactor>(); // 1.0
                const double growthDampingFactor = Parameters::Get<Parameters::TimeStepControlGrowthDampingFactor>(); // 3.2
                timeStepControl_ = std::make_unique<PIDAndIterationCountTimeStepControl>(iterations, decayDampingFactor, growthDampingFactor, tol);
>>>>>>> 4e8c793c
                timeStepControlType_ = TimeStepControlType::PIDAndIterationCount;
            }
            else if (control == "pid+newtoniteration") {
                const int iterations =  Parameters::Get<Parameters::TimeStepControlTargetNewtonIterations>(); // 8
                const double decayDampingFactor = Parameters::Get<Parameters::TimeStepControlDecayDampingFactor>(); // 1.0
                const double growthDampingFactor = Parameters::Get<Parameters::TimeStepControlGrowthDampingFactor>(); // 3.2
                const double nonDimensionalMinTimeStepIterations = Parameters::Get<Parameters::MinTimeStepBasedOnNewtonIterations>(); // 0.0 by default
                // the min time step can be reduced by the newton iteration numbers
                double minTimeStepReducedByIterations = unitSystem.to_si(UnitSystem::measure::time, nonDimensionalMinTimeStepIterations);
                timeStepControl_ = std::make_unique<PIDAndIterationCountTimeStepControl>(iterations, decayDampingFactor,
                                                                                         growthDampingFactor, timeStepControlTolerance_, minTimeStepReducedByIterations);
                timeStepControlType_ = TimeStepControlType::PIDAndIterationCount;
                useNewtonIteration_ = true;
            }
            else if (control == "iterationcount") {
                const int iterations =  Parameters::Get<Parameters::TimeStepControlTargetIterations>(); // 30
                const double decayrate = Parameters::Get<Parameters::TimeStepControlDecayRate>(); // 0.75
                const double growthrate = Parameters::Get<Parameters::TimeStepControlGrowthRate>(); // 1.25
                timeStepControl_ = std::make_unique<SimpleIterationCountTimeStepControl>(iterations, decayrate, growthrate);
                timeStepControlType_ = TimeStepControlType::SimpleIterationCount;
            }
            else if (control == "newtoniterationcount") {
                const int iterations =  Parameters::Get<Parameters::TimeStepControlTargetNewtonIterations>(); // 8
                const double decayrate = Parameters::Get<Parameters::TimeStepControlDecayRate>(); // 0.75
                const double growthrate = Parameters::Get<Parameters::TimeStepControlGrowthRate>(); // 1.25
                timeStepControl_ = std::make_unique<SimpleIterationCountTimeStepControl>(iterations, decayrate, growthrate);
                useNewtonIteration_ = true;
                timeStepControlType_ = TimeStepControlType::SimpleIterationCount;
            }
            else if (control == "hardcoded") {
                const std::string filename = Parameters::Get<Parameters::TimeStepControlFileName>(); // "timesteps"
                timeStepControl_ = std::make_unique<HardcodedTimeStepControl>(filename);
                timeStepControlType_ = TimeStepControlType::HardCodedTimeStep;
            }
            else
                OPM_THROW(std::runtime_error,
                          "Unsupported time step control selected " + control);

            // make sure growth factor is something reasonable
            assert(growthFactor_ >= 1.0);
        }

        using TimeStepController = std::unique_ptr<TimeStepControlInterface>;

        TimeStepControlType timeStepControlType_; //!< type of time step control object
        TimeStepController timeStepControl_; //!< time step control object
        double timeStepControlTolerance_;    //!< tolerance for the adaptive time stepping
        double restartFactor_;               //!< factor to multiply time step with when solver fails to converge
        double growthFactor_;                //!< factor to multiply time step when solver recovered from failed convergence
        double maxGrowth_;                   //!< factor that limits the maximum growth of a time step
        double maxTimeStep_;                 //!< maximal allowed time step size in days
        double minTimeStep_;                 //!< minimal allowed time step size before throwing
        bool ignoreConvergenceFailure_;      //!< continue instead of stop when minimum time step is reached
        int solverRestartMax_;               //!< how many restart of solver are allowed
        bool solverVerbose_;                 //!< solver verbosity
        bool timestepVerbose_;               //!< timestep verbosity
        double suggestedNextTimestep_;       //!< suggested size of next timestep
        bool fullTimestepInitially_;         //!< beginning with the size of the time step from data file
        double timestepAfterEvent_;          //!< suggested size of timestep after an event
        bool useNewtonIteration_;            //!< use newton iteration count for adaptive time step control
        double minTimeStepBeforeShuttingProblematicWells_; //! < shut problematic wells when time step size in days are less than this
    };
}

#endif // OPM_ADAPTIVE_TIME_STEPPING_HPP<|MERGE_RESOLUTION|>--- conflicted
+++ resolved
@@ -47,172 +47,6 @@
 #include <string>
 #include <vector>
 
-<<<<<<< HEAD
-namespace Opm::Properties {
-
-namespace TTag {
-struct FlowTimeSteppingParameters {
-  using InheritsFrom = std::tuple<EclTimeSteppingParameters>;
-};
-}
-
-template<class TypeTag, class MyTypeTag>
-struct SolverContinueOnConvergenceFailure {
-    using type = UndefinedProperty;
-};
-template<class TypeTag, class MyTypeTag>
-struct SolverMaxRestarts {
-    using type = UndefinedProperty;
-};
-template<class TypeTag, class MyTypeTag>
-struct SolverVerbosity {
-    using type = UndefinedProperty;
-};
-template<class TypeTag, class MyTypeTag>
-struct TimeStepVerbosity {
-    using type = UndefinedProperty;
-};
-template<class TypeTag, class MyTypeTag>
-struct InitialTimeStepInDays {
-    using type = UndefinedProperty;
-};
-template<class TypeTag, class MyTypeTag>
-struct FullTimeStepInitially {
-    using type = UndefinedProperty;
-};
-template<class TypeTag, class MyTypeTag>
-struct TimeStepControl {
-    using type = UndefinedProperty;
-};
-template<class TypeTag, class MyTypeTag>
-struct TimeStepControlTolerance {
-    using type = UndefinedProperty;
-};
-template<class TypeTag, class MyTypeTag>
-struct TimeStepControlTargetIterations {
-    using type = UndefinedProperty;
-};
-template<class TypeTag, class MyTypeTag>
-struct TimeStepControlTargetNewtonIterations {
-    using type = UndefinedProperty;
-};
-template<class TypeTag, class MyTypeTag>
-struct TimeStepControlDecayRate {
-    using type = UndefinedProperty;
-};
-template<class TypeTag, class MyTypeTag>
-struct TimeStepControlGrowthRate {
-    using type = UndefinedProperty;
-};
-template<class TypeTag, class MyTypeTag>
-struct TimeStepControlDecayDampingFactor {
-    using type = UndefinedProperty;
-};
-template<class TypeTag, class MyTypeTag>
-struct TimeStepControlGrowthDampingFactor {
-    using type = UndefinedProperty;
-};
-template<class TypeTag, class MyTypeTag>
-struct TimeStepControlFileName {
-    using type = UndefinedProperty;
-};
-template<class TypeTag, class MyTypeTag>
-struct MinTimeStepBeforeShuttingProblematicWellsInDays {
-    using type = UndefinedProperty;
-};
-template<class TypeTag, class MyTypeTag>
-struct MinTimeStepBasedOnNewtonIterations {
-    using type = UndefinedProperty;
-};
-template<class TypeTag, class MyTypeTag>
-struct TimeStepSafetyFactor {
-    using type = UndefinedProperty;
-};
-
-template<class TypeTag>
-struct SolverContinueOnConvergenceFailure<TypeTag, TTag::FlowTimeSteppingParameters> {
-    static constexpr bool value = false;
-};
-template<class TypeTag>
-struct SolverMaxRestarts<TypeTag, TTag::FlowTimeSteppingParameters> {
-    static constexpr int value = 10;
-};
-template<class TypeTag>
-struct SolverVerbosity<TypeTag, TTag::FlowTimeSteppingParameters> {
-    static constexpr int value = 1;
-};
-template<class TypeTag>
-struct TimeStepVerbosity<TypeTag, TTag::FlowTimeSteppingParameters> {
-    static constexpr int value = 1;
-};
-template<class TypeTag>
-struct InitialTimeStepInDays<TypeTag, TTag::FlowTimeSteppingParameters> {
-    using type = GetPropType<TypeTag, Scalar>;
-    static constexpr type value = 1.0;
-};
-template<class TypeTag>
-struct FullTimeStepInitially<TypeTag, TTag::FlowTimeSteppingParameters> {
-    static constexpr bool value = false;
-};
-template<class TypeTag>
-struct TimeStepControl<TypeTag, TTag::FlowTimeSteppingParameters> {
-    static constexpr auto value = "pid+newtoniteration";
-};
-template<class TypeTag>
-struct TimeStepControlTolerance<TypeTag, TTag::FlowTimeSteppingParameters> {
-    using type = GetPropType<TypeTag, Scalar>;
-    static constexpr type value = 1e-1;
-};
-template<class TypeTag>
-struct TimeStepControlTargetIterations<TypeTag, TTag::FlowTimeSteppingParameters> {
-    static constexpr int value = 30;
-};
-template<class TypeTag>
-struct TimeStepControlTargetNewtonIterations<TypeTag, TTag::FlowTimeSteppingParameters> {
-    static constexpr int value = 8;
-};
-template<class TypeTag>
-struct TimeStepControlDecayRate<TypeTag, TTag::FlowTimeSteppingParameters> {
-    using type = GetPropType<TypeTag, Scalar>;
-    static constexpr type value = 0.75;
-};
-template<class TypeTag>
-struct TimeStepControlGrowthRate<TypeTag, TTag::FlowTimeSteppingParameters> {
-    using type = GetPropType<TypeTag, Scalar>;
-    static constexpr type value = 1.25;
-};
-template<class TypeTag>
-struct TimeStepControlDecayDampingFactor<TypeTag, TTag::FlowTimeSteppingParameters> {
-    using type = GetPropType<TypeTag, Scalar>;
-    static constexpr type value = 1.0;
-};
-template<class TypeTag>
-struct TimeStepControlGrowthDampingFactor<TypeTag, TTag::FlowTimeSteppingParameters> {
-    using type = GetPropType<TypeTag, Scalar>;
-    static constexpr type value = 3.2;
-};
-template<class TypeTag>
-struct TimeStepControlFileName<TypeTag, TTag::FlowTimeSteppingParameters> {
-    static constexpr auto value = "timesteps";
-};
-template<class TypeTag>
-struct MinTimeStepBeforeShuttingProblematicWellsInDays<TypeTag, TTag::FlowTimeSteppingParameters> {
-    using type = GetPropType<TypeTag, Scalar>;
-    static constexpr type value = 0.01;
-};
-
-template<class TypeTag>
-struct MinTimeStepBasedOnNewtonIterations<TypeTag, TTag::FlowTimeSteppingParameters> {
-    using type = GetPropType<TypeTag, Scalar>;
-    static constexpr type value = 0.0;
-};
-template<class TypeTag>
-struct TimeStepSafetyFactor<TypeTag, TTag::FlowTimeSteppingParameters> {
-    static constexpr double value = 0.8;
-};
-
-} // namespace Opm::Properties
-=======
 namespace Opm::Parameters {
 
 struct SolverContinueOnConvergenceFailure { static constexpr bool value = false; };
@@ -232,9 +66,9 @@
 struct TimeStepControlFileName { static constexpr auto value = "timesteps"; };
 struct MinTimeStepBeforeShuttingProblematicWellsInDays { static constexpr double value = 0.01; };
 struct MinTimeStepBasedOnNewtonIterations { static constexpr double value = 0.0; };
+struct TimeStepSafetyFactor { static constexpr double value = 0.8; };
 
 } // namespace Opm::Parameters
->>>>>>> 4e8c793c
 
 namespace Opm {
 
@@ -338,65 +172,8 @@
 
         static void registerParameters()
         {
-<<<<<<< HEAD
-            registerEclTimeSteppingParameters<TypeTag>();
-            // TODO: make sure the help messages are correct (and useful)
-            Parameters::registerParam<TypeTag, Properties::SolverContinueOnConvergenceFailure>
-                ("Continue instead of stop when minimum solver time step is reached");
-            Parameters::registerParam<TypeTag, Properties::SolverMaxRestarts>
-                ("The maximum number of breakdowns before a substep is given up and "
-                 "the simulator is terminated");
-            Parameters::registerParam<TypeTag, Properties::SolverVerbosity>
-                ("Specify the \"chattiness\" of the non-linear solver itself");
-            Parameters::registerParam<TypeTag, Properties::TimeStepVerbosity>
-                ("Specify the \"chattiness\" during the time integration");
-            Parameters::registerParam<TypeTag, Properties::InitialTimeStepInDays>
-                ("The size of the initial time step in days");
-            Parameters::registerParam<TypeTag, Properties::FullTimeStepInitially>
-                ("Always attempt to finish a report step using a single substep");
-            Parameters::registerParam<TypeTag, Properties::TimeStepControl>
-                ("The algorithm used to determine time-step sizes. "
-                 "Valid options are: "
-                 "'pid' (default), "
-                 "'pid+iteration', "
-                 "'pid+newtoniteration', "
-                 "'iterationcount', "
-                "'newtoniterationcount' "
-                "and 'hardcoded'");
-            Parameters::registerParam<TypeTag, Properties::TimeStepControlTolerance>
-                ("The tolerance used by the time step size control algorithm");
-            Parameters::registerParam<TypeTag, Properties::TimeStepControlTargetIterations>
-                ("The number of linear iterations which the time step control scheme "
-                 "should aim for (if applicable)");
-            Parameters::registerParam<TypeTag, Properties::TimeStepControlTargetNewtonIterations>
-                ("The number of Newton iterations which the time step control scheme "
-                 "should aim for (if applicable)");
-            Parameters::registerParam<TypeTag, Properties::TimeStepControlDecayRate>
-                ("The decay rate of the time step size of the number of "
-                 "target iterations is exceeded");
-            Parameters::registerParam<TypeTag, Properties::TimeStepControlGrowthRate>
-                ("The growth rate of the time step size of the number of "
-                 "target iterations is undercut");
-            Parameters::registerParam<TypeTag, Properties::TimeStepControlDecayDampingFactor>
-                ("The decay rate of the time step decrease when the "
-                 "target iterations is exceeded");
-            Parameters::registerParam<TypeTag, Properties::TimeStepControlGrowthDampingFactor>
-                ("The growth rate of the time step increase when the "
-                 "target iterations is undercut");
-            Parameters::registerParam<TypeTag, Properties::TimeStepControlFileName>
-                ("The name of the file which contains the hardcoded time steps sizes");
-            Parameters::registerParam<TypeTag, Properties::MinTimeStepBeforeShuttingProblematicWellsInDays>
-                ("The minimum time step size in days for which problematic wells are not shut");
-            Parameters::registerParam<TypeTag, Properties::MinTimeStepBasedOnNewtonIterations>
-                ("The minimum time step size (in days for field and metric unit and hours for lab unit) "
-                 "can be reduced to based on newton iteration counts");
-            Parameters::registerParam<TypeTag, Properties::TimeStepSafetyFactor>
-                ("Safety factor in the formula for the time step cutting after a "
-                "time step has failed to satisfy the tolerance criterion");
-=======
             registerEclTimeSteppingParameters<Scalar>();
             detail::registerAdaptiveParameters();
->>>>>>> 4e8c793c
         }
 
         /** \brief  step method that acts like the solver::step method
@@ -924,27 +701,16 @@
             // valid are "pid" and "pid+iteration"
             std::string control = Parameters::Get<Parameters::TimeStepControl>(); // "pid"
 
-<<<<<<< HEAD
-            timeStepControlTolerance_ =  Parameters::get<TypeTag, Properties::TimeStepControlTolerance>(); // 1e-1
-=======
-            const double tol =  Parameters::Get<Parameters::TimeStepControlTolerance>(); // 1e-1
->>>>>>> 4e8c793c
+            timeStepControlTolerance_ =  Parameters::get<Parameters::TimeStepControlTolerance>(); // 1e-1
             if (control == "pid") {
                 timeStepControl_ = std::make_unique<PIDTimeStepControl>(timeStepControlTolerance_);
                 timeStepControlType_ = TimeStepControlType::PID;
             }
             else if (control == "pid+iteration") {
-<<<<<<< HEAD
-                const int iterations =  Parameters::get<TypeTag, Properties::TimeStepControlTargetIterations>(); // 30
-                const double decayDampingFactor = Parameters::get<TypeTag, Properties::TimeStepControlDecayDampingFactor>(); // 1.0
-                const double growthDampingFactor = Parameters::get<TypeTag, Properties::TimeStepControlGrowthDampingFactor>(); // 3.2
-                timeStepControl_ = std::make_unique<PIDAndIterationCountTimeStepControl>(iterations, decayDampingFactor, growthDampingFactor, timeStepControlTolerance_);
-=======
                 const int iterations =  Parameters::Get<Parameters::TimeStepControlTargetIterations>(); // 30
                 const double decayDampingFactor = Parameters::Get<Parameters::TimeStepControlDecayDampingFactor>(); // 1.0
                 const double growthDampingFactor = Parameters::Get<Parameters::TimeStepControlGrowthDampingFactor>(); // 3.2
-                timeStepControl_ = std::make_unique<PIDAndIterationCountTimeStepControl>(iterations, decayDampingFactor, growthDampingFactor, tol);
->>>>>>> 4e8c793c
+                timeStepControl_ = std::make_unique<PIDAndIterationCountTimeStepControl>(iterations, decayDampingFactor, growthDampingFactor, timeStepControlTolerance_);
                 timeStepControlType_ = TimeStepControlType::PIDAndIterationCount;
             }
             else if (control == "pid+newtoniteration") {
