/*
  Copyright 2015 SINTEF ICT, Applied Mathematics.

  This file is part of the Open Porous Media project (OPM).

  OPM is free software: you can redistribute it and/or modify
  it under the terms of the GNU General Public License as published by
  the Free Software Foundation, either version 3 of the License, or
  (at your option) any later version.

  OPM is distributed in the hope that it will be useful,
  but WITHOUT ANY WARRANTY; without even the implied warranty of
  MERCHANTABILITY or FITNESS FOR A PARTICULAR PURPOSE.  See the
  GNU General Public License for more details.

  You should have received a copy of the GNU General Public License
  along with OPM.  If not, see <http://www.gnu.org/licenses/>.
*/

#ifndef OPM_BLACKOILMODELPARAMETERS_EBOS_HEADER_INCLUDED
#define OPM_BLACKOILMODELPARAMETERS_EBOS_HEADER_INCLUDED

#include <opm/models/discretization/common/fvbaseproperties.hh>

#include <opm/models/utils/basicproperties.hh>
#include <opm/models/utils/parametersystem.hh>
#include <opm/models/utils/propertysystem.hh>

#include <opm/simulators/flow/SubDomain.hpp>

#include <stdexcept>
#include <string>

namespace Opm::Properties {

namespace TTag {
struct FlowModelParameters {};
}

template<class TypeTag, class MyTypeTag>
struct EclDeckFileName {
    using type = UndefinedProperty;
};
template<class TypeTag, class MyTypeTag>
struct DbhpMaxRel {
    using type = UndefinedProperty;
};
template<class TypeTag, class MyTypeTag>
struct DwellFractionMax {
    using type = UndefinedProperty;
};
template<class TypeTag, class MyTypeTag>
struct MaxResidualAllowed {
    using type = UndefinedProperty;
};
template<class TypeTag, class MyTypeTag>
struct RelaxedMaxPvFraction {
    using type = UndefinedProperty;
};
template<class TypeTag, class MyTypeTag>
struct ToleranceMb {
    using type = UndefinedProperty;
};
template<class TypeTag, class MyTypeTag>
struct ToleranceCnv {
    using type = UndefinedProperty;
};
template<class TypeTag, class MyTypeTag>
struct ToleranceCnvRelaxed {
    using type = UndefinedProperty;
};
template<class TypeTag, class MyTypeTag>
struct ToleranceWells {
    using type = UndefinedProperty;
};
template<class TypeTag, class MyTypeTag>
struct ToleranceWellControl {
    using type = UndefinedProperty;
};
template<class TypeTag, class MyTypeTag>
struct MaxWelleqIter {
    using type = UndefinedProperty;
};
template<class TypeTag, class MyTypeTag>
struct UseMultisegmentWell {
    using type = UndefinedProperty;
};
template<class TypeTag, class MyTypeTag>
struct MaxSinglePrecisionDays {
    using type = UndefinedProperty;
};
template<class TypeTag, class MyTypeTag>
struct MinStrictCnvIter {
    using type = UndefinedProperty;
};
template<class TypeTag, class MyTypeTag>
struct SolveWelleqInitially {
    using type = UndefinedProperty;
};
template<class TypeTag, class MyTypeTag>
struct UpdateEquationsScaling {
    using type = UndefinedProperty;
};
template<class TypeTag, class MyTypeTag>
struct UseUpdateStabilization {
    using type = UndefinedProperty;
};
template<class TypeTag, class MyTypeTag>
struct MatrixAddWellContributions {
    using type = UndefinedProperty;
};
template<class TypeTag, class MyTypeTag>
struct EnableWellOperabilityCheck {
    using type = UndefinedProperty;
};
template<class TypeTag, class MyTypeTag>
struct EnableWellOperabilityCheckIter {
    using type = UndefinedProperty;
};
// parameters for multisegment wells
template<class TypeTag, class MyTypeTag>
struct TolerancePressureMsWells {
    using type = UndefinedProperty;
};
template<class TypeTag, class MyTypeTag>
struct MaxPressureChangeMsWells {
    using type = UndefinedProperty;
};
template<class TypeTag, class MyTypeTag>
struct MaxInnerIterMsWells {
    using type = UndefinedProperty;
};
template<class TypeTag, class MyTypeTag>
struct StrictInnerIterWells {
    using type = UndefinedProperty;
};
template<class TypeTag, class MyTypeTag>
struct RelaxedWellFlowTol {
    using type = UndefinedProperty;
};
template<class TypeTag, class MyTypeTag>
struct StrictOuterIterWells {
    using type = UndefinedProperty;
};
template<class TypeTag, class MyTypeTag>
struct RelaxedPressureTolMsw {
    using type = UndefinedProperty;
};
template<class TypeTag, class MyTypeTag>
struct RegularizationFactorWells {
    using type = UndefinedProperty;
};
template<class TypeTag, class MyTypeTag>
struct MaxNewtonIterationsWithInnerWellIterations  {
    using type = UndefinedProperty;
};
template<class TypeTag, class MyTypeTag>
struct ShutUnsolvableWells {
    using type = UndefinedProperty;
};
template<class TypeTag, class MyTypeTag>
struct MaxInnerIterWells {
    using type = UndefinedProperty;
};
template<class TypeTag, class MyTypeTag>
struct AlternativeWellRateInit {
    using type = UndefinedProperty;
};
template<class TypeTag, class MyTypeTag>
struct MaximumNumberOfWellSwitches {
    using type = UndefinedProperty;
};
template<class TypeTag, class MyTypeTag>
struct UseAverageDensityMsWells {
    using type = UndefinedProperty;
};
template<class TypeTag, class MyTypeTag>
struct LocalWellSolveControlSwitching {
    using type = UndefinedProperty;
};
// Network solver parameters
template<class TypeTag, class MyTypeTag>
struct NetworkMaxStrictIterations {
    using type = UndefinedProperty;
};
template<class TypeTag, class MyTypeTag>
struct NetworkMaxIterations {
    using type = UndefinedProperty;
};
template<class TypeTag, class MyTypeTag>
struct NonlinearSolver {
    using type = UndefinedProperty;
};
template<class TypeTag, class MyTypeTag>
struct LocalSolveApproach {
    using type = UndefinedProperty;
};
template<class TypeTag, class MyTypeTag>
struct MaxLocalSolveIterations {
    using type = UndefinedProperty;
};
template<class TypeTag, class MyTypeTag>
struct LocalToleranceScalingMb {
    using type = UndefinedProperty;
};
template<class TypeTag, class MyTypeTag>
struct LocalToleranceScalingCnv {
    using type = UndefinedProperty;
};
template<class TypeTag, class MyTypeTag>
struct NumLocalDomains {
    using type = UndefinedProperty;
};
template<class TypeTag, class MyTypeTag>
struct LocalDomainsPartitioningImbalance {
    using type = UndefinedProperty;
};
template<class TypeTag, class MyTypeTag>
struct LocalDomainsPartitioningMethod {
    using type = UndefinedProperty;
};
template<class TypeTag, class MyTypeTag>
struct LocalDomainsOrderingMeasure {
    using type = UndefinedProperty;
};
template<class TypeTag>
struct DbhpMaxRel<TypeTag, TTag::FlowModelParameters> {
    using type = GetPropType<TypeTag, Scalar>;
    static constexpr type value = 1.0;
};
template<class TypeTag>
struct DwellFractionMax<TypeTag, TTag::FlowModelParameters> {
    using type = GetPropType<TypeTag, Scalar>;
    static constexpr type value = 0.2;
};
template<class TypeTag>
struct MaxResidualAllowed<TypeTag, TTag::FlowModelParameters> {
    using type = GetPropType<TypeTag, Scalar>;
    static constexpr type value = 1e7;
};
template<class TypeTag>
struct RelaxedMaxPvFraction<TypeTag, TTag::FlowModelParameters> {
    using type = GetPropType<TypeTag, Scalar>;
    static constexpr type value = 0.03;
};
template<class TypeTag>
struct ToleranceMb<TypeTag, TTag::FlowModelParameters> {
    using type = GetPropType<TypeTag, Scalar>;
    static constexpr type value = 1e-6;
};
template<class TypeTag>
struct ToleranceCnv<TypeTag, TTag::FlowModelParameters> {
    using type = GetPropType<TypeTag, Scalar>;
    static constexpr type value = 1e-2;
};
template<class TypeTag>
struct ToleranceCnvRelaxed<TypeTag, TTag::FlowModelParameters> {
    using type = GetPropType<TypeTag, Scalar>;
    static constexpr type value = 1;
};
template<class TypeTag>
struct ToleranceWells<TypeTag, TTag::FlowModelParameters> {
    using type = GetPropType<TypeTag, Scalar>;
    static constexpr type value = 1e-4;
};
template<class TypeTag>
struct ToleranceWellControl<TypeTag, TTag::FlowModelParameters> {
    using type = GetPropType<TypeTag, Scalar>;
    static constexpr type value = 1e-7;
};
template<class TypeTag>
struct MaxWelleqIter<TypeTag, TTag::FlowModelParameters> {
    static constexpr int value = 30;
};
template<class TypeTag>
struct UseMultisegmentWell<TypeTag, TTag::FlowModelParameters> {
    static constexpr bool value = true;
};
template<class TypeTag>
struct MaxSinglePrecisionDays<TypeTag, TTag::FlowModelParameters> {
    using type = GetPropType<TypeTag, Scalar>;
    static constexpr type value = 20.0;
};
template<class TypeTag>
struct MinStrictCnvIter<TypeTag, TTag::FlowModelParameters> {
    static constexpr int value = 0;
};
template<class TypeTag>
struct SolveWelleqInitially<TypeTag, TTag::FlowModelParameters> {
    static constexpr bool value = true;
};
template<class TypeTag>
struct UpdateEquationsScaling<TypeTag, TTag::FlowModelParameters> {
    static constexpr bool value = false;
};
template<class TypeTag>
struct UseUpdateStabilization<TypeTag, TTag::FlowModelParameters> {
    static constexpr bool value = true;
};
template<class TypeTag>
struct MatrixAddWellContributions<TypeTag, TTag::FlowModelParameters> {
    static constexpr bool value = false;
};
template<class TypeTag>
struct TolerancePressureMsWells<TypeTag, TTag::FlowModelParameters> {
    using type = GetPropType<TypeTag, Scalar>;
    static constexpr type value = 0.01*1e5;
};
template<class TypeTag>
struct MaxPressureChangeMsWells<TypeTag, TTag::FlowModelParameters> {
    using type = GetPropType<TypeTag, Scalar>;
    static constexpr type value = 10*1e5;
};
template<class TypeTag>
struct MaxNewtonIterationsWithInnerWellIterations<TypeTag, TTag::FlowModelParameters> {
    static constexpr int value = 8;
};
template<class TypeTag>
struct MaxInnerIterMsWells<TypeTag, TTag::FlowModelParameters> {
    static constexpr int value = 100;
};
template<class TypeTag>
struct MaxInnerIterWells<TypeTag, TTag::FlowModelParameters> {
    static constexpr int value = 50;
};
template<class TypeTag>
struct ShutUnsolvableWells<TypeTag, TTag::FlowModelParameters> {
    static constexpr bool value = true;
};
template<class TypeTag>
struct AlternativeWellRateInit<TypeTag, TTag::FlowModelParameters> {
    static constexpr bool value = true;
};
template<class TypeTag>
struct StrictOuterIterWells<TypeTag, TTag::FlowModelParameters> {
    static constexpr int value = 6;
};
template<class TypeTag>
struct StrictInnerIterWells<TypeTag, TTag::FlowModelParameters> {
    static constexpr int value = 40;
};
template<class TypeTag>
struct RegularizationFactorWells<TypeTag, TTag::FlowModelParameters> {
    using type = GetPropType<TypeTag, Scalar>;
    static constexpr type value = 100;
};
template<class TypeTag>
struct EnableWellOperabilityCheck<TypeTag, TTag::FlowModelParameters> {
    static constexpr bool value = true;
};
template<class TypeTag>
struct EnableWellOperabilityCheckIter<TypeTag, TTag::FlowModelParameters> {
    static constexpr bool value = false;
};
template<class TypeTag>
struct RelaxedWellFlowTol<TypeTag, TTag::FlowModelParameters> {
    using type = GetPropType<TypeTag, Scalar>;
    static constexpr type value = 1e-3;
};
template<class TypeTag>
struct RelaxedPressureTolMsw<TypeTag, TTag::FlowModelParameters> {
    using type = GetPropType<TypeTag, Scalar>;
    static constexpr type value = 1.0e4;
};
template<class TypeTag>
struct MaximumNumberOfWellSwitches<TypeTag, TTag::FlowModelParameters> {
    static constexpr int value = 3;
};
template<class TypeTag>
struct UseAverageDensityMsWells<TypeTag, TTag::FlowModelParameters> {
    static constexpr bool value = false;
};
template<class TypeTag>
struct LocalWellSolveControlSwitching<TypeTag, TTag::FlowModelParameters> {
<<<<<<< HEAD
    static constexpr bool value = false;
=======
    static constexpr bool value = true;
>>>>>>> abd89d33
};

// Network solver parameters
template<class TypeTag>
struct NetworkMaxStrictIterations<TypeTag, TTag::FlowModelParameters> {
    static constexpr int value = 100;
};
template<class TypeTag>
struct NetworkMaxIterations<TypeTag, TTag::FlowModelParameters> {
    static constexpr int value = 200;
};
template<class TypeTag>
struct NonlinearSolver<TypeTag, TTag::FlowModelParameters> {
    static constexpr auto value = "newton";
};
template<class TypeTag>
struct LocalSolveApproach<TypeTag, TTag::FlowModelParameters> {
    static constexpr auto value = "jacobi";
};
template<class TypeTag>
struct MaxLocalSolveIterations<TypeTag, TTag::FlowModelParameters> {
    static constexpr int value = 20;
};
template<class TypeTag>
struct LocalToleranceScalingMb<TypeTag, TTag::FlowModelParameters> {
    using type = GetPropType<TypeTag, Scalar>;
    static constexpr type value = 1.0;
};
template<class TypeTag>
struct LocalToleranceScalingCnv<TypeTag, TTag::FlowModelParameters> {
    using type = GetPropType<TypeTag, Scalar>;
    static constexpr type value = 0.01;
};
template<class TypeTag>
struct NumLocalDomains<TypeTag, TTag::FlowModelParameters> {
    using type = int;
    static constexpr auto value = 0;
};
template<class TypeTag>
struct LocalDomainsPartitioningImbalance<TypeTag, TTag::FlowModelParameters> {
    using type = GetPropType<TypeTag, Scalar>;
    static constexpr auto value = type{1.03};
};
template<class TypeTag>
struct LocalDomainsPartitioningMethod<TypeTag, TTag::FlowModelParameters> {
    static constexpr auto value = "zoltan";
};
template<class TypeTag>
struct LocalDomainsOrderingMeasure<TypeTag, TTag::FlowModelParameters> {
    static constexpr auto value = "pressure";
};
// if openMP is available, determine the number threads per process automatically.
#if _OPENMP
template<class TypeTag>
struct ThreadsPerProcess<TypeTag, TTag::FlowModelParameters> {
    static constexpr int value = -1;
};
#endif

} // namespace Opm::Properties

namespace Opm
{
    /// Solver parameters for the BlackoilModel.
    template <class TypeTag>
    struct BlackoilModelParametersEbos
    {
    private:
        using Scalar = GetPropType<TypeTag, Properties::Scalar>;

    public:
        /// Max relative change in bhp in single iteration.
        double dbhp_max_rel_;
        /// Max absolute change in well volume fraction in single iteration.
        double dwell_fraction_max_;
        /// Absolute max limit for residuals.
        double max_residual_allowed_;
        //// Max allowed pore volume faction where CNV is violated. Below the
        //// relaxed tolerance tolerance_cnv_relaxed_ is used.
        double relaxed_max_pv_fraction_;
        /// Relative mass balance tolerance (total mass balance error).
        double tolerance_mb_;
        /// Local convergence tolerance (max of local saturation errors).
        double tolerance_cnv_;
        /// Relaxed local convergence tolerance (can be used when iter >= min_strict_cnv_iter_ && cnvViolatedPV < relaxed_max_pv_fraction_).
        double tolerance_cnv_relaxed_;
        /// Well convergence tolerance.
        double tolerance_wells_;
        /// Tolerance for the well control equations
        //  TODO: it might need to distinguish between rate control and pressure control later
        double tolerance_well_control_;
        /// Tolerance for the pressure equations for multisegment wells
        double tolerance_pressure_ms_wells_;
        /// Relaxed tolerance for for the well flow residual
        double relaxed_tolerance_flow_well_;

        /// Relaxed tolerance for the MSW pressure solution
        double relaxed_tolerance_pressure_ms_well_;

        /// Maximum pressure change over an iteratio for ms wells
        double max_pressure_change_ms_wells_;

        /// Maximum inner iteration number for ms wells
        int max_inner_iter_ms_wells_;

        /// Strict inner iteration number for wells
        int strict_inner_iter_wells_;

        /// Newton iteration where wells are stricly convergent
        int strict_outer_iter_wells_;

        /// Regularization factor for wells
        double regularization_factor_wells_;

        /// Maximum newton iterations with inner well iterations
        int max_niter_inner_well_iter_;

        /// Whether to shut unsolvable well
        bool shut_unsolvable_wells_;

        /// Maximum inner iteration number for standard wells
        int max_inner_iter_wells_;

        /// Maximum iteration number of the well equation solution
        int max_welleq_iter_;

        /// Tolerance for time step in seconds where single precision can be used
        /// for solving for the Jacobian
        double maxSinglePrecisionTimeStep_;

        /// Minimum number of Newton iterations before we can use relaxed CNV convergence criterion
        int min_strict_cnv_iter_;

        /// Solve well equation initially
        bool solve_welleq_initially_;

        /// Update scaling factors for mass balance equations
        bool update_equations_scaling_;

        /// Try to detect oscillation or stagnation.
        bool use_update_stabilization_;

        /// Whether to use MultisegmentWell to handle multisegment wells
        /// it is something temporary before the multisegment well model is considered to be
        /// well developed and tested.
        /// if it is false, we will handle multisegment wells as standard wells, which will be
        /// the default behavoir for the moment. Later, we might set it to be true by default if necessary
        bool use_multisegment_well_;

        /// The file name of the deck
        std::string deck_file_name_;

        /// Whether to add influences of wells between cells to the matrix and preconditioner matrix
        bool matrix_add_well_contributions_;

        /// Whether to check well operability
        bool check_well_operability_;
        /// Whether to check well operability during iterations
        bool check_well_operability_iter_;

        /// Maximum number of times a well can switch to the same controt
        int max_number_of_well_switches_;

        /// Whether to approximate segment densities by averaging over segment and its outlet 
        bool use_average_density_ms_wells_;

        /// Whether to allow control switching during local well solutions 
        bool local_well_solver_control_switching_;

        /// Maximum number of iterations in the network solver before relaxing tolerance
        int network_max_strict_iterations_;
        
        /// Maximum number of iterations in the network solver before giving up
        int network_max_iterations_;

        /// Nonlinear solver type: newton or nldd.
        std::string nonlinear_solver_;
        /// 'jacobi' and 'gauss-seidel' supported.
        DomainSolveApproach local_solve_approach_{DomainSolveApproach::Jacobi};

        int max_local_solve_iterations_;

        double local_tolerance_scaling_mb_;
        double local_tolerance_scaling_cnv_;

        int num_local_domains_{0};
        double local_domain_partition_imbalance_{1.03};
        std::string local_domain_partition_method_;
        DomainOrderingMeasure local_domain_ordering_{DomainOrderingMeasure::AveragePressure};

        /// Construct from user parameters or defaults.
        BlackoilModelParametersEbos()
        {
            dbhp_max_rel_=  EWOMS_GET_PARAM(TypeTag, Scalar, DbhpMaxRel);
            dwell_fraction_max_ = EWOMS_GET_PARAM(TypeTag, Scalar, DwellFractionMax);
            max_residual_allowed_ = EWOMS_GET_PARAM(TypeTag, Scalar, MaxResidualAllowed);
            relaxed_max_pv_fraction_ = EWOMS_GET_PARAM(TypeTag, Scalar, RelaxedMaxPvFraction);
            tolerance_mb_ = EWOMS_GET_PARAM(TypeTag, Scalar, ToleranceMb);
            tolerance_cnv_ = EWOMS_GET_PARAM(TypeTag, Scalar, ToleranceCnv);
            tolerance_cnv_relaxed_ = EWOMS_GET_PARAM(TypeTag, Scalar, ToleranceCnvRelaxed);
            tolerance_wells_ = EWOMS_GET_PARAM(TypeTag, Scalar, ToleranceWells);
            tolerance_well_control_ = EWOMS_GET_PARAM(TypeTag, Scalar, ToleranceWellControl);
            max_welleq_iter_ = EWOMS_GET_PARAM(TypeTag, int, MaxWelleqIter);
            use_multisegment_well_ = EWOMS_GET_PARAM(TypeTag, bool, UseMultisegmentWell);
            tolerance_pressure_ms_wells_ = EWOMS_GET_PARAM(TypeTag, Scalar, TolerancePressureMsWells);
            relaxed_tolerance_flow_well_ = EWOMS_GET_PARAM(TypeTag, Scalar, RelaxedWellFlowTol);
            relaxed_tolerance_pressure_ms_well_ = EWOMS_GET_PARAM(TypeTag, Scalar, RelaxedPressureTolMsw);
            max_pressure_change_ms_wells_ = EWOMS_GET_PARAM(TypeTag, Scalar, MaxPressureChangeMsWells);
            max_inner_iter_ms_wells_ = EWOMS_GET_PARAM(TypeTag, int, MaxInnerIterMsWells);
            strict_inner_iter_wells_ = EWOMS_GET_PARAM(TypeTag, int, StrictInnerIterWells);
            strict_outer_iter_wells_ = EWOMS_GET_PARAM(TypeTag, int, StrictOuterIterWells);
            regularization_factor_wells_ = EWOMS_GET_PARAM(TypeTag, Scalar, RegularizationFactorWells);
            max_niter_inner_well_iter_ = EWOMS_GET_PARAM(TypeTag, int, MaxNewtonIterationsWithInnerWellIterations);
            shut_unsolvable_wells_ = EWOMS_GET_PARAM(TypeTag, bool, ShutUnsolvableWells);
            max_inner_iter_wells_ = EWOMS_GET_PARAM(TypeTag, int, MaxInnerIterWells);
            maxSinglePrecisionTimeStep_ = EWOMS_GET_PARAM(TypeTag, Scalar, MaxSinglePrecisionDays) *24*60*60;
            min_strict_cnv_iter_ = EWOMS_GET_PARAM(TypeTag, int, MinStrictCnvIter);
            solve_welleq_initially_ = EWOMS_GET_PARAM(TypeTag, bool, SolveWelleqInitially);
            update_equations_scaling_ = EWOMS_GET_PARAM(TypeTag, bool, UpdateEquationsScaling);
            use_update_stabilization_ = EWOMS_GET_PARAM(TypeTag, bool, UseUpdateStabilization);
            matrix_add_well_contributions_ = EWOMS_GET_PARAM(TypeTag, bool, MatrixAddWellContributions);
            check_well_operability_ = EWOMS_GET_PARAM(TypeTag, bool, EnableWellOperabilityCheck);
            check_well_operability_iter_ = EWOMS_GET_PARAM(TypeTag, bool, EnableWellOperabilityCheckIter);
            max_number_of_well_switches_ = EWOMS_GET_PARAM(TypeTag, int, MaximumNumberOfWellSwitches);
            use_average_density_ms_wells_ = EWOMS_GET_PARAM(TypeTag, bool, UseAverageDensityMsWells);
            local_well_solver_control_switching_ = EWOMS_GET_PARAM(TypeTag, bool, LocalWellSolveControlSwitching);
            nonlinear_solver_ = EWOMS_GET_PARAM(TypeTag, std::string, NonlinearSolver);
            std::string approach = EWOMS_GET_PARAM(TypeTag, std::string, LocalSolveApproach);
            if (approach == "jacobi") {
                local_solve_approach_ = DomainSolveApproach::Jacobi;
            } else if (approach == "gauss-seidel") {
                local_solve_approach_ = DomainSolveApproach::GaussSeidel;
            } else {
                throw std::runtime_error("Invalid domain solver approach '" + approach + "' specified.");
            }

            max_local_solve_iterations_ = EWOMS_GET_PARAM(TypeTag, int, MaxLocalSolveIterations);
            local_tolerance_scaling_mb_ = EWOMS_GET_PARAM(TypeTag, double, LocalToleranceScalingMb);
            local_tolerance_scaling_cnv_ = EWOMS_GET_PARAM(TypeTag, double, LocalToleranceScalingCnv);
            num_local_domains_ = EWOMS_GET_PARAM(TypeTag, int, NumLocalDomains);
            local_domain_partition_imbalance_ = std::max(1.0, EWOMS_GET_PARAM(TypeTag, double, LocalDomainsPartitioningImbalance));
            local_domain_partition_method_ = EWOMS_GET_PARAM(TypeTag, std::string, LocalDomainsPartitioningMethod);
            deck_file_name_ = EWOMS_GET_PARAM(TypeTag, std::string, EclDeckFileName);
            network_max_strict_iterations_ = EWOMS_GET_PARAM(TypeTag, int, NetworkMaxStrictIterations);
            network_max_iterations_ = EWOMS_GET_PARAM(TypeTag, int, NetworkMaxIterations);
            std::string measure = EWOMS_GET_PARAM(TypeTag, std::string, LocalDomainsOrderingMeasure);
            if (measure == "residual") {
                local_domain_ordering_ = DomainOrderingMeasure::Residual;
            } else if (measure == "pressure") {
                local_domain_ordering_ = DomainOrderingMeasure::AveragePressure;
            } else {
                throw std::runtime_error("Invalid domain ordering '" + measure + "' specified.");
            }
        }

        static void registerParameters()
        {
            EWOMS_REGISTER_PARAM(TypeTag, Scalar, DbhpMaxRel, "Maximum relative change of the bottom-hole pressure in a single iteration");
            EWOMS_REGISTER_PARAM(TypeTag, Scalar, DwellFractionMax, "Maximum absolute change of a well's volume fraction in a single iteration");
            EWOMS_REGISTER_PARAM(TypeTag, Scalar, MaxResidualAllowed, "Absolute maximum tolerated for residuals without cutting the time step size");
            EWOMS_REGISTER_PARAM(TypeTag, Scalar, RelaxedMaxPvFraction, "The fraction of the pore volume of the reservoir "
                                 "where the volumetric error (CNV) may be voilated during strict Newton iterations.");
            EWOMS_REGISTER_PARAM(TypeTag, Scalar, ToleranceMb, "Tolerated mass balance error relative to total mass present");
            EWOMS_REGISTER_PARAM(TypeTag, Scalar, ToleranceCnv, "Local convergence tolerance (Maximum of local saturation errors)");
            EWOMS_REGISTER_PARAM(TypeTag, Scalar, ToleranceCnvRelaxed, "Relaxed local convergence tolerance that applies for iterations after the iterations with the strict tolerance");
            EWOMS_REGISTER_PARAM(TypeTag, Scalar, ToleranceWells, "Well convergence tolerance");
            EWOMS_REGISTER_PARAM(TypeTag, Scalar, ToleranceWellControl, "Tolerance for the well control equations");
            EWOMS_REGISTER_PARAM(TypeTag, int, MaxWelleqIter, "Maximum number of iterations to determine solution the  well equations");
            EWOMS_REGISTER_PARAM(TypeTag, bool, UseMultisegmentWell, "Use the well model for multi-segment wells instead of the one for single-segment wells");
            EWOMS_REGISTER_PARAM(TypeTag, Scalar, TolerancePressureMsWells, "Tolerance for the pressure equations for multi-segment wells");
            EWOMS_REGISTER_PARAM(TypeTag, Scalar, RelaxedWellFlowTol, "Relaxed tolerance for the well flow residual");
            EWOMS_REGISTER_PARAM(TypeTag, Scalar, RelaxedPressureTolMsw, "Relaxed tolerance for the MSW pressure solution");
            EWOMS_REGISTER_PARAM(TypeTag, Scalar, MaxPressureChangeMsWells, "Maximum relative pressure change for a single iteration of the multi-segment well model");
            EWOMS_REGISTER_PARAM(TypeTag, int, MaxInnerIterMsWells, "Maximum number of inner iterations for multi-segment wells");
            EWOMS_REGISTER_PARAM(TypeTag, int, StrictInnerIterWells, "Number of inner well iterations with strict tolerance");
            EWOMS_REGISTER_PARAM(TypeTag, int, StrictOuterIterWells, "Number of newton iterations for which wells are checked with strict tolerance");
            EWOMS_REGISTER_PARAM(TypeTag, int, MaxNewtonIterationsWithInnerWellIterations, "Maximum newton iterations with inner well iterations");
            EWOMS_REGISTER_PARAM(TypeTag, bool, ShutUnsolvableWells, "Shut unsolvable wells");
            EWOMS_REGISTER_PARAM(TypeTag, int, MaxInnerIterWells, "Maximum number of inner iterations for standard wells");
            EWOMS_REGISTER_PARAM(TypeTag, bool, AlternativeWellRateInit, "Use alternative well rate initialization procedure");
            EWOMS_REGISTER_PARAM(TypeTag, Scalar, RegularizationFactorWells, "Regularization factor for wells");
            EWOMS_REGISTER_PARAM(TypeTag, Scalar, MaxSinglePrecisionDays, "Maximum time step size where single precision floating point arithmetic can be used solving for the linear systems of equations");
            EWOMS_REGISTER_PARAM(TypeTag, int, MinStrictCnvIter, "Minimum number of Newton iterations before relaxed tolerances can be used for the CNV convergence criterion");
            EWOMS_REGISTER_PARAM(TypeTag, bool, SolveWelleqInitially, "Fully solve the well equations before each iteration of the reservoir model");
            EWOMS_REGISTER_PARAM(TypeTag, bool, UpdateEquationsScaling, "Update scaling factors for mass balance equations during the run");
            EWOMS_REGISTER_PARAM(TypeTag, bool, UseUpdateStabilization, "Try to detect and correct oscillations or stagnation during the Newton method");
            EWOMS_REGISTER_PARAM(TypeTag, bool, MatrixAddWellContributions, "Explicitly specify the influences of wells between cells in the Jacobian and preconditioner matrices");
            EWOMS_REGISTER_PARAM(TypeTag, bool, EnableWellOperabilityCheck, "Enable the well operability checking");
            EWOMS_REGISTER_PARAM(TypeTag, bool, EnableWellOperabilityCheckIter, "Enable the well operability checking during iterations");
            EWOMS_REGISTER_PARAM(TypeTag, int, MaximumNumberOfWellSwitches, "Maximum number of times a well can switch to the same control");
            EWOMS_REGISTER_PARAM(TypeTag, bool, UseAverageDensityMsWells, "Approximate segment densitities by averaging over segment and its outlet");
            EWOMS_REGISTER_PARAM(TypeTag, bool, LocalWellSolveControlSwitching, "Allow control switching during local well solutions");
            EWOMS_REGISTER_PARAM(TypeTag, int, NetworkMaxStrictIterations, "Maximum iterations in network solver before relaxing tolerance");
            EWOMS_REGISTER_PARAM(TypeTag, int, NetworkMaxIterations, "Maximum number of iterations in the network solver before giving up");
            EWOMS_REGISTER_PARAM(TypeTag, std::string, NonlinearSolver, "Choose nonlinear solver. Valid choices are newton or nldd.");
            EWOMS_REGISTER_PARAM(TypeTag, std::string, LocalSolveApproach, "Choose local solve approach. Valid choices are jacobi and gauss-seidel");
            EWOMS_REGISTER_PARAM(TypeTag, int, MaxLocalSolveIterations, "Max iterations for local solves with NLDD nonlinear solver.");
            EWOMS_REGISTER_PARAM(TypeTag, Scalar, LocalToleranceScalingMb, "Set lower than 1.0 to use stricter convergence tolerance for local solves.");
            EWOMS_REGISTER_PARAM(TypeTag, Scalar, LocalToleranceScalingCnv, "Set lower than 1.0 to use stricter convergence tolerance for local solves.");
            EWOMS_REGISTER_PARAM(TypeTag, int, NumLocalDomains, "Number of local domains for NLDD nonlinear solver.");
            EWOMS_REGISTER_PARAM(TypeTag, Scalar, LocalDomainsPartitioningImbalance, "Subdomain partitioning imbalance tolerance. 1.03 is 3 percent imbalance.");
            EWOMS_REGISTER_PARAM(TypeTag, std::string, LocalDomainsPartitioningMethod, "Subdomain partitioning method. "
                                 "Allowed values are 'zoltan', 'simple', and the name of a partition file ending with '.partition'.");
            EWOMS_REGISTER_PARAM(TypeTag, std::string, LocalDomainsOrderingMeasure, "Subdomain ordering measure. "
                                 "Allowed values are 'pressure' and  'residual'.");
        }
    };
} // namespace Opm

#endif // OPM_BLACKOILMODELPARAMETERS_EBOS_HEADER_INCLUDED<|MERGE_RESOLUTION|>--- conflicted
+++ resolved
@@ -372,11 +372,7 @@
 };
 template<class TypeTag>
 struct LocalWellSolveControlSwitching<TypeTag, TTag::FlowModelParameters> {
-<<<<<<< HEAD
-    static constexpr bool value = false;
-=======
     static constexpr bool value = true;
->>>>>>> abd89d33
 };
 
 // Network solver parameters
