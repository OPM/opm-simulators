/*
  Copyright 2015 SINTEF ICT, Applied Mathematics.
  Copyright 2015 Statoil ASA.

  This file is part of the Open Porous Media project (OPM).

  OPM is free software: you can redistribute it and/or modify
  it under the terms of the GNU General Public License as published by
  the Free Software Foundation, either version 3 of the License, or
  (at your option) any later version.

  OPM is distributed in the hope that it will be useful,
  but WITHOUT ANY WARRANTY; without even the implied warranty of
  MERCHANTABILITY or FITNESS FOR A PARTICULAR PURPOSE.  See the
  GNU General Public License for more details.

  You should have received a copy of the GNU General Public License
  along with OPM.  If not, see <http://www.gnu.org/licenses/>.
*/

#ifndef OPM_NON_LINEAR_SOLVER_HPP
#define OPM_NON_LINEAR_SOLVER_HPP

#include <dune/common/fmatrix.hh>
#include <dune/istl/bcrsmatrix.hh>

#include <opm/common/ErrorMacros.hpp>
#include <opm/common/Exceptions.hpp>

#include <opm/models/nonlinear/newtonmethodparams.hpp>
#include <opm/models/nonlinear/newtonmethodproperties.hh>

#include <opm/models/utils/parametersystem.hpp>
#include <opm/models/utils/propertysystem.hh>
#include <opm/models/utils/basicproperties.hh>

#include <opm/simulators/timestepping/SimulatorReport.hpp>
#include <opm/simulators/timestepping/SimulatorTimerInterface.hpp>
<<<<<<< HEAD
#include <opm/simulators/timestepping/TimeStepControl.hpp>
=======
#include <opm/simulators/timestepping/AdaptiveTimeStepping.hpp>
>>>>>>> b6334010

#include <memory>

namespace Opm::Parameters {

template<class Scalar>
struct NewtonMaxRelax { static constexpr Scalar value = 0.5; };

struct NewtonMinIterations { static constexpr int value = 2; };
struct NewtonRelaxationType { static constexpr auto value = "dampen"; };

} // namespace Opm::Parameters

namespace Opm {

// Available relaxation scheme types.
enum class NonlinearRelaxType {
    Dampen,
    SOR
};

namespace detail {

/// Detect oscillation or stagnation in a given residual history.
template<class Scalar>
void detectOscillations(const std::vector<std::vector<Scalar>>& residualHistory,
                        const int it, const int numPhases, const Scalar relaxRelTol,
                        const int minimumOscillatingPhases,
                        bool& oscillate, bool& stagnate);

/// Apply a stabilization to dx, depending on dxOld and relaxation parameters.
/// Implemention for Dune block vectors.
template <class BVector, class Scalar>
void stabilizeNonlinearUpdate(BVector& dx, BVector& dxOld,
                              const Scalar omega, NonlinearRelaxType relaxType);

template<class Scalar>
void registerNonlinearParameters();

}

    /// A nonlinear solver class suitable for general fully-implicit models,
    /// as well as pressure, transport and sequential models.
    template <class TypeTag, class PhysicalModel>
    class NonlinearSolver
    {
        using Scalar = GetPropType<TypeTag, Properties::Scalar>;
        using TimeStepper = AdaptiveTimeStepping<TypeTag>;

    public:
        // Solver parameters controlling nonlinear process.
        struct SolverParameters
        {
            NonlinearRelaxType relaxType_;
            Scalar relaxMax_;
            Scalar relaxIncrement_;
            Scalar relaxRelTol_;
            int maxIter_; // max nonlinear iterations
            int minIter_; // min nonlinear iterations

            SolverParameters()
            {
                // set default values
                reset();

                // overload with given parameters
                relaxMax_ = Parameters::Get<Parameters::NewtonMaxRelax<Scalar>>();
                maxIter_ = Parameters::Get<Parameters::NewtonMaxIterations>();
                minIter_ = Parameters::Get<Parameters::NewtonMinIterations>();

                const auto& relaxationTypeString = Parameters::Get<Parameters::NewtonRelaxationType>();
                if (relaxationTypeString == "dampen") {
                    relaxType_ = NonlinearRelaxType::Dampen;
                } else if (relaxationTypeString == "sor") {
                    relaxType_ = NonlinearRelaxType::SOR;
                } else {
                    OPM_THROW(std::runtime_error,
                              "Unknown Relaxtion Type " + relaxationTypeString);
                }
            }

            static void registerParameters()
            {
                detail::registerNonlinearParameters<Scalar>();
            }

            void reset()
            {
                // default values for the solver parameters
                relaxType_ = NonlinearRelaxType::Dampen;
                relaxMax_ = 0.5;
                relaxIncrement_ = 0.1;
                relaxRelTol_ = 0.2;
                maxIter_ = 10;
                minIter_ = 1;
            }

        };

        // ---------  Public methods  ---------

        /// Construct solver for a given model.
        ///
        /// The model is a std::unique_ptr because the object to which model points to is
        /// not allowed to be deleted as long as the NonlinearSolver object exists.
        ///
        /// \param[in]      param   parameters controlling nonlinear process
        /// \param[in, out] model   physical simulation model.
        NonlinearSolver(const SolverParameters& param,
                        std::unique_ptr<PhysicalModel> model)
            : param_(param)
            , model_(std::move(model))
            , linearizations_(0)
            , nonlinearIterations_(0)
            , linearIterations_(0)
            , wellIterations_(0)
            , nonlinearIterationsLast_(0)
            , linearIterationsLast_(0)
            , wellIterationsLast_(0)
        {
            if (!model_) {
                OPM_THROW(std::logic_error, "Must provide a non-null model argument for NonlinearSolver.");
            }
        }


        SimulatorReportSingle step(const SimulatorTimerInterface& timer, const TimeStepControlInterface& timeStepControl)
        {
            SimulatorReportSingle report;
            report.global_time = timer.simulationTimeElapsed();
            report.timestep_length = timer.currentStepLength();

            // Do model-specific once-per-step calculations.
            report += model_->prepareStep(timer);

            int iteration = 0;

            // Let the model do one nonlinear iteration.

            // Set up for main solver loop.
            bool converged = false;

            // ----------  Main nonlinear solver loop  ----------
            do {
                try {
                    // Do the nonlinear step. If we are in a converged state, the
                    // model will usually do an early return without an expensive
                    // solve, unless the minIter() count has not been reached yet.
                    auto iterReport = model_->nonlinearIteration(iteration, timer, *this);
                    iterReport.global_time = timer.simulationTimeElapsed();
                    report += iterReport;
                    report.converged = iterReport.converged;

                    converged = report.converged;
                    iteration += 1;
                }
                catch (...) {
                    // if an iteration fails during a time step, all previous iterations
                    // count as a failure as well
                    failureReport_ = report;
                    failureReport_ += model_->failureReport();
                    throw;
                }
            }
            while ( (!converged && (iteration <= maxIter())) || (iteration <= minIter()));

            if (!converged) {
                failureReport_ = report;

                std::string msg = "Solver convergence failure - Failed to complete a time step within " + std::to_string(maxIter()) + " iterations.";
                OPM_THROW_NOLOG(TooManyIterations, msg);
            }

<<<<<<< HEAD
            std::cout << "TESTING: ";
            double error = timeStepControl.timeStepAccepted(model_->relativeChange());
            std::cout << error << std::endl;
=======
            double error = model_->relativeChange();
            const double timeStepControlTolerance = Parameters::Get<Parameters::TimeStepControlTolerance>();

            if (error > timeStepControlTolerance) {
                report.converged = false;
                failureReport_ = report;

                std::string msg = "Time step too large - Failed to satisfy the tolerance test, since the error (" + std::to_string(error) + ") was larger than the tolerance (" + std::to_string(timeStepControlTolerance) + ").";
                OPM_THROW_NOLOG(TimeSteppingBreakdown, msg);
            }
>>>>>>> b6334010

            // Do model-specific post-step actions.
            report += model_->afterStep(timer);
            report.converged = true;
            return report;
        }

        /// return the statistics if the step() method failed
        const SimulatorReportSingle& failureReport() const
        { return failureReport_; }

        /// Number of linearizations used in all calls to step().
        int linearizations() const
        { return linearizations_; }

        /// Number of full nonlinear solver iterations used in all calls to step().
        int nonlinearIterations() const
        { return nonlinearIterations_; }

        /// Number of linear solver iterations used in all calls to step().
        int linearIterations() const
        { return linearIterations_; }

        /// Number of well iterations used in all calls to step().
        int wellIterations() const
        { return wellIterations_; }

        /// Number of nonlinear solver iterations used in the last call to step().
        int nonlinearIterationsLastStep() const
        { return nonlinearIterationsLast_; }

        /// Number of linear solver iterations used in the last call to step().
        int linearIterationsLastStep() const
        { return linearIterationsLast_; }

        /// Number of well iterations used in all calls to step().
        int wellIterationsLastStep() const
        { return wellIterationsLast_; }

        std::vector<std::vector<Scalar> >
        computeFluidInPlace(const std::vector<int>& fipnum) const
        { return model_->computeFluidInPlace(fipnum); }

        /// Reference to physical model.
        const PhysicalModel& model() const
        { return *model_; }

        /// Mutable reference to physical model.
        PhysicalModel& model()
        { return *model_; }

        /// Detect oscillation or stagnation in a given residual history.
        void detectOscillations(const std::vector<std::vector<Scalar>>& residualHistory,
                                const int it, bool& oscillate, bool& stagnate) const
        {
            detail::detectOscillations(residualHistory, it, model_->numPhases(),
                                       this->relaxRelTol(), 2, oscillate, stagnate);
        }


        /// Apply a stabilization to dx, depending on dxOld and relaxation parameters.
        /// Implemention for Dune block vectors.
        template <class BVector>
        void stabilizeNonlinearUpdate(BVector& dx, BVector& dxOld, const Scalar omega) const
        {
            detail::stabilizeNonlinearUpdate(dx, dxOld, omega, this->relaxType());
        }

        /// The greatest relaxation factor (i.e. smallest factor) allowed.
        Scalar relaxMax() const
        { return param_.relaxMax_; }

        /// The step-change size for the relaxation factor.
        Scalar relaxIncrement() const
        { return param_.relaxIncrement_; }

        /// The relaxation type (Dampen or SOR).
        NonlinearRelaxType relaxType() const
        { return param_.relaxType_; }

        /// The relaxation relative tolerance.
        Scalar relaxRelTol() const
        { return param_.relaxRelTol_; }

        /// The maximum number of nonlinear iterations allowed.
        int maxIter() const
        { return param_.maxIter_; }

        /// The minimum number of nonlinear iterations allowed.
        int minIter() const
        { return param_.minIter_; }

        /// Set parameters to override those given at construction time.
        void setParameters(const SolverParameters& param)
        { param_ = param; }

    private:
        // ---------  Data members  ---------
        SimulatorReportSingle failureReport_;
        SolverParameters param_;
        std::unique_ptr<PhysicalModel> model_;
        int linearizations_;
        int nonlinearIterations_;
        int linearIterations_;
        int wellIterations_;
        int nonlinearIterationsLast_;
        int linearIterationsLast_;
        int wellIterationsLast_;
    };

} // namespace Opm

#endif // OPM_NON_LINEAR_SOLVER_HPP<|MERGE_RESOLUTION|>--- conflicted
+++ resolved
@@ -36,11 +36,8 @@
 
 #include <opm/simulators/timestepping/SimulatorReport.hpp>
 #include <opm/simulators/timestepping/SimulatorTimerInterface.hpp>
-<<<<<<< HEAD
+#include <opm/simulators/timestepping/AdaptiveTimeStepping.hpp>
 #include <opm/simulators/timestepping/TimeStepControl.hpp>
-=======
-#include <opm/simulators/timestepping/AdaptiveTimeStepping.hpp>
->>>>>>> b6334010
 
 #include <memory>
 
@@ -214,22 +211,13 @@
                 OPM_THROW_NOLOG(TooManyIterations, msg);
             }
 
-<<<<<<< HEAD
-            std::cout << "TESTING: ";
-            double error = timeStepControl.timeStepAccepted(model_->relativeChange());
-            std::cout << error << std::endl;
-=======
-            double error = model_->relativeChange();
-            const double timeStepControlTolerance = Parameters::Get<Parameters::TimeStepControlTolerance>();
-
-            if (error > timeStepControlTolerance) {
+            if (!timeStepControl.timeStepAccepted(model_->relativeChange())) {
                 report.converged = false;
                 failureReport_ = report;
 
                 std::string msg = "Time step too large - Failed to satisfy the tolerance test, since the error (" + std::to_string(error) + ") was larger than the tolerance (" + std::to_string(timeStepControlTolerance) + ").";
                 OPM_THROW_NOLOG(TimeSteppingBreakdown, msg);
             }
->>>>>>> b6334010
 
             // Do model-specific post-step actions.
             report += model_->afterStep(timer);
