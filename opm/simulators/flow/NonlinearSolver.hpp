/*
  Copyright 2015 SINTEF ICT, Applied Mathematics.
  Copyright 2015 Statoil ASA.

  This file is part of the Open Porous Media project (OPM).

  OPM is free software: you can redistribute it and/or modify
  it under the terms of the GNU General Public License as published by
  the Free Software Foundation, either version 3 of the License, or
  (at your option) any later version.

  OPM is distributed in the hope that it will be useful,
  but WITHOUT ANY WARRANTY; without even the implied warranty of
  MERCHANTABILITY or FITNESS FOR A PARTICULAR PURPOSE.  See the
  GNU General Public License for more details.

  You should have received a copy of the GNU General Public License
  along with OPM.  If not, see <http://www.gnu.org/licenses/>.
*/

#ifndef OPM_NON_LINEAR_SOLVER_HPP
#define OPM_NON_LINEAR_SOLVER_HPP

<<<<<<< HEAD
#include <opm/simulators/timestepping/SimulatorReport.hpp>
#include <opm/common/ErrorMacros.hpp>
#include <opm/simulators/timestepping/SimulatorTimerInterface.hpp>
#include <opm/simulators/timestepping/AdaptiveTimeStepping.hpp>
=======
#include <dune/common/fmatrix.hh>
#include <dune/istl/bcrsmatrix.hh>
>>>>>>> 4e8c793c

#include <opm/common/ErrorMacros.hpp>
#include <opm/common/Exceptions.hpp>

#include <opm/models/nonlinear/newtonmethodparams.hpp>
#include <opm/models/nonlinear/newtonmethodproperties.hh>

#include <opm/models/utils/parametersystem.hpp>
#include <opm/models/utils/propertysystem.hh>
#include <opm/models/utils/basicproperties.hh>

#include <opm/simulators/timestepping/SimulatorReport.hpp>
#include <opm/simulators/timestepping/SimulatorTimerInterface.hpp>

#include <memory>

namespace Opm::Parameters {

template<class Scalar>
struct NewtonMaxRelax { static constexpr Scalar value = 0.5; };

struct NewtonMinIterations { static constexpr int value = 2; };
struct NewtonRelaxationType { static constexpr auto value = "dampen"; };

} // namespace Opm::Parameters

namespace Opm {

// Available relaxation scheme types.
enum class NonlinearRelaxType {
    Dampen,
    SOR
};

namespace detail {

/// Detect oscillation or stagnation in a given residual history.
template<class Scalar>
void detectOscillations(const std::vector<std::vector<Scalar>>& residualHistory,
                        const int it, const int numPhases, const Scalar relaxRelTol,
                        const int minimumOscillatingPhases,
                        bool& oscillate, bool& stagnate);

/// Apply a stabilization to dx, depending on dxOld and relaxation parameters.
/// Implemention for Dune block vectors.
template <class BVector, class Scalar>
void stabilizeNonlinearUpdate(BVector& dx, BVector& dxOld,
                              const Scalar omega, NonlinearRelaxType relaxType);

template<class Scalar>
void registerNonlinearParameters();

}

    /// A nonlinear solver class suitable for general fully-implicit models,
    /// as well as pressure, transport and sequential models.
    template <class TypeTag, class PhysicalModel>
    class NonlinearSolver
    {
        using Scalar = GetPropType<TypeTag, Properties::Scalar>;
        using TimeStepper = AdaptiveTimeStepping<TypeTag>;

    public:
        // Solver parameters controlling nonlinear process.
        struct SolverParameters
        {
            NonlinearRelaxType relaxType_;
            Scalar relaxMax_;
            Scalar relaxIncrement_;
            Scalar relaxRelTol_;
            int maxIter_; // max nonlinear iterations
            int minIter_; // min nonlinear iterations

            SolverParameters()
            {
                // set default values
                reset();

                // overload with given parameters
                relaxMax_ = Parameters::Get<Parameters::NewtonMaxRelax<Scalar>>();
                maxIter_ = Parameters::Get<Parameters::NewtonMaxIterations>();
                minIter_ = Parameters::Get<Parameters::NewtonMinIterations>();

                const auto& relaxationTypeString = Parameters::Get<Parameters::NewtonRelaxationType>();
                if (relaxationTypeString == "dampen") {
                    relaxType_ = NonlinearRelaxType::Dampen;
                } else if (relaxationTypeString == "sor") {
                    relaxType_ = NonlinearRelaxType::SOR;
                } else {
                    OPM_THROW(std::runtime_error,
                              "Unknown Relaxtion Type " + relaxationTypeString);
                }
            }

            static void registerParameters()
            {
<<<<<<< HEAD
                TimeStepper::registerParameters();
                
                Parameters::registerParam<TypeTag, Properties::NewtonMaxRelax>
                    ("The maximum relaxation factor of a Newton iteration");
                Parameters::registerParam<TypeTag, Properties::NewtonMaxIterations>
                    ("The maximum number of Newton iterations per time step");
                Parameters::registerParam<TypeTag, Properties::NewtonMinIterations>
                    ("The minimum number of Newton iterations per time step");
                Parameters::registerParam<TypeTag, Properties::NewtonRelaxationType>
                    ("The type of relaxation used by Newton method");
=======
                detail::registerNonlinearParameters<Scalar>();
>>>>>>> 4e8c793c
            }

            void reset()
            {
                // default values for the solver parameters
                relaxType_ = NonlinearRelaxType::Dampen;
                relaxMax_ = 0.5;
                relaxIncrement_ = 0.1;
                relaxRelTol_ = 0.2;
                maxIter_ = 10;
                minIter_ = 1;
            }

        };

        // ---------  Public methods  ---------

        /// Construct solver for a given model.
        ///
        /// The model is a std::unique_ptr because the object to which model points to is
        /// not allowed to be deleted as long as the NonlinearSolver object exists.
        ///
        /// \param[in]      param   parameters controlling nonlinear process
        /// \param[in, out] model   physical simulation model.
        NonlinearSolver(const SolverParameters& param,
                        std::unique_ptr<PhysicalModel> model)
            : param_(param)
            , model_(std::move(model))
            , linearizations_(0)
            , nonlinearIterations_(0)
            , linearIterations_(0)
            , wellIterations_(0)
            , nonlinearIterationsLast_(0)
            , linearIterationsLast_(0)
            , wellIterationsLast_(0)
        {
            if (!model_) {
                OPM_THROW(std::logic_error, "Must provide a non-null model argument for NonlinearSolver.");
            }
        }


        SimulatorReportSingle step(const SimulatorTimerInterface& timer)
        {
            SimulatorReportSingle report;
            report.global_time = timer.simulationTimeElapsed();
            report.timestep_length = timer.currentStepLength();

            // Do model-specific once-per-step calculations.
            report += model_->prepareStep(timer);

            int iteration = 0;

            // Let the model do one nonlinear iteration.

            // Set up for main solver loop.
            bool converged = false;

            // ----------  Main nonlinear solver loop  ----------
            do {
                try {
                    // Do the nonlinear step. If we are in a converged state, the
                    // model will usually do an early return without an expensive
                    // solve, unless the minIter() count has not been reached yet.
                    auto iterReport = model_->nonlinearIteration(iteration, timer, *this);
                    iterReport.global_time = timer.simulationTimeElapsed();
                    report += iterReport;
                    report.converged = iterReport.converged;

                    converged = report.converged;
                    iteration += 1;
                }
                catch (...) {
                    // if an iteration fails during a time step, all previous iterations
                    // count as a failure as well
                    failureReport_ = report;
                    failureReport_ += model_->failureReport();
                    throw;
                }
            }
            while ( (!converged && (iteration <= maxIter())) || (iteration <= minIter()));

            if (!converged) {
                failureReport_ = report;

                std::string msg = "Solver convergence failure - Failed to complete a time step within " + std::to_string(maxIter()) + " iterations.";
                OPM_THROW_NOLOG(TooManyIterations, msg);
            }

            double error = model_->relativeChange();
            const double timeStepControlTolerance = Parameters::get<TypeTag, Properties::TimeStepControlTolerance>();

            if (error > timeStepControlTolerance) {
                report.converged = false;
                failureReport_ = report;

                std::string msg = "Time step too large - Failed to satisfy the tolerance test, since the error (" + std::to_string(error) + ") was larger than the tolerance (" + std::to_string(timeStepControlTolerance) + ").";
                OPM_THROW_NOLOG(TimeSteppingBreakdown, msg);
            }

            // Do model-specific post-step actions.
            report += model_->afterStep(timer);
            report.converged = true;
            return report;
        }

        /// return the statistics if the step() method failed
        const SimulatorReportSingle& failureReport() const
        { return failureReport_; }

        /// Number of linearizations used in all calls to step().
        int linearizations() const
        { return linearizations_; }

        /// Number of full nonlinear solver iterations used in all calls to step().
        int nonlinearIterations() const
        { return nonlinearIterations_; }

        /// Number of linear solver iterations used in all calls to step().
        int linearIterations() const
        { return linearIterations_; }

        /// Number of well iterations used in all calls to step().
        int wellIterations() const
        { return wellIterations_; }

        /// Number of nonlinear solver iterations used in the last call to step().
        int nonlinearIterationsLastStep() const
        { return nonlinearIterationsLast_; }

        /// Number of linear solver iterations used in the last call to step().
        int linearIterationsLastStep() const
        { return linearIterationsLast_; }

        /// Number of well iterations used in all calls to step().
        int wellIterationsLastStep() const
        { return wellIterationsLast_; }

        std::vector<std::vector<Scalar> >
        computeFluidInPlace(const std::vector<int>& fipnum) const
        { return model_->computeFluidInPlace(fipnum); }

        /// Reference to physical model.
        const PhysicalModel& model() const
        { return *model_; }

        /// Mutable reference to physical model.
        PhysicalModel& model()
        { return *model_; }

        /// Detect oscillation or stagnation in a given residual history.
        void detectOscillations(const std::vector<std::vector<Scalar>>& residualHistory,
                                const int it, bool& oscillate, bool& stagnate) const
        {
            detail::detectOscillations(residualHistory, it, model_->numPhases(),
                                       this->relaxRelTol(), 2, oscillate, stagnate);
        }


        /// Apply a stabilization to dx, depending on dxOld and relaxation parameters.
        /// Implemention for Dune block vectors.
        template <class BVector>
        void stabilizeNonlinearUpdate(BVector& dx, BVector& dxOld, const Scalar omega) const
        {
            detail::stabilizeNonlinearUpdate(dx, dxOld, omega, this->relaxType());
        }

        /// The greatest relaxation factor (i.e. smallest factor) allowed.
        Scalar relaxMax() const
        { return param_.relaxMax_; }

        /// The step-change size for the relaxation factor.
        Scalar relaxIncrement() const
        { return param_.relaxIncrement_; }

        /// The relaxation type (Dampen or SOR).
        NonlinearRelaxType relaxType() const
        { return param_.relaxType_; }

        /// The relaxation relative tolerance.
        Scalar relaxRelTol() const
        { return param_.relaxRelTol_; }

        /// The maximum number of nonlinear iterations allowed.
        int maxIter() const
        { return param_.maxIter_; }

        /// The minimum number of nonlinear iterations allowed.
        int minIter() const
        { return param_.minIter_; }

        /// Set parameters to override those given at construction time.
        void setParameters(const SolverParameters& param)
        { param_ = param; }

    private:
        // ---------  Data members  ---------
        SimulatorReportSingle failureReport_;
        SolverParameters param_;
        std::unique_ptr<PhysicalModel> model_;
        int linearizations_;
        int nonlinearIterations_;
        int linearIterations_;
        int wellIterations_;
        int nonlinearIterationsLast_;
        int linearIterationsLast_;
        int wellIterationsLast_;
    };

} // namespace Opm

#endif // OPM_NON_LINEAR_SOLVER_HPP<|MERGE_RESOLUTION|>--- conflicted
+++ resolved
@@ -21,15 +21,8 @@
 #ifndef OPM_NON_LINEAR_SOLVER_HPP
 #define OPM_NON_LINEAR_SOLVER_HPP
 
-<<<<<<< HEAD
-#include <opm/simulators/timestepping/SimulatorReport.hpp>
-#include <opm/common/ErrorMacros.hpp>
-#include <opm/simulators/timestepping/SimulatorTimerInterface.hpp>
-#include <opm/simulators/timestepping/AdaptiveTimeStepping.hpp>
-=======
 #include <dune/common/fmatrix.hh>
 #include <dune/istl/bcrsmatrix.hh>
->>>>>>> 4e8c793c
 
 #include <opm/common/ErrorMacros.hpp>
 #include <opm/common/Exceptions.hpp>
@@ -43,6 +36,7 @@
 
 #include <opm/simulators/timestepping/SimulatorReport.hpp>
 #include <opm/simulators/timestepping/SimulatorTimerInterface.hpp>
+#include <opm/simulators/timestepping/AdaptiveTimeStepping.hpp>
 
 #include <memory>
 
@@ -126,20 +120,7 @@
 
             static void registerParameters()
             {
-<<<<<<< HEAD
-                TimeStepper::registerParameters();
-                
-                Parameters::registerParam<TypeTag, Properties::NewtonMaxRelax>
-                    ("The maximum relaxation factor of a Newton iteration");
-                Parameters::registerParam<TypeTag, Properties::NewtonMaxIterations>
-                    ("The maximum number of Newton iterations per time step");
-                Parameters::registerParam<TypeTag, Properties::NewtonMinIterations>
-                    ("The minimum number of Newton iterations per time step");
-                Parameters::registerParam<TypeTag, Properties::NewtonRelaxationType>
-                    ("The type of relaxation used by Newton method");
-=======
                 detail::registerNonlinearParameters<Scalar>();
->>>>>>> 4e8c793c
             }
 
             void reset()
