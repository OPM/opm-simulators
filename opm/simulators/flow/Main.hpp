/*
  Copyright 2013, 2014, 2015 SINTEF ICT, Applied Mathematics.
  Copyright 2014 Dr. Blatt - HPC-Simulation-Software & Services
  Copyright 2015 IRIS AS
  Copyright 2014 STATOIL ASA.
  Copyright 2023 Inria, Bretagne–Atlantique Research Center

  This file is part of the Open Porous Media project (OPM).

  OPM is free software: you can redistribute it and/or modify
  it under the terms of the GNU General Public License as published by
  the Free Software Foundation, either version 3 of the License, or
  (at your option) any later version.

  OPM is distributed in the hope that it will be useful,
  but WITHOUT ANY WARRANTY; without even the implied warranty of
  MERCHANTABILITY or FITNESS FOR A PARTICULAR PURPOSE.  See the
  GNU General Public License for more details.

  You should have received a copy of the GNU General Public License
  along with OPM.  If not, see <http://www.gnu.org/licenses/>.
*/
#ifndef OPM_MAIN_HEADER_INCLUDED
#define OPM_MAIN_HEADER_INCLUDED

#include <flow/flow_ebos_blackoil.hpp>
#include <flow/flow_ebos_blackoil_legacyassembly.hpp>

#include <flow/flow_ebos_gasoil.hpp>
#include <flow/flow_ebos_gasoildiffuse.hpp>
#include <flow/flow_ebos_gasoil_energy.hpp>
#include <flow/flow_ebos_oilwater.hpp>
#include <flow/flow_ebos_gaswater.hpp>
#include <flow/flow_ebos_solvent.hpp>
#include <flow/flow_ebos_polymer.hpp>
#include <flow/flow_ebos_extbo.hpp>
#include <flow/flow_ebos_foam.hpp>
#include <flow/flow_ebos_brine.hpp>
#include <flow/flow_ebos_brine_saltprecipitation.hpp>
#include <flow/flow_ebos_gaswater_saltprec_vapwat.hpp>
#include <flow/flow_ebos_brine_precsalt_vapwat.hpp>
#include <flow/flow_ebos_onephase.hpp>
#include <flow/flow_ebos_onephase_energy.hpp>
#include <flow/flow_ebos_oilwater_brine.hpp>
#include <flow/flow_ebos_gaswater_brine.hpp>
#include <flow/flow_ebos_gaswater_energy.hpp>
#include <flow/flow_ebos_gaswater_dissolution.hpp>
#include <flow/flow_ebos_gaswater_dissolution_diffuse.hpp>
#include <flow/flow_ebos_energy.hpp>
#include <flow/flow_ebos_oilwater_polymer.hpp>
#include <flow/flow_ebos_oilwater_polymer_injectivity.hpp>
#include <flow/flow_ebos_micp.hpp>

#include <opm/input/eclipse/EclipseState/EclipseState.hpp>

#include <opm/models/utils/propertysystem.hh>
#include <opm/models/utils/parametersystem.hh>

#include <opm/simulators/flow/Banners.hpp>
#include <opm/simulators/flow/FlowMainEbos.hpp>

#if HAVE_DUNE_FEM
#include <dune/fem/misc/mpimanager.hh>
#else
#include <dune/common/parallel/mpihelper.hh>
#endif

#if HAVE_MPI
#include <opm/simulators/utils/ParallelEclipseState.hpp>
#endif

#include <cassert>
#include <cstdlib>
#include <iostream>
#include <memory>
#include <stdexcept>
#include <string>
#include <string_view>
#include <type_traits>
#include <utility>

namespace Opm::Properties {

// this is a dummy type tag that is used to setup the parameters before the actual
// simulator.
namespace TTag {
struct FlowEarlyBird {
    using InheritsFrom = std::tuple<EclFlowProblem>;
};
}

} // namespace Opm::Properties

namespace Opm {

namespace Action { class State; }
class UDQState;
class WellTestState;

// ----------------- Main program -----------------
template <class TypeTag>
int flowEbosMain(int argc, char** argv, bool outputCout, bool outputFiles)
{
    // we always want to use the default locale, and thus spare us the trouble
    // with incorrect locale settings.
    resetLocale();

    FlowMainEbos<TypeTag> mainfunc(argc, argv, outputCout, outputFiles);
    return mainfunc.execute();
}

// ----------------- Main class -----------------
//   For now, we will either be instantiated from main() in flow.cpp,
//   or from a Python pybind11 module..
// NOTE (March 2020): When used from a pybind11 module, we do not neccessarily
//   want to run the whole simulation by calling run(), it is also
//   useful to just run one report step at a time. According to these different
//   usage scenarios, we refactored the original run() in flow.cpp into this class.
class Main
{
public:
    Main(int argc, char** argv);

    // This constructor can be called from Python
    Main(const std::string& filename);

    // This constructor can be called from Python when Python has
    // already parsed a deck
    Main(const std::string& filename,
         std::shared_ptr<EclipseState> eclipseState,
         std::shared_ptr<Schedule> schedule,
         std::shared_ptr<SummaryConfig> summaryConfig);

    ~Main();

    void setArgvArgc_(const std::string& filename);

    void initMPI();

    int runDynamic()
    {
        int exitCode = EXIT_SUCCESS;
       
        if (initialize_<Properties::TTag::FlowEarlyBird>(exitCode)) {
            if (isSimulationRank_) {
                return this->dispatchDynamic_();
            }
        }

        return exitCode;
    }

    template <class TypeTag>
    int runStatic()
    {
        int exitCode = EXIT_SUCCESS;
        if (initialize_<TypeTag>(exitCode)) {
            if (isSimulationRank_) {
                return this->dispatchStatic_<TypeTag>();
            }
        }

        return exitCode;
    }

    using FlowMainEbosType = FlowMainEbos<Properties::TTag::EclFlowProblemTPFA>;
    // To be called from the Python interface code. Only do the
    // initialization and then return a pointer to the FlowEbosMain
    // object that can later be accessed directly from the Python interface
    // to e.g. advance the simulator one report step
    std::unique_ptr<FlowMainEbosType> initFlowEbosBlackoil(int& exitCode)
    {
        exitCode = EXIT_SUCCESS;
        if (initialize_<Properties::TTag::FlowEarlyBird>(exitCode)) {
            // TODO: check that this deck really represents a blackoil
            // case. E.g. check that number of phases == 3
            this->setupVanguard();
            return flowEbosBlackoilTpfaMainInit(
                argc_, argv_, outputCout_, outputFiles_);
        } else {
            //NOTE: exitCode was set by initialize_() above;
            return std::unique_ptr<FlowMainEbosType>(); // nullptr
        }
    }

private:
    int dispatchDynamic_()
    {
        const auto& rspec = this->eclipseState_->runspec();
        const auto& phases = rspec.phases();

        this->setupVanguard();

        // run the actual simulator
        //
        // TODO: make sure that no illegal combinations like thermal and
        //       twophase are requested.
        const bool thermal = eclipseState_->getSimulationConfig().isThermal();

        // Single-phase case
        if (rspec.micp()) {
            return this->runMICP(phases);
        }

        // water-only case
        else if (phases.size() == 1 && phases.active(Phase::WATER) && !thermal) {
            return this->runWaterOnly(phases);
        }

        // water-only case with energy
        else if (phases.size() == 2 && phases.active(Phase::WATER) && thermal) {
            return this->runWaterOnlyEnergy(phases);
        }

        // Twophase cases
        else if (phases.size() == 2 && !thermal) {
            return this->runTwoPhase(phases);
        }

        // Polymer case
        else if (phases.active(Phase::POLYMER)) {
            return this->runPolymer(phases);
        }

        // Foam case
        else if (phases.active(Phase::FOAM)) {
            return this->runFoam();
        }

        // Brine case
        else if (phases.active(Phase::BRINE)) {
            return this->runBrine(phases);
        }

        // Solvent case
        else if (phases.active(Phase::SOLVENT)) {
            return this->runSolvent();
        }

        // Extended BO case
        else if (phases.active(Phase::ZFRACTION)) {
            return this->runExtendedBlackOil();
        }

        // Energy case
        else if (thermal) {
            return this->runThermal(phases);
        }

        // Blackoil case
        else if (phases.size() == 3) {
            return this->runBlackOil();
        }

        else {
            if (outputCout_) {
                std::cerr << "No suitable configuration found, valid are "
                          << "Twophase, polymer, foam, brine, solvent, "
                          << "energy, and blackoil.\n";
            }

            return EXIT_FAILURE;
        }
    }

    template <class TypeTag>
    int dispatchStatic_()
    {
        this->setupVanguard();
        return flowEbosMain<TypeTag>(argc_, argv_, outputCout_, outputFiles_);
    }

    /// \brief Initialize
    /// \param exitCode The exitCode of the program.
    ///
    /// \return Whether to actually run the simulator. I.e. true if
    /// parsing of command line was successful and no --help,
    /// --print-properties, or --print-parameters have been found.
    template <class TypeTagEarlyBird>
    bool initialize_(int& exitCode)
    {
        Dune::Timer externalSetupTimer;
        externalSetupTimer.start();

        handleVersionCmdLine_(argc_, argv_, Opm::moduleVersionName());

        // we always want to use the default locale, and thus spare us the trouble
        // with incorrect locale settings.
        resetLocale();

        // this is a work-around for a catch 22: we do not know what code path to use without
        // parsing the deck, but we don't know the deck without having access to the
        // parameters and this requires to know the type tag to be used. To solve this, we
        // use a type tag just for parsing the parameters before we instantiate the actual
        // simulator object. (Which parses the parameters again, but since this is done in an
        // identical manner it does not matter.)
        typedef TypeTagEarlyBird PreTypeTag;
        using PreProblem = GetPropType<PreTypeTag, Properties::Problem>;

        PreProblem::setBriefDescription("Flow, an advanced reservoir simulator for ECL-decks provided by the Open Porous Media project.");
        int status = FlowMainEbos<PreTypeTag>::setupParameters_(argc_, argv_, EclGenericVanguard::comm());
        if (status != 0) {
            // if setupParameters_ returns a value smaller than 0, there was no error, but
            // the program should abort. This is the case e.g. for the --help and the
            // --print-properties parameters.
#if HAVE_MPI
            if (status >= 0)
                MPI_Abort(MPI_COMM_WORLD, status);
#endif
            exitCode = (status > 0) ? status : EXIT_SUCCESS;
            return false; //  Whether to run the simulator
        }

        std::string deckFilename;
        std::string outputDir;
        if ( eclipseState_ ) {
            deckFilename = eclipseState_->getIOConfig().fullBasePath();
            outputDir = eclipseState_->getIOConfig().getOutputDir();
        }
        else {
            deckFilename = EWOMS_GET_PARAM(PreTypeTag, std::string, EclDeckFileName);
            outputDir = EWOMS_GET_PARAM(PreTypeTag, std::string, OutputDir);
        }

#if HAVE_DAMARIS
        enableDamarisOutput_ = EWOMS_GET_PARAM(PreTypeTag, bool, EnableDamarisOutput);
        if (enableDamarisOutput_) {
            this->setupDamaris(outputDir,
                               EWOMS_GET_PARAM(PreTypeTag, bool, EnableDamarisOutputCollective));
        }
#endif // HAVE_DAMARIS

        if (isSimulationRank_) {
            int mpiRank = EclGenericVanguard::comm().rank();
            outputCout_ = false;
            if (mpiRank == 0)
                outputCout_ = EWOMS_GET_PARAM(PreTypeTag, bool, EnableTerminalOutput);


            if (deckFilename.empty()) {
                if (mpiRank == 0) {
                    std::cerr << "No input case given. Try '--help' for a usage description.\n";
                }
                exitCode = EXIT_FAILURE;
                return false;
            }

            using PreVanguard = GetPropType<PreTypeTag, Properties::Vanguard>;
            try {
                deckFilename = PreVanguard::canonicalDeckPath(deckFilename);
            }
<<<<<<< HEAD
            catch (const std::exception& e) {
                if ( mpiRank == 0 ) {
                    std::cerr << "Exception received: " << e.what() << ". Try '--help' for a usage description.\n";
                }
    #if HAVE_MPI
                MPI_Abort(MPI_COMM_WORLD, EXIT_FAILURE);
    #endif
                exitCode = EXIT_FAILURE;
                return false;
            }

            std::string cmdline_params;
=======
#if HAVE_MPI
            MPI_Abort(MPI_COMM_WORLD, EXIT_FAILURE);
#endif
            exitCode = EXIT_FAILURE;
            return false;
        }

        std::string cmdline_params;
        if (outputCout_) {
            printFlowBanner(EclGenericVanguard::comm().size(),
                            getNumThreads<PreTypeTag>(),
                            Opm::moduleVersionName());
            std::ostringstream str;
            Parameters::printValues<PreTypeTag>(str);
            cmdline_params = str.str();
        }

        // Create Deck and EclipseState.
        try {
            this->readDeck(deckFilename,
                           outputDir,
                           EWOMS_GET_PARAM(PreTypeTag, std::string, OutputMode),
                           !EWOMS_GET_PARAM(PreTypeTag, bool, SchedRestart),
                           EWOMS_GET_PARAM(PreTypeTag, bool,  EnableLoggingFalloutWarning),
                           EWOMS_GET_PARAM(PreTypeTag, std::string, ParsingStrictness),
                           mpiRank,
                           EWOMS_GET_PARAM(PreTypeTag, int, EclOutputInterval),
                           cmdline_params,
                           Opm::moduleVersion(),
                           Opm::compileTimestamp());
            setupTime_ = externalSetupTimer.elapsed();
        }
        catch (const std::invalid_argument& e)
        {
>>>>>>> b90cf68d
            if (outputCout_) {
                printFlowBanner(EclGenericVanguard::comm().size(),
                                getNumThreads<PreTypeTag>(),
                                Opm::moduleVersionName());
                std::ostringstream str;
                Parameters::printValues<PreTypeTag>(str);
                cmdline_params = str.str();
            }

            // Create Deck and EclipseState.
            try {
                this->readDeck(deckFilename,
                               outputDir,
                               EWOMS_GET_PARAM(PreTypeTag, std::string, OutputMode),
                               !EWOMS_GET_PARAM(PreTypeTag, bool, SchedRestart),
                               EWOMS_GET_PARAM(PreTypeTag, bool,  EnableLoggingFalloutWarning),
                               EWOMS_GET_PARAM(PreTypeTag, bool, EclStrictParsing),
                               mpiRank,
                               EWOMS_GET_PARAM(PreTypeTag, int, EclOutputInterval),
                               cmdline_params,
                               Opm::moduleVersion(),
                               Opm::compileTimestamp());
                setupTime_ = externalSetupTimer.elapsed();
            }
            catch (const std::invalid_argument& e)
            {
                if (outputCout_) {
                    std::cerr << "Failed to create valid EclipseState object." << std::endl;
                    std::cerr << "Exception caught: " << e.what() << std::endl;
                }
    #if HAVE_MPI
                MPI_Abort(MPI_COMM_WORLD, EXIT_FAILURE);
    #endif
                exitCode = EXIT_FAILURE;
                return false;
            }
        }
        exitCode = EXIT_SUCCESS;
        return true;
    }

    // This function is an extreme special case, if the program has been invoked
    // *exactly* as:
    //
    //    flow   --version
    //
    // the call is intercepted by this function which will print "flow $version"
    // on stdout and exit(0).
    void handleVersionCmdLine_(int argc, char** argv,
                               std::string_view moduleVersionName);

    // This function is a special case, if the program has been invoked
    // with the argument "--test-split-communicator=true" as the FIRST
    // argument, it will be removed from the argument list and we set the
    // test_split_comm_ flag to true.
    // Note: initializing the parameter system before MPI could make this
    // use the parameter system instead.
    void handleTestSplitCommunicatorCmdLine_();

    int runMICP(const Phases& phases)
    {
        if (!phases.active(Phase::WATER) || (phases.size() > 2)) {
            if (outputCout_) {
                std::cerr << "No valid configuration is found for MICP simulation, "
                          << "the only valid option is water + MICP\n";
            }

            return EXIT_FAILURE;
        }

        return flowEbosMICPMain(this->argc_,
                                this->argv_,
                                this->outputCout_,
                                this->outputFiles_);
    }

    int runTwoPhase(const Phases& phases)
    {
        const bool diffusive = eclipseState_->getSimulationConfig().isDiffusive();
        const bool disgasw = eclipseState_->getSimulationConfig().hasDISGASW();

        // oil-gas
        if (phases.active( Phase::OIL ) && phases.active( Phase::GAS )) {
            if (diffusive) {
                return flowEbosGasOilDiffuseMain(argc_, argv_, outputCout_, outputFiles_);
            } else {
                return flowEbosGasOilMain(argc_, argv_, outputCout_, outputFiles_);
            }
        }

        // oil-water
        else if ( phases.active( Phase::OIL ) && phases.active( Phase::WATER ) ) {
            if (diffusive) {
                if (outputCout_) {
                    std::cerr << "The DIFFUSE option is not available for the two-phase water/oil model." << std::endl;
                }
                return EXIT_FAILURE;
            }
            return flowEbosOilWaterMain(argc_, argv_, outputCout_, outputFiles_);
        }

        // gas-water
        else if ( phases.active( Phase::GAS ) && phases.active( Phase::WATER ) ) {
            if (disgasw) {
                if (diffusive) {
                    return flowEbosGasWaterDissolutionDiffuseMain(argc_, argv_, outputCout_, outputFiles_);
                }
                return flowEbosGasWaterDissolutionMain(argc_, argv_, outputCout_, outputFiles_);
            }
            if (diffusive) {
                if (outputCout_) {
                    std::cerr << "The DIFFUSE option is not available for the two-phase gas/water model without disgasw." << std::endl;
                }
                return EXIT_FAILURE;
            }

            return flowEbosGasWaterMain(argc_, argv_, outputCout_, outputFiles_);
        }
        else {
            if (outputCout_) {
                std::cerr << "No suitable configuration found, valid are Twophase (oilwater, oilgas and gaswater), polymer, solvent, or blackoil" << std::endl;
            }

            return EXIT_FAILURE;
        }
    }

    int runPolymer(const Phases& phases)
    {
        if (! phases.active(Phase::WATER)) {
            if (outputCout_)
                std::cerr << "No valid configuration is found for polymer simulation, valid options include "
                          << "oilwater + polymer and blackoil + polymer" << std::endl;

            return EXIT_FAILURE;
        }

        // Need to track the polymer molecular weight
        // for the injectivity study
        if (phases.active(Phase::POLYMW)) {
            // only oil water two phase for now
            assert (phases.size() == 4);
            return flowEbosOilWaterPolymerInjectivityMain(argc_, argv_, outputCout_, outputFiles_);
        }

        if (phases.size() == 3) { // oil water polymer case
            return flowEbosOilWaterPolymerMain(argc_, argv_, outputCout_, outputFiles_);
        }
        else {
            return flowEbosPolymerMain(argc_, argv_, outputCout_, outputFiles_);
        }
    }

    int runFoam()
    {
        return flowEbosFoamMain(argc_, argv_, outputCout_, outputFiles_);
    }

    int runWaterOnly(const Phases& phases)
    {
        if (!phases.active(Phase::WATER) || phases.size() != 1) {
            if (outputCout_)
                std::cerr << "No valid configuration is found for water-only simulation, valid options include "
                          << "water, water + thermal" << std::endl;

            return EXIT_FAILURE;
        }

        return flowEbosWaterOnlyMain(argc_, argv_, outputCout_, outputFiles_);
    }

    int runWaterOnlyEnergy(const Phases& phases)
    {
        if (!phases.active(Phase::WATER) || phases.size() != 2) {
            if (outputCout_)
                std::cerr << "No valid configuration is found for water-only simulation, valid options include "
                          << "water, water + thermal" << std::endl;

            return EXIT_FAILURE;
        }

        return flowEbosWaterOnlyEnergyMain(argc_, argv_, outputCout_, outputFiles_);
    }

    int runBrine(const Phases& phases)
    {
        if (! phases.active(Phase::WATER) || phases.size() == 2) {
            if (outputCout_)
                std::cerr << "No valid configuration is found for brine simulation, valid options include "
                          << "oilwater + brine, gaswater + brine and blackoil + brine" << std::endl;

            return EXIT_FAILURE;
        }

        if (phases.size() == 3) {

            if (phases.active(Phase::OIL)){ // oil water brine case
                return flowEbosOilWaterBrineMain(argc_, argv_, outputCout_, outputFiles_);
            }
            if (phases.active(Phase::GAS)){ // gas water brine case
                if (eclipseState_->getSimulationConfig().hasPRECSALT() &&
                    eclipseState_->getSimulationConfig().hasVAPWAT()) {
                    //case with water vaporization into gas phase and salt precipitation
                    return flowEbosGasWaterSaltprecVapwatMain(argc_, argv_, outputCout_, outputFiles_);
                }
                else {
                    return flowEbosGasWaterBrineMain(argc_, argv_, outputCout_, outputFiles_);
                }
            }
        }
        else if (eclipseState_->getSimulationConfig().hasPRECSALT()) {
            if (eclipseState_->getSimulationConfig().hasVAPWAT()) {
                    //case with water vaporization into gas phase and salt precipitation
                    return flowEbosBrinePrecsaltVapwatMain(argc_, argv_, outputCout_, outputFiles_);
            }
            else {
                return flowEbosBrineSaltPrecipitationMain(argc_, argv_, outputCout_, outputFiles_);
            }
        }
        else {
            return flowEbosBrineMain(argc_, argv_, outputCout_, outputFiles_);
        }

        return EXIT_FAILURE;
    }

    int runSolvent()
    {
        return flowEbosSolventMain(argc_, argv_, outputCout_, outputFiles_);
    }

    int runExtendedBlackOil()
    {
        return flowEbosExtboMain(argc_, argv_, outputCout_, outputFiles_);
    }

    int runThermal(const Phases& phases)
    {
        // oil-gas-thermal
        if (!phases.active( Phase::WATER ) && phases.active( Phase::OIL ) && phases.active( Phase::GAS )) {
            return flowEbosGasOilEnergyMain(argc_, argv_, outputCout_, outputFiles_);
        }

        // water-gas-thermal
        if (!phases.active( Phase::OIL ) && phases.active( Phase::WATER ) && phases.active( Phase::GAS )) {
            return flowEbosGasWaterEnergyMain(argc_, argv_, outputCout_, outputFiles_);
        }

        return flowEbosEnergyMain(argc_, argv_, outputCout_, outputFiles_);
    }

    int runBlackOil()
    {
        const bool diffusive = eclipseState_->getSimulationConfig().isDiffusive();
        if (diffusive) {
            // Use the traditional linearizer, as the TpfaLinearizer does not
            // support the diffusion module yet.
            return flowEbosBlackoilMain(argc_, argv_, outputCout_, outputFiles_);
        } else {
            return flowEbosBlackoilTpfaMain(argc_, argv_, outputCout_, outputFiles_);
        }
    }

    void readDeck(const std::string& deckFilename,
                  const std::string& outputDir,
                  const std::string& outputMode,
                  const bool init_from_restart_file,
                  const bool allRanksDbgPrtLog,
                  const std::string& parsingStrictness,
                  const int mpiRank,
                  const int output_param,
                  const std::string& parameters,
                  std::string_view moduleVersion,
                  std::string_view compileTimestamp);

    void setupVanguard();

    template<class TypeTag>
    static int getNumThreads()
    {

        int threads = 1;

#ifdef _OPENMP
        // This function is called before the parallel OpenMP stuff gets initialized.
        // That initialization happends after the deck is read and we want this message.
        // Hence we duplicate the code of setupParallelism to get the number of threads.
        if (std::getenv("OMP_NUM_THREADS"))
            threads =  omp_get_max_threads();
        else
            threads = std::min(2, omp_get_max_threads());

        const int input_threads = EWOMS_GET_PARAM(TypeTag, int, ThreadsPerProcess);

        if (input_threads > 0)
            threads = std::min(input_threads, omp_get_max_threads());
#endif

        return threads;
    }

#if HAVE_DAMARIS
    void setupDamaris(const std::string& outputDir,
                      const bool enableDamarisOutputCollective);
#endif

    int argc_{0};
    char** argv_{nullptr};
    bool outputCout_{false};
    bool outputFiles_{false};
    double setupTime_{0.0};
    std::string deckFilename_{};
    std::string flowProgName_{};
    char *saveArgs_[3]{nullptr};
    std::unique_ptr<UDQState> udqState_{};
    std::unique_ptr<Action::State> actionState_{};
    std::unique_ptr<WellTestState> wtestState_{};

    // These variables may be owned by both Python and the simulator
    std::shared_ptr<EclipseState> eclipseState_{};
    std::shared_ptr<Schedule> schedule_{};
    std::shared_ptr<SummaryConfig> summaryConfig_{};

    // To demonstrate run with non_world_comm
    bool test_split_comm_ = false;
    bool isSimulationRank_ = true;
#if HAVE_DAMARIS
    bool enableDamarisOutput_ = false;
#endif
};

} // namespace Opm

#endif // OPM_MAIN_HEADER_INCLUDED<|MERGE_RESOLUTION|>--- conflicted
+++ resolved
@@ -349,26 +349,12 @@
             try {
                 deckFilename = PreVanguard::canonicalDeckPath(deckFilename);
             }
-<<<<<<< HEAD
-            catch (const std::exception& e) {
-                if ( mpiRank == 0 ) {
-                    std::cerr << "Exception received: " << e.what() << ". Try '--help' for a usage description.\n";
-                }
-    #if HAVE_MPI
-                MPI_Abort(MPI_COMM_WORLD, EXIT_FAILURE);
-    #endif
-                exitCode = EXIT_FAILURE;
-                return false;
-            }
-
-            std::string cmdline_params;
-=======
 #if HAVE_MPI
             MPI_Abort(MPI_COMM_WORLD, EXIT_FAILURE);
 #endif
             exitCode = EXIT_FAILURE;
             return false;
-        }
+        
 
         std::string cmdline_params;
         if (outputCout_) {
@@ -397,7 +383,6 @@
         }
         catch (const std::invalid_argument& e)
         {
->>>>>>> b90cf68d
             if (outputCout_) {
                 printFlowBanner(EclGenericVanguard::comm().size(),
                                 getNumThreads<PreTypeTag>(),
@@ -435,6 +420,7 @@
                 return false;
             }
         }
+    }
         exitCode = EXIT_SUCCESS;
         return true;
     }
