/*
  Copyright 2020 Equinor ASA.

  This file is part of the Open Porous Media project (OPM).

  OPM is free software: you can redistribute it and/or modify
  it under the terms of the GNU General Public License as published by
  the Free Software Foundation, either version 3 of the License, or
  (at your option) any later version.

  OPM is distributed in the hope that it will be useful,
  but WITHOUT ANY WARRANTY; without even the implied warranty of
  MERCHANTABILITY or FITNESS FOR A PARTICULAR PURPOSE.  See the
  GNU General Public License for more details.

  You should have received a copy of the GNU General Public License
  along with OPM.  If not, see <http://www.gnu.org/licenses/>.
*/

#include <config.h>
#include <opm/simulators/wells/TargetCalculator.hpp>

#include <opm/material/fluidsystems/PhaseUsageInfo.hpp>
#include <opm/material/fluidsystems/BlackOilDefaultFluidSystemIndices.hpp>

#include <opm/common/ErrorMacros.hpp>
#include <opm/material/densead/Evaluation.hpp>
#include <opm/simulators/utils/DeferredLogger.hpp>
#include <opm/simulators/utils/DeferredLoggingErrorHelpers.hpp>
#include <opm/simulators/wells/GroupState.hpp>

#include <numeric>
#include <cassert>
#include <stdexcept>

namespace Opm::WGHelpers {

template<typename Scalar, typename IndexTraits>
TargetCalculator<Scalar, IndexTraits>::
TargetCalculator(const Group::ProductionCMode cmode,
                 const PhaseUsageInfo<IndexTraits>& pu,
                 const std::vector<Scalar>& resv_coeff,
                 const Scalar group_grat_target_from_sales,
                 const std::string& group_name,
                 const GroupState<Scalar>& group_state,
                 const bool use_gpmaint)
    : cmode_(cmode)
    , pu_(pu)
    , resv_coeff_(resv_coeff)
    , group_grat_target_from_sales_(group_grat_target_from_sales)
    , group_name_(group_name)
    , group_state_(group_state)
    , use_gpmaint_(use_gpmaint)

{
}

template<typename Scalar, typename IndexTraits>
template <typename RateType>
RateType TargetCalculator<Scalar, IndexTraits>::calcModeRateFromRates(const RateType* rates) const
{
    switch (cmode_) {
    case Group::ProductionCMode::ORAT: {
        assert(pu_.phaseIsActive(IndexTraits::oilPhaseIdx));
        const int pos = pu_.canonicalToActivePhaseIdx(IndexTraits::oilPhaseIdx);
        return rates[pos];
    }
    case Group::ProductionCMode::WRAT: {
        assert(pu_.phaseIsActive(IndexTraits::waterPhaseIdx));
        const int pos = pu_.canonicalToActivePhaseIdx(IndexTraits::waterPhaseIdx);
        return rates[pos];
    }
    case Group::ProductionCMode::GRAT: {
        assert(pu_.phaseIsActive(IndexTraits::gasPhaseIdx));
        const int pos = pu_.canonicalToActivePhaseIdx(IndexTraits::gasPhaseIdx);
        return rates[pos];
    }
    case Group::ProductionCMode::LRAT: {
        // TODO: do need both oil and water activate to use LRAT?
        assert(pu_.phaseIsActive(IndexTraits::oilPhaseIdx));
        assert(pu_.phaseIsActive(IndexTraits::waterPhaseIdx));
        const int opos = pu_.canonicalToActivePhaseIdx(IndexTraits::oilPhaseIdx);
        const int wpos = pu_.canonicalToActivePhaseIdx(IndexTraits::waterPhaseIdx);
        return rates[opos] + rates[wpos];
    }
    case Group::ProductionCMode::RESV: {
        auto mode_rate = rates[0] * resv_coeff_[0];
        const int num_phases = pu_.numActivePhases();
        for (int phase = 1; phase < num_phases; ++phase) {
            mode_rate += rates[phase] * resv_coeff_[phase];
        }
        return mode_rate;
    }
    default:
        // Should never be here.
        assert(false);
        return rates[0];
    }
}

template<typename Scalar, typename IndexTraits>
Scalar
TargetCalculator<Scalar, IndexTraits>::
groupTarget(const std::optional<Group::ProductionControls>& ctrl,
            DeferredLogger& deferred_logger) const
{
    if (!ctrl && !use_gpmaint_) {
        OPM_DEFLOG_THROW(std::logic_error,
                         "Production group " + this->group_name_
                         + "must either have a valid control or use GPMAINT",
                         deferred_logger);
    }
    switch (cmode_) {
    case Group::ProductionCMode::ORAT:
        return ctrl->oil_target;
    case Group::ProductionCMode::WRAT:
        return ctrl->water_target;
    case Group::ProductionCMode::GRAT:
    {
        // gas target may have been adjusted by GCONSALE
        if (group_grat_target_from_sales_ > 0)
            return group_grat_target_from_sales_;

        return ctrl->gas_target;
    }
    case Group::ProductionCMode::LRAT:
        return ctrl->liquid_target;
    case Group::ProductionCMode::RESV:
    {   
        // Include reservoir-to-surface correction to account for satellite groups 
        // See groupTarget for injection groups for explanation
        Scalar correction = 0.0;
        for (int i = 0; i < pu_.num_phases; ++i) {
            correction += group_state_.injection_surface_rates(group_name_)[i] -
                          group_state_.injection_reservoir_rates(group_name_)[i] / resv_coeff_[i];
        }
        if (use_gpmaint_ && this->group_state_.has_gpmaint_target(this->group_name_))
            return this->group_state_.gpmaint_target(this->group_name_) + correction;

        return ctrl->resv_target + correction;
    }
    default:
        // Should never be here.
        assert(false);
        return 0.0;
    }
}

template<typename Scalar, typename IndexTraits>
GuideRateModel::Target
TargetCalculator<Scalar, IndexTraits>::guideTargetMode() const
{
    switch (cmode_) {
    case Group::ProductionCMode::ORAT:
        return GuideRateModel::Target::OIL;
    case Group::ProductionCMode::WRAT:
        return GuideRateModel::Target::WAT;
    case Group::ProductionCMode::GRAT:
        return GuideRateModel::Target::GAS;
    case Group::ProductionCMode::LRAT:
        return GuideRateModel::Target::LIQ;
    case Group::ProductionCMode::RESV:
        return GuideRateModel::Target::RES;
    default:
        // Should never be here.
        assert(false);
        return GuideRateModel::Target::NONE;
    }
}

template<typename Scalar, typename IndexTraits>
InjectionTargetCalculator<Scalar, IndexTraits>::
InjectionTargetCalculator(const Group::InjectionCMode& cmode,
                          const PhaseUsageInfo<IndexTraits>& pu,
                          const std::vector<Scalar>& resv_coeff,
                          const std::string& group_name,
                          const Scalar sales_target,
                          const GroupState<Scalar>& group_state,
                          const Phase& injection_phase,
                          const bool use_gpmaint,
                          DeferredLogger& deferred_logger)
    : cmode_(cmode)
    , pu_(pu)
    , resv_coeff_(resv_coeff)
    , group_name_(group_name)
    , sales_target_(sales_target)
    , group_state_(group_state)
    , use_gpmaint_(use_gpmaint)

{
    // initialize to avoid warning
    pos_ =  pu_.canonicalToActivePhaseIdx(IndexTraits::waterPhaseIdx);
    target_ = GuideRateModel::Target::WAT;

    switch (injection_phase) {
    case Phase::WATER: {
        pos_ =  pu_.canonicalToActivePhaseIdx(IndexTraits::waterPhaseIdx);
        target_ = GuideRateModel::Target::WAT;
        break;
    }
    case Phase::OIL: {
        pos_ =  pu_.canonicalToActivePhaseIdx(IndexTraits::oilPhaseIdx);
        target_ = GuideRateModel::Target::OIL;
        break;
    }
    case Phase::GAS: {
        pos_ =  pu_.canonicalToActivePhaseIdx(IndexTraits::gasPhaseIdx);
        target_ = GuideRateModel::Target::GAS;
        break;
    }
    default:
        OPM_DEFLOG_THROW(std::logic_error,
                         "Invalid injection phase in InjectionTargetCalculator",
                         deferred_logger);
    }
}

template<typename Scalar, typename IndexTraits>
Scalar
InjectionTargetCalculator<Scalar, IndexTraits>::
groupTarget(const std::optional<Group::InjectionControls>& ctrl,
            DeferredLogger& deferred_logger) const
{
    if (!ctrl && !use_gpmaint_) {
        OPM_DEFLOG_THROW(std::logic_error,
                         "Injection group " + this->group_name_
                         + "must either have a valid control or use GPMAINT",
                         deferred_logger);
    }
    // If there are satellite groups given (only) with injection surface rates, these will be added into the surface
    // rates but *not* in to the reservoir rates. In this case, the satellite rates are not (and should not) be part
    // of RESV/VREP-calculations. However, since both these modes output targets in terms of surface rates,
    // the satellite rates are subsequently added into the reduction of its parent groups (correct for other modes). 
    // We employ a hack to account for this by adding in the mismatch between group surface rates and reservoir-to-surface-converted
    // reservoir rates. This correction amounts to the satellite injection surface rate contribution. Note that the
    // correction is zero if there is no satellite injection on current group branch.
    std::vector<Scalar> res_to_surf_correction;
    if (cmode_ == Group::InjectionCMode::RESV || cmode_ == Group::InjectionCMode::VREP) {
        res_to_surf_correction = group_state_.injection_surface_rates(group_name_);
        for (int i = 0; i < pu_.num_phases; ++i) {
            res_to_surf_correction[i] -= group_state_.injection_reservoir_rates(group_name_)[i]/resv_coeff_[i];
        }
    }
    switch (cmode_) {
    case Group::InjectionCMode::RATE: 
    {
        if (use_gpmaint_ && this->group_state_.has_gpmaint_target(this->group_name_))
            return this->group_state_.gpmaint_target(this->group_name_);

        return ctrl->surface_max_rate;
    }
    case Group::InjectionCMode::RESV: 
    {
        // Sum corrections 
        const Scalar correction = std::accumulate(res_to_surf_correction.begin(), res_to_surf_correction.end(), 0.0);
        if (use_gpmaint_ && this->group_state_.has_gpmaint_target(this->group_name_)) {
            return this->group_state_.gpmaint_target(this->group_name_) / resv_coeff_[pos_] + correction;
        }
        return ctrl->resv_max_rate / resv_coeff_[pos_] + correction;
    }
    case Group::InjectionCMode::REIN: 
    {
        Scalar production_rate = this->group_state_.injection_rein_rates(ctrl->reinj_group)[pos_];
        return ctrl->target_reinj_fraction * production_rate;
    }
    case Group::InjectionCMode::VREP: 
    {
        // We use the injection_reservoir_rates directly instead of the reduction rates here to account for the
        // possibility that the group in question has both a VREP control and another injection control for a different phase.
        const std::vector<Scalar>& group_injection_reservoir_rates = this->group_state_.injection_reservoir_rates(this->group_name_);
        Scalar voidage_rate = group_state_.injection_vrep_rate(ctrl->voidage_group) * ctrl->target_void_fraction;
<<<<<<< HEAD
        if (ctrl->phase != Phase::WATER)
            voidage_rate -= group_injection_reservoir_rates[pu_.phase_pos[BlackoilPhases::Aqua]];
        if (ctrl->phase != Phase::OIL)
            voidage_rate -= group_injection_reservoir_rates[pu_.phase_pos[BlackoilPhases::Liquid]];
        if (ctrl->phase != Phase::GAS)
            voidage_rate -= group_injection_reservoir_rates[pu_.phase_pos[BlackoilPhases::Vapour]];
        voidage_rate /= resv_coeff_[pos_];
        // Add correction
        if (ctrl->phase == Phase::WATER) {
            voidage_rate += res_to_surf_correction[pu_.phase_pos[BlackoilPhases::Aqua]];
        }
        if (ctrl->phase == Phase::OIL) {
            voidage_rate += res_to_surf_correction[pu_.phase_pos[BlackoilPhases::Liquid]];
        }
        if (ctrl->phase == Phase::GAS) {
            voidage_rate += res_to_surf_correction[pu_.phase_pos[BlackoilPhases::Vapour]];
        }
        return voidage_rate;
    }
    case Group::InjectionCMode::SALE: 
    {
        assert(pos_ == pu_.phase_pos[BlackoilPhases::Vapour]);
=======
        if (ctrl->phase != Phase::WATER) {
            const int pos = pu_.canonicalToActivePhaseIdx(IndexTraits::waterPhaseIdx);
            voidage_rate -= group_injection_reservoir_rates[pos];
        }
        if (ctrl->phase != Phase::OIL) {
            const int pos = pu_.canonicalToActivePhaseIdx(IndexTraits::oilPhaseIdx);
            voidage_rate -= group_injection_reservoir_rates[pos];
        }
        if (ctrl->phase != Phase::GAS) {
            const int pos = pu_.canonicalToActivePhaseIdx(IndexTraits::gasPhaseIdx);
            voidage_rate -= group_injection_reservoir_rates[pos];
        }
        return voidage_rate / resv_coeff_[pos_];
    }
    case Group::InjectionCMode::SALE: {
        assert(pos_ == pu_.canonicalToActivePhaseIdx(IndexTraits::gasPhaseIdx) );
>>>>>>> ef4cf09e
        // Gas injection rate = Total gas production rate + gas import rate - gas consumption rate - sales rate;
        // Gas import and consumption is already included in the REIN rates
        Scalar inj_rate = group_state_.injection_rein_rates(this->group_name_)[pos_];
        inj_rate -= sales_target_;
        return inj_rate;
    }
    default:
        OPM_DEFLOG_THROW(std::logic_error,
                         "Invalid Group::InjectionCMode in InjectionTargetCalculator",
                         deferred_logger);
        return 0.0;
    }
}

template<typename Scalar, typename IndexTraits>
GuideRateModel::Target
InjectionTargetCalculator<Scalar, IndexTraits>::guideTargetMode() const
{
    return target_;
}

#define INSTANTIATE_TARGET_CALCULATOR(T,...) \
    template __VA_ARGS__                     \
    TargetCalculator<T, BlackOilDefaultFluidSystemIndices>::calcModeRateFromRates(const __VA_ARGS__* rates) const;

#define INSTANTIATE_TYPE(T)                                       \
    template class TargetCalculator<T, BlackOilDefaultFluidSystemIndices>;                           \
    template class InjectionTargetCalculator<T, BlackOilDefaultFluidSystemIndices>;                  \
    INSTANTIATE_TARGET_CALCULATOR(T,T)                            \
    INSTANTIATE_TARGET_CALCULATOR(T,DenseAd::Evaluation<T,3,0>)   \
    INSTANTIATE_TARGET_CALCULATOR(T,DenseAd::Evaluation<T,4,0>)   \
    INSTANTIATE_TARGET_CALCULATOR(T,DenseAd::Evaluation<T,5,0>)   \
    INSTANTIATE_TARGET_CALCULATOR(T,DenseAd::Evaluation<T,6,0>)   \
    INSTANTIATE_TARGET_CALCULATOR(T,DenseAd::Evaluation<T,7,0>)   \
    INSTANTIATE_TARGET_CALCULATOR(T,DenseAd::Evaluation<T,8,0>)   \
    INSTANTIATE_TARGET_CALCULATOR(T,DenseAd::Evaluation<T,9,0>)   \
    INSTANTIATE_TARGET_CALCULATOR(T,DenseAd::Evaluation<T,10,0>)  \
    INSTANTIATE_TARGET_CALCULATOR(T,DenseAd::Evaluation<T,-1,4>)  \
    INSTANTIATE_TARGET_CALCULATOR(T,DenseAd::Evaluation<T,-1,5>)  \
    INSTANTIATE_TARGET_CALCULATOR(T,DenseAd::Evaluation<T,-1,6>)  \
    INSTANTIATE_TARGET_CALCULATOR(T,DenseAd::Evaluation<T,-1,7>)  \
    INSTANTIATE_TARGET_CALCULATOR(T,DenseAd::Evaluation<T,-1,8>)  \
    INSTANTIATE_TARGET_CALCULATOR(T,DenseAd::Evaluation<T,-1,9>)  \
    INSTANTIATE_TARGET_CALCULATOR(T,DenseAd::Evaluation<T,-1,10>) \
    INSTANTIATE_TARGET_CALCULATOR(T,DenseAd::Evaluation<T,-1,11>)

INSTANTIATE_TYPE(double)

#if FLOW_INSTANTIATE_FLOAT
INSTANTIATE_TYPE(float)
#endif

} // namespace Opm::WGHelpers<|MERGE_RESOLUTION|>--- conflicted
+++ resolved
@@ -269,30 +269,6 @@
         // possibility that the group in question has both a VREP control and another injection control for a different phase.
         const std::vector<Scalar>& group_injection_reservoir_rates = this->group_state_.injection_reservoir_rates(this->group_name_);
         Scalar voidage_rate = group_state_.injection_vrep_rate(ctrl->voidage_group) * ctrl->target_void_fraction;
-<<<<<<< HEAD
-        if (ctrl->phase != Phase::WATER)
-            voidage_rate -= group_injection_reservoir_rates[pu_.phase_pos[BlackoilPhases::Aqua]];
-        if (ctrl->phase != Phase::OIL)
-            voidage_rate -= group_injection_reservoir_rates[pu_.phase_pos[BlackoilPhases::Liquid]];
-        if (ctrl->phase != Phase::GAS)
-            voidage_rate -= group_injection_reservoir_rates[pu_.phase_pos[BlackoilPhases::Vapour]];
-        voidage_rate /= resv_coeff_[pos_];
-        // Add correction
-        if (ctrl->phase == Phase::WATER) {
-            voidage_rate += res_to_surf_correction[pu_.phase_pos[BlackoilPhases::Aqua]];
-        }
-        if (ctrl->phase == Phase::OIL) {
-            voidage_rate += res_to_surf_correction[pu_.phase_pos[BlackoilPhases::Liquid]];
-        }
-        if (ctrl->phase == Phase::GAS) {
-            voidage_rate += res_to_surf_correction[pu_.phase_pos[BlackoilPhases::Vapour]];
-        }
-        return voidage_rate;
-    }
-    case Group::InjectionCMode::SALE: 
-    {
-        assert(pos_ == pu_.phase_pos[BlackoilPhases::Vapour]);
-=======
         if (ctrl->phase != Phase::WATER) {
             const int pos = pu_.canonicalToActivePhaseIdx(IndexTraits::waterPhaseIdx);
             voidage_rate -= group_injection_reservoir_rates[pos];
@@ -309,7 +285,6 @@
     }
     case Group::InjectionCMode::SALE: {
         assert(pos_ == pu_.canonicalToActivePhaseIdx(IndexTraits::gasPhaseIdx) );
->>>>>>> ef4cf09e
         // Gas injection rate = Total gas production rate + gas import rate - gas consumption rate - sales rate;
         // Gas import and consumption is already included in the REIN rates
         Scalar inj_rate = group_state_.injection_rein_rates(this->group_name_)[pos_];
