/*
  Copyright 2017 SINTEF Digital, Mathematics and Cybernetics.
  Copyright 2017 Statoil ASA.
  Copyright 2016 - 2017 IRIS AS.

  This file is part of the Open Porous Media project (OPM).

  OPM is free software: you can redistribute it and/or modify
  it under the terms of the GNU General Public License as published by
  the Free Software Foundation, either version 3 of the License, or
  (at your option) any later version.

  OPM is distributed in the hope that it will be useful,
  but WITHOUT ANY WARRANTY; without even the implied warranty of
  MERCHANTABILITY or FITNESS FOR A PARTICULAR PURPOSE.  See the
  GNU General Public License for more details.

  You should have received a copy of the GNU General Public License
  along with OPM.  If not, see <http://www.gnu.org/licenses/>.
*/

#include <config.h>
#include <opm/simulators/wells/StandardWellEval.hpp>

#include <opm/material/densead/DynamicEvaluation.hpp>
#include <opm/material/fluidsystems/BlackOilFluidSystem.hpp>

#include <opm/models/blackoil/blackoilindices.hh>
#include <opm/models/blackoil/blackoilonephaseindices.hh>
#include <opm/models/blackoil/blackoiltwophaseindices.hh>

#include <opm/simulators/timestepping/ConvergenceReport.hpp>
#include <opm/simulators/utils/DeferredLoggingErrorHelpers.hpp>
#include <opm/simulators/wells/ParallelWellInfo.hpp>
#include <opm/simulators/wells/WellBhpThpCalculator.hpp>
#include <opm/simulators/wells/WellConvergence.hpp>
#include <opm/simulators/wells/WellInterfaceIndices.hpp>
#include <opm/simulators/wells/WellState.hpp>
#include <opm/simulators/linalg/bda/WellContributions.hpp>

#include <cassert>
#include <cmath>



namespace Opm
{

template<class FluidSystem, class Indices, class Scalar>
StandardWellEval<FluidSystem,Indices,Scalar>::
StandardWellEval(const WellInterfaceIndices<FluidSystem,Indices,Scalar>& baseif)
    : baseif_(baseif)
    , primary_variables_(baseif_)
    , F0_(numWellConservationEq)
    , linSys_(baseif_.parallelWellInfo())
    , connections_(baseif)
{
}

template<class FluidSystem, class Indices, class Scalar>
typename StandardWellEval<FluidSystem,Indices,Scalar>::EvalWell
StandardWellEval<FluidSystem,Indices,Scalar>::
extendEval(const Eval& in) const
{
    EvalWell out(primary_variables_.numWellEq() + Indices::numEq, in.value());
    for(int eqIdx = 0; eqIdx < Indices::numEq;++eqIdx) {
        out.setDerivative(eqIdx, in.derivative(eqIdx));
    }
    return out;
}

template<class FluidSystem, class Indices, class Scalar>
<<<<<<< HEAD
double
StandardWellEval<FluidSystem,Indices,Scalar>::
relaxationFactorFractionsProducer(const std::vector<double>& primary_variables,
                                  const BVectorWell& dwells)
{
    // TODO: not considering solvent yet
    // 0.95 is a experimental value, which remains to be optimized
    double relaxation_factor = 1.0;

    if (FluidSystem::numActivePhases() > 1) {
        if constexpr (has_wfrac_variable) {
            const double relaxation_factor_w = StandardWellGeneric<Scalar>::
                                               relaxationFactorFraction(primary_variables[WFrac], dwells[0][WFrac]);
            relaxation_factor = std::min(relaxation_factor, relaxation_factor_w);
        }

        if constexpr (has_gfrac_variable) {
            const double relaxation_factor_g = StandardWellGeneric<Scalar>::
                                               relaxationFactorFraction(primary_variables[GFrac], dwells[0][GFrac]);
            relaxation_factor = std::min(relaxation_factor, relaxation_factor_g);
        }


        if constexpr (has_wfrac_variable && has_gfrac_variable) {
            // We need to make sure the even with the relaxation_factor, the sum of F_w and F_g is below one, so there will
            // not be negative oil fraction later
            const double original_sum = primary_variables[WFrac] + primary_variables[GFrac];
            const double relaxed_update = (dwells[0][WFrac] + dwells[0][GFrac]) * relaxation_factor;
            const double possible_updated_sum = original_sum - relaxed_update;
            // We only relax if fraction is above 1.
            // The newton solver should handle the rest
            const double epsilon = 0.001;
            if (possible_updated_sum > 1.0 + epsilon) {
                // since the orignal sum <= 1.0 the epsilon asserts that
                // the relaxed_update is non trivial.
                assert(relaxed_update != 0.);

                const double further_relaxation_factor = std::abs((1. - original_sum) / relaxed_update) * 0.95;
                relaxation_factor *= further_relaxation_factor;
            }
        }
        assert(relaxation_factor >= 0.0 && relaxation_factor <= 1.0);
    }
    return relaxation_factor;
}

template<class FluidSystem, class Indices, class Scalar>
typename StandardWellEval<FluidSystem,Indices,Scalar>::EvalWell
StandardWellEval<FluidSystem,Indices,Scalar>::
wellVolumeFraction(const unsigned compIdx) const
{
    if (FluidSystem::numActivePhases() == 1) {
        return EvalWell(numWellEq_ + Indices::numEq, 1.0);
    }

    if (FluidSystem::phaseIsActive(FluidSystem::oilPhaseIdx)) {
        if (has_wfrac_variable && compIdx == Indices::canonicalToActiveComponentIndex(FluidSystem::waterCompIdx)) {
            return primary_variables_evaluation_[WFrac];
        }

        if (has_gfrac_variable && compIdx == Indices::canonicalToActiveComponentIndex(FluidSystem::gasCompIdx)) {
            return primary_variables_evaluation_[GFrac];
        }

        if (Indices::enableSolvent && compIdx == (unsigned)Indices::contiSolventEqIdx) {
            return primary_variables_evaluation_[SFrac];
        }
    }
    else if (FluidSystem::phaseIsActive(FluidSystem::waterPhaseIdx)) {
        if (has_gfrac_variable && compIdx == Indices::canonicalToActiveComponentIndex(FluidSystem::gasCompIdx)) {
            return primary_variables_evaluation_[GFrac];
        }
    }

    // Oil or WATER fraction
    EvalWell well_fraction(numWellEq_ + Indices::numEq, 1.0);
    if (FluidSystem::phaseIsActive(FluidSystem::oilPhaseIdx)) {
        if (FluidSystem::phaseIsActive(FluidSystem::waterPhaseIdx)) {
            well_fraction -= primary_variables_evaluation_[WFrac];
        }

        if (FluidSystem::phaseIsActive(FluidSystem::gasPhaseIdx)) {
            well_fraction -= primary_variables_evaluation_[GFrac];
        }

        if (Indices::enableSolvent) {
            well_fraction -= primary_variables_evaluation_[SFrac];
        }
    }
    else if (FluidSystem::phaseIsActive(FluidSystem::waterPhaseIdx) && (FluidSystem::phaseIsActive(FluidSystem::gasPhaseIdx))) {

            well_fraction -= primary_variables_evaluation_[GFrac];
    }

    return well_fraction;
}

template<class FluidSystem, class Indices, class Scalar>
typename StandardWellEval<FluidSystem,Indices,Scalar>::EvalWell
StandardWellEval<FluidSystem,Indices,Scalar>::
getQs(const int comp_idx) const
{
    // Note: currently, the WQTotal definition is still depends on Injector/Producer.
    assert(comp_idx < baseif_.numComponents());

    if (baseif_.isInjector()) { // only single phase injection
        double inj_frac = 0.0;
        switch (baseif_.wellEcl().injectorType()) {
        case InjectorType::WATER:
            if (comp_idx == int(Indices::canonicalToActiveComponentIndex(FluidSystem::waterCompIdx))) {
                inj_frac = 1.0;
            }
            break;
        case InjectorType::GAS:
            if (Indices::enableSolvent && comp_idx == Indices::contiSolventEqIdx) { // solvent
                inj_frac = baseif_.wsolvent();
            } else if (comp_idx == int(Indices::canonicalToActiveComponentIndex(FluidSystem::gasCompIdx))) {
                inj_frac = 1.0 - baseif_.rsRvInj();
                if (Indices::enableSolvent) {
                    inj_frac -= baseif_.wsolvent();
                }
            } else if (FluidSystem::phaseIsActive(FluidSystem::oilPhaseIdx) && comp_idx == int(Indices::canonicalToActiveComponentIndex(FluidSystem::oilCompIdx))) {
                inj_frac = baseif_.rsRvInj();
            }
            break;
        case InjectorType::OIL:
            if (comp_idx == int(Indices::canonicalToActiveComponentIndex(FluidSystem::oilCompIdx))) {
                inj_frac = 1.0 - baseif_.rsRvInj();
            } else if (FluidSystem::phaseIsActive(FluidSystem::gasPhaseIdx) && comp_idx == int(Indices::canonicalToActiveComponentIndex(FluidSystem::gasCompIdx))) {
                inj_frac = baseif_.rsRvInj();
            }
            break;
        case InjectorType::MULTI:
            // Not supported.
            // deferred_logger.warning("MULTI_PHASE_INJECTOR_NOT_SUPPORTED",
            //                         "Multi phase injectors are not supported, requested for well " + name());
            break;
        }
        return inj_frac * primary_variables_evaluation_[WQTotal];
    } else { // producers
        return primary_variables_evaluation_[WQTotal] * wellVolumeFractionScaled(comp_idx);
    }
}

template<class FluidSystem, class Indices, class Scalar>
typename StandardWellEval<FluidSystem,Indices,Scalar>::EvalWell
StandardWellEval<FluidSystem,Indices,Scalar>::
wellVolumeFractionScaled(const int compIdx) const
{
    const int legacyCompIdx = baseif_.ebosCompIdxToFlowCompIdx(compIdx);
    const double scal = baseif_.scalingFactor(legacyCompIdx);
    if (scal > 0)
        return  wellVolumeFraction(compIdx) / scal;

    // the scaling factor may be zero for RESV controlled wells.
    return wellVolumeFraction(compIdx);
}

template<class FluidSystem, class Indices, class Scalar>
typename StandardWellEval<FluidSystem,Indices,Scalar>::EvalWell
StandardWellEval<FluidSystem,Indices,Scalar>::
wellSurfaceVolumeFraction(const int compIdx) const
{
    EvalWell sum_volume_fraction_scaled(numWellEq_ + Indices::numEq, 0.);
    for (int idx = 0; idx < baseif_.numComponents(); ++idx) {
        sum_volume_fraction_scaled += wellVolumeFractionScaled(idx);
    }

    assert(sum_volume_fraction_scaled.value() != 0.);

    return wellVolumeFractionScaled(compIdx) / sum_volume_fraction_scaled;
 }

template<class FluidSystem, class Indices, class Scalar>
void
StandardWellEval<FluidSystem,Indices,Scalar>::
updatePrimaryVariables(const WellState& well_state, DeferredLogger& deferred_logger) const
{
    static constexpr int Gas = WellInterfaceIndices<FluidSystem,Indices,Scalar>::Gas;
    static constexpr int Oil = WellInterfaceIndices<FluidSystem,Indices,Scalar>::Oil;
    static constexpr int Water = WellInterfaceIndices<FluidSystem,Indices,Scalar>::Water;

    if (!baseif_.isOperableAndSolvable() && !baseif_.wellIsStopped()) return;

    const int well_index = baseif_.indexOfWell();
    const int np = baseif_.numPhases();
    const auto& pu = baseif_.phaseUsage();
    const auto& ws = well_state.well(well_index);
    // the weighted total well rate
    double total_well_rate = 0.0;
    for (int p = 0; p < np; ++p) {
        total_well_rate += baseif_.scalingFactor(p) * ws.surface_rates[p];
    }

    // Not: for the moment, the first primary variable for the injectors is not G_total. The injection rate
    // under surface condition is used here
    if (baseif_.isInjector()) {
        switch (baseif_.wellEcl().injectorType()) {
        case InjectorType::WATER:
            primary_variables_[WQTotal] = ws.surface_rates[pu.phase_pos[Water]];
            break;
        case InjectorType::GAS:
            primary_variables_[WQTotal] = ws.surface_rates[pu.phase_pos[Gas]];
            break;
        case InjectorType::OIL:
            primary_variables_[WQTotal] = ws.surface_rates[pu.phase_pos[Oil]];
            break;
        case InjectorType::MULTI:
            // Not supported.
            deferred_logger.warning("MULTI_PHASE_INJECTOR_NOT_SUPPORTED",
                                    "Multi phase injectors are not supported, requested for well " + baseif_.name());
            break;
        }
    } else {
            primary_variables_[WQTotal] = total_well_rate;
    }

    if (std::abs(total_well_rate) > 0.) {
        if constexpr (has_wfrac_variable) {
            primary_variables_[WFrac] = baseif_.scalingFactor(pu.phase_pos[Water]) * ws.surface_rates[pu.phase_pos[Water]] / total_well_rate;
        }
        if constexpr (has_gfrac_variable) {
            primary_variables_[GFrac] = baseif_.scalingFactor(pu.phase_pos[Gas]) * (ws.surface_rates[pu.phase_pos[Gas]]
                                                                                    - (Indices::enableSolvent ? ws.sum_solvent_rates() : 0.0) ) / total_well_rate ;
        }
        if constexpr (Indices::enableSolvent) {
            primary_variables_[SFrac] = baseif_.scalingFactor(pu.phase_pos[Gas]) * ws.sum_solvent_rates() / total_well_rate ;
        }
    } else { // total_well_rate == 0
        if (baseif_.isInjector()) {
            // only single phase injection handled
            if constexpr (has_wfrac_variable) {
                if (FluidSystem::phaseIsActive(FluidSystem::waterPhaseIdx)) {
                    auto phase = baseif_.wellEcl().getInjectionProperties().injectorType;
                    if (phase == InjectorType::WATER) {
                        primary_variables_[WFrac] = 1.0;
                    } else {
                        primary_variables_[WFrac] = 0.0;
                    }
                }
            }
            if constexpr (has_gfrac_variable) {
                if (FluidSystem::phaseIsActive(FluidSystem::gasPhaseIdx)) {
                    auto phase = baseif_.wellEcl().getInjectionProperties().injectorType;
                    if (phase == InjectorType::GAS) {
                        primary_variables_[GFrac] = (1.0 - baseif_.rsRvInj());
                        if constexpr (Indices::enableSolvent) {
                            primary_variables_[GFrac] = 1.0 - baseif_.rsRvInj() - baseif_.wsolvent();
                            primary_variables_[SFrac] = baseif_.wsolvent();
                        }
                    } else {
                        primary_variables_[GFrac] = 0.0;
                    }
                }
            }

            // TODO: it is possible to leave injector as a oil well,
            // when F_w and F_g both equals to zero, not sure under what kind of circumstance
            // this will happen.
        } else if (baseif_.isProducer()) { // producers
            // TODO: the following are not addressed for the solvent case yet
            if constexpr (has_wfrac_variable) {
                primary_variables_[WFrac] = 1.0 / np;
            }

            if constexpr (has_gfrac_variable) {
                primary_variables_[GFrac] = 1.0 / np;
            }
        } else {
            OPM_DEFLOG_THROW(std::logic_error, "Expected PRODUCER or INJECTOR type of well", deferred_logger);
        }
    }


    // BHP
    primary_variables_[Bhp] = ws.bhp;

    // const std::set<std::string> well_names = {"S-P3", "S-P4", "S-P6"};
    // const std::set<std::string> well_names = {"S-P2", "S-P3", "S-P4", "S-P6"};
    const std::set<std::string> well_names = {"S-P2", "S-P3", "S-P4", "S-P6", "PROD1", "PROD2", "PROD3"};
    // const std::set<std::string> well_names = {"S-P6"};
    if (well_names.count(baseif_.name()) > 0) {
        std::cout << " outputting the primary variables for well " << baseif_.name() << " after updatePrimaryVariables " << std::endl;
        std::cout << " primary_variables_ : " << primary_variables_[WQTotal]*86400. << " " << primary_variables_[WFrac] << " " << primary_variables_[GFrac]
                  << " " << primary_variables_[Bhp]/1.e5 << std::endl;
    }
}

template<class FluidSystem, class Indices, class Scalar>
void
StandardWellEval<FluidSystem,Indices,Scalar>::
assembleControlEq(const WellState& well_state,
                  const GroupState& group_state,
                  const Schedule& schedule,
                  const SummaryState& summaryState,
                  DeferredLogger& deferred_logger)
{
    static constexpr int Gas = WellInterfaceIndices<FluidSystem,Indices,Scalar>::Gas;
    static constexpr int Oil = WellInterfaceIndices<FluidSystem,Indices,Scalar>::Oil;
    static constexpr int Water = WellInterfaceIndices<FluidSystem,Indices,Scalar>::Water;
    EvalWell control_eq(numWellEq_ + Indices::numEq, 0.0);

    const auto& well = baseif_.wellEcl();

    auto getRates = [&]() {
        std::vector<EvalWell> rates(3, EvalWell(numWellEq_ + Indices::numEq, 0.0));
        if (FluidSystem::phaseIsActive(FluidSystem::waterPhaseIdx)) {
            rates[Water] = getQs(Indices::canonicalToActiveComponentIndex(FluidSystem::waterCompIdx));
        }
        if (FluidSystem::phaseIsActive(FluidSystem::oilPhaseIdx)) {
            rates[Oil] = getQs(Indices::canonicalToActiveComponentIndex(FluidSystem::oilCompIdx));
        }
        if (FluidSystem::phaseIsActive(FluidSystem::gasPhaseIdx)) {
            rates[Gas] = getQs(Indices::canonicalToActiveComponentIndex(FluidSystem::gasCompIdx));
        }
        return rates;
    };

    if (baseif_.wellIsStopped()) {
        control_eq = getWQTotal();
    } else if (baseif_.isInjector()) {
        // Find injection rate.
        const EvalWell injection_rate = getWQTotal();
        // Setup function for evaluation of BHP from THP (used only if needed).
        std::function<EvalWell()> bhp_from_thp = [&]() {
            const auto rates = getRates();
            return WellBhpThpCalculator(baseif_).calculateBhpFromThp(well_state,
                                                                     rates,
                                                                     well,
                                                                     summaryState,
                                                                     this->getRho(),
                                                                     deferred_logger);
        };
        // Call generic implementation.
        const auto& inj_controls = well.injectionControls(summaryState);
        WellAssemble(baseif_).
             assembleControlEqInj(well_state,
                                  group_state,
                                  schedule,
                                  summaryState,
                                  inj_controls,
                                  getBhp(),
                                  injection_rate,
                                  bhp_from_thp,
                                  control_eq,
                                  deferred_logger);
    } else {
        // Find rates.
        const auto rates = getRates();
        // Setup function for evaluation of BHP from THP (used only if needed).
        std::function<EvalWell()> bhp_from_thp = [&]() {
             return WellBhpThpCalculator(baseif_).calculateBhpFromThp(well_state,
                                                                      rates,
                                                                      well,
                                                                      summaryState,
                                                                      this->getRho(),
                                                                      deferred_logger);
        };
        // Call generic implementation.
        const auto& prod_controls = well.productionControls(summaryState);
        WellAssemble(baseif_).
            assembleControlEqProd(well_state,
                                  group_state,
                                  schedule,
                                  summaryState,
                                  prod_controls,
                                  getBhp(),
                                  rates,
                                  bhp_from_thp,
                                  control_eq,
                                  deferred_logger);
    }

    // using control_eq to update the matrix and residuals
    // TODO: we should use a different index system for the well equations
    this->resWell_[0][Bhp] = control_eq.value();
    for (int pv_idx = 0; pv_idx < numWellEq_; ++pv_idx) {
        this->duneD_[0][0][Bhp][pv_idx] = control_eq.derivative(pv_idx + Indices::numEq);
    }
}


template<class FluidSystem, class Indices, class Scalar>
void
StandardWellEval<FluidSystem,Indices,Scalar>::
updatePrimaryVariablesPolyMW(const BVectorWell& dwells) const
{
    if (baseif_.isInjector()) {
        for (int perf = 0; perf < baseif_.numPerfs(); ++perf) {
            const int wat_vel_index = Bhp + 1 + perf;
            const int pskin_index = Bhp + 1 + baseif_.numPerfs() + perf;

            const double relaxation_factor = 0.9;
            const double dx_wat_vel = dwells[0][wat_vel_index];
            primary_variables_[wat_vel_index] -= relaxation_factor * dx_wat_vel;

            const double dx_pskin = dwells[0][pskin_index];
            primary_variables_[pskin_index] -= relaxation_factor * dx_pskin;
        }
    }
}

template<class FluidSystem, class Indices, class Scalar>
void
StandardWellEval<FluidSystem,Indices,Scalar>::
processFractions() const
{
    static constexpr int Gas = WellInterfaceIndices<FluidSystem,Indices,Scalar>::Gas;
    static constexpr int Oil = WellInterfaceIndices<FluidSystem,Indices,Scalar>::Oil;
    static constexpr int Water = WellInterfaceIndices<FluidSystem,Indices,Scalar>::Water;
    const auto pu = baseif_.phaseUsage();
    std::vector<double> F(baseif_.numPhases(), 0.0);

    if (FluidSystem::phaseIsActive(FluidSystem::oilPhaseIdx)) {
        F[pu.phase_pos[Oil]] = 1.0;

        if (FluidSystem::phaseIsActive(FluidSystem::waterPhaseIdx)) {
            F[pu.phase_pos[Water]] = primary_variables_[WFrac];
            F[pu.phase_pos[Oil]] -= F[pu.phase_pos[Water]];
        }

        if (FluidSystem::phaseIsActive(FluidSystem::gasPhaseIdx)) {
            F[pu.phase_pos[Gas]] = primary_variables_[GFrac];
            F[pu.phase_pos[Oil]] -= F[pu.phase_pos[Gas]];
        }
    }
    else if (FluidSystem::phaseIsActive(FluidSystem::waterPhaseIdx)) {
        F[pu.phase_pos[Water]] = 1.0;

        if (FluidSystem::phaseIsActive(FluidSystem::gasPhaseIdx)) {
            F[pu.phase_pos[Gas]] = primary_variables_[GFrac];
            F[pu.phase_pos[Water]] -= F[pu.phase_pos[Gas]];
        }
    }
    else if (FluidSystem::phaseIsActive(FluidSystem::gasPhaseIdx)) {
        F[pu.phase_pos[Gas]] = 1.0;
    }

    [[maybe_unused]] double F_solvent;
    if constexpr (Indices::enableSolvent) {
        F_solvent = primary_variables_[SFrac];
        F[pu.phase_pos[Oil]] -= F_solvent;
    }

    if (FluidSystem::phaseIsActive(FluidSystem::waterPhaseIdx)) {
        if (F[Water] < 0.0) {
            if (FluidSystem::phaseIsActive(FluidSystem::gasPhaseIdx)) {
                    F[pu.phase_pos[Gas]] /= (1.0 - F[pu.phase_pos[Water]]);
            }
            if constexpr (Indices::enableSolvent) {
                F_solvent /= (1.0 - F[pu.phase_pos[Water]]);
            }
            if (FluidSystem::phaseIsActive(FluidSystem::oilPhaseIdx)) {
                F[pu.phase_pos[Oil]] /= (1.0 - F[pu.phase_pos[Water]]);
            }
            F[pu.phase_pos[Water]] = 0.0;
        }
    }

    if (FluidSystem::phaseIsActive(FluidSystem::gasPhaseIdx)) {
        if (F[pu.phase_pos[Gas]] < 0.0) {
            if (FluidSystem::phaseIsActive(FluidSystem::waterPhaseIdx)) {
                F[pu.phase_pos[Water]] /= (1.0 - F[pu.phase_pos[Gas]]);
            }
            if constexpr (Indices::enableSolvent) {
                F_solvent /= (1.0 - F[pu.phase_pos[Gas]]);
            }
            if (FluidSystem::phaseIsActive(FluidSystem::oilPhaseIdx)) {
                F[pu.phase_pos[Oil]] /= (1.0 - F[pu.phase_pos[Gas]]);
            }
            F[pu.phase_pos[Gas]] = 0.0;
        }
    }

    if (FluidSystem::phaseIsActive(FluidSystem::oilPhaseIdx)) {
        if (F[pu.phase_pos[Oil]] < 0.0) {
            if (FluidSystem::phaseIsActive(FluidSystem::waterPhaseIdx)) {
                F[pu.phase_pos[Water]] /= (1.0 - F[pu.phase_pos[Oil]]);
            }
            if (FluidSystem::phaseIsActive(FluidSystem::gasPhaseIdx)) {
                F[pu.phase_pos[Gas]] /= (1.0 - F[pu.phase_pos[Oil]]);
            }
            if constexpr (Indices::enableSolvent) {
                F_solvent /= (1.0 - F[pu.phase_pos[Oil]]);
            }
            F[pu.phase_pos[Oil]] = 0.0;
        }
    }

    if constexpr (has_wfrac_variable) {
        primary_variables_[WFrac] = F[pu.phase_pos[Water]];
    }

    if constexpr (has_gfrac_variable) {
        primary_variables_[GFrac] = F[pu.phase_pos[Gas]];
    }
    if constexpr (Indices::enableSolvent) {
        primary_variables_[SFrac] = F_solvent;
    }
}

template<class FluidSystem, class Indices, class Scalar>
=======
>>>>>>> a57d7333
void
StandardWellEval<FluidSystem,Indices,Scalar>::
updateWellStateFromPrimaryVariables(WellState& well_state,
                                    DeferredLogger& deferred_logger) const
{
    this->primary_variables_.copyToWellState(well_state, deferred_logger);

    WellBhpThpCalculator(baseif_).
            updateThp(connections_.rho(),
                      [this,&well_state]() { return this->baseif_.getALQ(well_state); },
                      {FluidSystem::phaseIsActive(FluidSystem::waterPhaseIdx),
                       FluidSystem::phaseIsActive(FluidSystem::oilPhaseIdx),
                       FluidSystem::phaseIsActive(FluidSystem::gasPhaseIdx)},
                      well_state, deferred_logger);
    // const std::set<std::string> well_names = {"S-P3", "S-P4", "S-P6"};
    // const std::set<std::string> well_names = {"S-P6"};
    // const std::set<std::string> well_names = {"S-P2", "S-P3", "S-P4", "S-P6"};
    const std::set<std::string> well_names = {"S-P2", "S-P3", "S-P4", "S-P6", "PROD1", "PROD2", "PROD3"};
    if (well_names.count(baseif_.name()) > 0) {
        std::cout << " outputting the well state after updateWellStateFromPrimaryVariables for well " << baseif_.name() << std::endl;
        std::cout << " well rates are ";
        for (const auto val : ws.surface_rates) {
            std::cout << " " << val * 86400.;
        }
        std::cout << " bhp " << ws.bhp/1.e5 << " thp " << ws.thp/1.e5;
        if (baseif_.getDynamicThpLimit()) {
            std::cout << " dynamic thp limit " << *(baseif_.getDynamicThpLimit()) / 1.e5;
        }
        std::cout << std::endl;
    }
}

template<class FluidSystem, class Indices, class Scalar>
void
StandardWellEval<FluidSystem,Indices,Scalar>::
computeAccumWell()
{
    for (size_t eq_idx = 0; eq_idx < F0_.size(); ++eq_idx) {
        F0_[eq_idx] = this->primary_variables_.surfaceVolumeFraction(eq_idx).value();
    }
    // const std::set<std::string> well_names = {"S-P2", "S-P3", "S-P4", "S-P6"};
    const std::set<std::string> well_names = {"S-P2", "S-P3", "S-P4", "S-P6", "PROD1", "PROD2", "PROD3"};
    // const std::set<std::string> well_names = {"S-P6"};
    if (well_names.count(baseif_.name()) > 0) {
        std::cout << " outputting the primary variables for well " << baseif_.name() << " after updatePrimaryVariablesNewton " << std::endl;
        std::cout << " primary_variables_ : " << primary_variables_[WQTotal]*86400. << " " << primary_variables_[WFrac] << " " << primary_variables_[GFrac]
                  << " " << primary_variables_[Bhp]/1.e5 << std::endl;
    }
}

template<class FluidSystem, class Indices, class Scalar>
ConvergenceReport
StandardWellEval<FluidSystem,Indices,Scalar>::
getWellConvergence(const WellState& well_state,
                   const std::vector<double>& B_avg,
                   const double maxResidualAllowed,
                   const double tol_wells,
                   const double relaxed_tolerance_flow,
                   const bool relax_tolerance,
                   std::vector<double>& res,
                   DeferredLogger& deferred_logger) const
{
<<<<<<< HEAD
    // const std::set<std::string> well_names = {"S-P3", "S-P4", "S-P6"};
    // const std::set<std::string> well_names = {"S-P6"};
    // const std::set<std::string> well_names = {"S-P2", "S-P3", "S-P4", "S-P6"};
    const std::set<std::string> well_names = {"S-P2", "S-P3", "S-P4", "S-P6", "PROD1", "PROD2", "PROD3"};
    res.resize(numWellEq_);
    for (int eq_idx = 0; eq_idx < numWellEq_; ++eq_idx) {
=======
    res.resize(this->primary_variables_.numWellEq());
    for (int eq_idx = 0; eq_idx < this->primary_variables_.numWellEq(); ++eq_idx) {
>>>>>>> a57d7333
        // magnitude of the residual matters
        res[eq_idx] = std::abs(this->linSys_.residual()[0][eq_idx]);
    }

    std::vector<double> well_flux_residual(baseif_.numComponents());

    // Finish computation
    for (int compIdx = 0; compIdx < baseif_.numComponents(); ++compIdx )
    {
        well_flux_residual[compIdx] = B_avg[compIdx] * res[compIdx];
    }
    if (well_names.count(baseif_.name()) > 0) {
        std::cout << " well " << baseif_.name() << " residuals ";
        for (const auto val : well_flux_residual) {
            std::cout << " " << val;
        }
        std::cout << " flux_tolerance ";
        if (relax_tolerance) {
            std::cout << relaxed_tolerance_flow;
        } else {
            std::cout << tol_wells;
        }
    }
    ConvergenceReport report;
    using CR = ConvergenceReport;
    CR::WellFailure::Type type = CR::WellFailure::Type::MassBalance;
    // checking if any NaN or too large residuals found
    for (unsigned phaseIdx = 0; phaseIdx < FluidSystem::numPhases; ++phaseIdx) {
        if (!FluidSystem::phaseIsActive(phaseIdx)) {
            continue;
        }

        const unsigned canonicalCompIdx = FluidSystem::solventComponentIndex(phaseIdx);
        const int compIdx = Indices::canonicalToActiveComponentIndex(canonicalCompIdx);

        if (std::isnan(well_flux_residual[compIdx])) {
            report.setWellFailed({type, CR::Severity::NotANumber, compIdx, baseif_.name()});
        } else if (well_flux_residual[compIdx] > maxResidualAllowed) {
            report.setWellFailed({type, CR::Severity::TooLarge, compIdx, baseif_.name()});
        } else if (!relax_tolerance && well_flux_residual[compIdx] > tol_wells) {
            report.setWellFailed({type, CR::Severity::Normal, compIdx, baseif_.name()});
        } else if (well_flux_residual[compIdx] > relaxed_tolerance_flow) {
            report.setWellFailed({type, CR::Severity::Normal, compIdx, baseif_.name()});
        }
    }

    WellConvergence(baseif_).
        checkConvergenceControlEq(well_state,
                                  {1.e3, 1.e4, 1.e-4, 1.e-6, maxResidualAllowed},
                                  std::abs(this->linSys_.residual()[0][Bhp]),
                                  report,
                                  deferred_logger);

    if (well_names.count(baseif_.name()) > 0) {
        std::cout << " converged ? ";
        if (report.converged()) {
            std::cout << " YES ";
        } else {
            std::cout << " NO ";
        }
        std::cout << std::endl;
    }

    return report;
}

template<class FluidSystem, class Indices, class Scalar>
void
StandardWellEval<FluidSystem,Indices,Scalar>::
init(std::vector<double>& perf_depth,
     const std::vector<double>& depth_arg,
     const int num_cells,
     const bool has_polymermw)
{
    perf_depth.resize(baseif_.numPerfs(), 0.);
    for (int perf = 0; perf < baseif_.numPerfs(); ++perf) {
        const int cell_idx = baseif_.cells()[perf];
        perf_depth[perf] = depth_arg[cell_idx];
    }

    // counting/updating primary variable numbers
    int numWellEq = primary_variables_.numWellEq();
    if (has_polymermw) {
        if (baseif_.isInjector()) {
            // adding a primary variable for water perforation rate per connection
            numWellEq += baseif_.numPerfs();
            // adding a primary variable for skin pressure per connection
            numWellEq += baseif_.numPerfs();
        }
    }

    // with the updated numWellEq, we can initialize the primary variables and matrices now
    primary_variables_.resize(numWellEq);

    // setup sparsity pattern for the matrices
    this->linSys_.init(num_cells, numWellEq, baseif_.numPerfs(), baseif_.cells());
}

#define INSTANCE(...) \
template class StandardWellEval<BlackOilFluidSystem<double,BlackOilDefaultIndexTraits>,__VA_ARGS__,double>;

// One phase
INSTANCE(BlackOilOnePhaseIndices<0u,0u,0u,0u,false,false,0u,1u,0u>)
INSTANCE(BlackOilOnePhaseIndices<0u,0u,0u,1u,false,false,0u,1u,0u>)
INSTANCE(BlackOilOnePhaseIndices<0u,0u,0u,0u,false,false,0u,1u,5u>)

// Two phase
INSTANCE(BlackOilTwoPhaseIndices<0u,0u,0u,0u,false,false,0u,0u,0u>)
INSTANCE(BlackOilTwoPhaseIndices<0u,0u,0u,0u,false,false,0u,1u,0u>)
INSTANCE(BlackOilTwoPhaseIndices<0u,0u,0u,0u,false,false,0u,2u,0u>)
INSTANCE(BlackOilTwoPhaseIndices<0u,0u,0u,0u,false,true,0u,2u,0u>)
INSTANCE(BlackOilTwoPhaseIndices<0u,0u,1u,0u,false,false,0u,2u,0u>)
INSTANCE(BlackOilTwoPhaseIndices<0u,0u,1u,0u,false,true,0u,2u,0u>)
INSTANCE(BlackOilTwoPhaseIndices<0u,0u,2u,0u,false,false,0u,2u,0u>)
INSTANCE(BlackOilTwoPhaseIndices<0u,0u,0u,1u,false,false,0u,1u,0u>)
INSTANCE(BlackOilTwoPhaseIndices<0u,0u,0u,0u,false,true,0u,0u,0u>)

// Blackoil
INSTANCE(BlackOilIndices<0u,0u,0u,0u,false,false,0u,0u>)
INSTANCE(BlackOilIndices<0u,0u,0u,0u,true,false,0u,0u>)
INSTANCE(BlackOilIndices<0u,0u,0u,0u,false,true,0u,0u>)
INSTANCE(BlackOilIndices<1u,0u,0u,0u,false,false,0u,0u>)
INSTANCE(BlackOilIndices<0u,1u,0u,0u,false,false,0u,0u>)
INSTANCE(BlackOilIndices<0u,0u,1u,0u,false,false,0u,0u>)
INSTANCE(BlackOilIndices<0u,0u,0u,1u,false,false,0u,0u>)
INSTANCE(BlackOilIndices<0u,0u,0u,1u,false,false,1u,0u>)
INSTANCE(BlackOilIndices<0u,0u,0u,1u,false,true,0u,0u>)

}<|MERGE_RESOLUTION|>--- conflicted
+++ resolved
@@ -70,511 +70,6 @@
 }
 
 template<class FluidSystem, class Indices, class Scalar>
-<<<<<<< HEAD
-double
-StandardWellEval<FluidSystem,Indices,Scalar>::
-relaxationFactorFractionsProducer(const std::vector<double>& primary_variables,
-                                  const BVectorWell& dwells)
-{
-    // TODO: not considering solvent yet
-    // 0.95 is a experimental value, which remains to be optimized
-    double relaxation_factor = 1.0;
-
-    if (FluidSystem::numActivePhases() > 1) {
-        if constexpr (has_wfrac_variable) {
-            const double relaxation_factor_w = StandardWellGeneric<Scalar>::
-                                               relaxationFactorFraction(primary_variables[WFrac], dwells[0][WFrac]);
-            relaxation_factor = std::min(relaxation_factor, relaxation_factor_w);
-        }
-
-        if constexpr (has_gfrac_variable) {
-            const double relaxation_factor_g = StandardWellGeneric<Scalar>::
-                                               relaxationFactorFraction(primary_variables[GFrac], dwells[0][GFrac]);
-            relaxation_factor = std::min(relaxation_factor, relaxation_factor_g);
-        }
-
-
-        if constexpr (has_wfrac_variable && has_gfrac_variable) {
-            // We need to make sure the even with the relaxation_factor, the sum of F_w and F_g is below one, so there will
-            // not be negative oil fraction later
-            const double original_sum = primary_variables[WFrac] + primary_variables[GFrac];
-            const double relaxed_update = (dwells[0][WFrac] + dwells[0][GFrac]) * relaxation_factor;
-            const double possible_updated_sum = original_sum - relaxed_update;
-            // We only relax if fraction is above 1.
-            // The newton solver should handle the rest
-            const double epsilon = 0.001;
-            if (possible_updated_sum > 1.0 + epsilon) {
-                // since the orignal sum <= 1.0 the epsilon asserts that
-                // the relaxed_update is non trivial.
-                assert(relaxed_update != 0.);
-
-                const double further_relaxation_factor = std::abs((1. - original_sum) / relaxed_update) * 0.95;
-                relaxation_factor *= further_relaxation_factor;
-            }
-        }
-        assert(relaxation_factor >= 0.0 && relaxation_factor <= 1.0);
-    }
-    return relaxation_factor;
-}
-
-template<class FluidSystem, class Indices, class Scalar>
-typename StandardWellEval<FluidSystem,Indices,Scalar>::EvalWell
-StandardWellEval<FluidSystem,Indices,Scalar>::
-wellVolumeFraction(const unsigned compIdx) const
-{
-    if (FluidSystem::numActivePhases() == 1) {
-        return EvalWell(numWellEq_ + Indices::numEq, 1.0);
-    }
-
-    if (FluidSystem::phaseIsActive(FluidSystem::oilPhaseIdx)) {
-        if (has_wfrac_variable && compIdx == Indices::canonicalToActiveComponentIndex(FluidSystem::waterCompIdx)) {
-            return primary_variables_evaluation_[WFrac];
-        }
-
-        if (has_gfrac_variable && compIdx == Indices::canonicalToActiveComponentIndex(FluidSystem::gasCompIdx)) {
-            return primary_variables_evaluation_[GFrac];
-        }
-
-        if (Indices::enableSolvent && compIdx == (unsigned)Indices::contiSolventEqIdx) {
-            return primary_variables_evaluation_[SFrac];
-        }
-    }
-    else if (FluidSystem::phaseIsActive(FluidSystem::waterPhaseIdx)) {
-        if (has_gfrac_variable && compIdx == Indices::canonicalToActiveComponentIndex(FluidSystem::gasCompIdx)) {
-            return primary_variables_evaluation_[GFrac];
-        }
-    }
-
-    // Oil or WATER fraction
-    EvalWell well_fraction(numWellEq_ + Indices::numEq, 1.0);
-    if (FluidSystem::phaseIsActive(FluidSystem::oilPhaseIdx)) {
-        if (FluidSystem::phaseIsActive(FluidSystem::waterPhaseIdx)) {
-            well_fraction -= primary_variables_evaluation_[WFrac];
-        }
-
-        if (FluidSystem::phaseIsActive(FluidSystem::gasPhaseIdx)) {
-            well_fraction -= primary_variables_evaluation_[GFrac];
-        }
-
-        if (Indices::enableSolvent) {
-            well_fraction -= primary_variables_evaluation_[SFrac];
-        }
-    }
-    else if (FluidSystem::phaseIsActive(FluidSystem::waterPhaseIdx) && (FluidSystem::phaseIsActive(FluidSystem::gasPhaseIdx))) {
-
-            well_fraction -= primary_variables_evaluation_[GFrac];
-    }
-
-    return well_fraction;
-}
-
-template<class FluidSystem, class Indices, class Scalar>
-typename StandardWellEval<FluidSystem,Indices,Scalar>::EvalWell
-StandardWellEval<FluidSystem,Indices,Scalar>::
-getQs(const int comp_idx) const
-{
-    // Note: currently, the WQTotal definition is still depends on Injector/Producer.
-    assert(comp_idx < baseif_.numComponents());
-
-    if (baseif_.isInjector()) { // only single phase injection
-        double inj_frac = 0.0;
-        switch (baseif_.wellEcl().injectorType()) {
-        case InjectorType::WATER:
-            if (comp_idx == int(Indices::canonicalToActiveComponentIndex(FluidSystem::waterCompIdx))) {
-                inj_frac = 1.0;
-            }
-            break;
-        case InjectorType::GAS:
-            if (Indices::enableSolvent && comp_idx == Indices::contiSolventEqIdx) { // solvent
-                inj_frac = baseif_.wsolvent();
-            } else if (comp_idx == int(Indices::canonicalToActiveComponentIndex(FluidSystem::gasCompIdx))) {
-                inj_frac = 1.0 - baseif_.rsRvInj();
-                if (Indices::enableSolvent) {
-                    inj_frac -= baseif_.wsolvent();
-                }
-            } else if (FluidSystem::phaseIsActive(FluidSystem::oilPhaseIdx) && comp_idx == int(Indices::canonicalToActiveComponentIndex(FluidSystem::oilCompIdx))) {
-                inj_frac = baseif_.rsRvInj();
-            }
-            break;
-        case InjectorType::OIL:
-            if (comp_idx == int(Indices::canonicalToActiveComponentIndex(FluidSystem::oilCompIdx))) {
-                inj_frac = 1.0 - baseif_.rsRvInj();
-            } else if (FluidSystem::phaseIsActive(FluidSystem::gasPhaseIdx) && comp_idx == int(Indices::canonicalToActiveComponentIndex(FluidSystem::gasCompIdx))) {
-                inj_frac = baseif_.rsRvInj();
-            }
-            break;
-        case InjectorType::MULTI:
-            // Not supported.
-            // deferred_logger.warning("MULTI_PHASE_INJECTOR_NOT_SUPPORTED",
-            //                         "Multi phase injectors are not supported, requested for well " + name());
-            break;
-        }
-        return inj_frac * primary_variables_evaluation_[WQTotal];
-    } else { // producers
-        return primary_variables_evaluation_[WQTotal] * wellVolumeFractionScaled(comp_idx);
-    }
-}
-
-template<class FluidSystem, class Indices, class Scalar>
-typename StandardWellEval<FluidSystem,Indices,Scalar>::EvalWell
-StandardWellEval<FluidSystem,Indices,Scalar>::
-wellVolumeFractionScaled(const int compIdx) const
-{
-    const int legacyCompIdx = baseif_.ebosCompIdxToFlowCompIdx(compIdx);
-    const double scal = baseif_.scalingFactor(legacyCompIdx);
-    if (scal > 0)
-        return  wellVolumeFraction(compIdx) / scal;
-
-    // the scaling factor may be zero for RESV controlled wells.
-    return wellVolumeFraction(compIdx);
-}
-
-template<class FluidSystem, class Indices, class Scalar>
-typename StandardWellEval<FluidSystem,Indices,Scalar>::EvalWell
-StandardWellEval<FluidSystem,Indices,Scalar>::
-wellSurfaceVolumeFraction(const int compIdx) const
-{
-    EvalWell sum_volume_fraction_scaled(numWellEq_ + Indices::numEq, 0.);
-    for (int idx = 0; idx < baseif_.numComponents(); ++idx) {
-        sum_volume_fraction_scaled += wellVolumeFractionScaled(idx);
-    }
-
-    assert(sum_volume_fraction_scaled.value() != 0.);
-
-    return wellVolumeFractionScaled(compIdx) / sum_volume_fraction_scaled;
- }
-
-template<class FluidSystem, class Indices, class Scalar>
-void
-StandardWellEval<FluidSystem,Indices,Scalar>::
-updatePrimaryVariables(const WellState& well_state, DeferredLogger& deferred_logger) const
-{
-    static constexpr int Gas = WellInterfaceIndices<FluidSystem,Indices,Scalar>::Gas;
-    static constexpr int Oil = WellInterfaceIndices<FluidSystem,Indices,Scalar>::Oil;
-    static constexpr int Water = WellInterfaceIndices<FluidSystem,Indices,Scalar>::Water;
-
-    if (!baseif_.isOperableAndSolvable() && !baseif_.wellIsStopped()) return;
-
-    const int well_index = baseif_.indexOfWell();
-    const int np = baseif_.numPhases();
-    const auto& pu = baseif_.phaseUsage();
-    const auto& ws = well_state.well(well_index);
-    // the weighted total well rate
-    double total_well_rate = 0.0;
-    for (int p = 0; p < np; ++p) {
-        total_well_rate += baseif_.scalingFactor(p) * ws.surface_rates[p];
-    }
-
-    // Not: for the moment, the first primary variable for the injectors is not G_total. The injection rate
-    // under surface condition is used here
-    if (baseif_.isInjector()) {
-        switch (baseif_.wellEcl().injectorType()) {
-        case InjectorType::WATER:
-            primary_variables_[WQTotal] = ws.surface_rates[pu.phase_pos[Water]];
-            break;
-        case InjectorType::GAS:
-            primary_variables_[WQTotal] = ws.surface_rates[pu.phase_pos[Gas]];
-            break;
-        case InjectorType::OIL:
-            primary_variables_[WQTotal] = ws.surface_rates[pu.phase_pos[Oil]];
-            break;
-        case InjectorType::MULTI:
-            // Not supported.
-            deferred_logger.warning("MULTI_PHASE_INJECTOR_NOT_SUPPORTED",
-                                    "Multi phase injectors are not supported, requested for well " + baseif_.name());
-            break;
-        }
-    } else {
-            primary_variables_[WQTotal] = total_well_rate;
-    }
-
-    if (std::abs(total_well_rate) > 0.) {
-        if constexpr (has_wfrac_variable) {
-            primary_variables_[WFrac] = baseif_.scalingFactor(pu.phase_pos[Water]) * ws.surface_rates[pu.phase_pos[Water]] / total_well_rate;
-        }
-        if constexpr (has_gfrac_variable) {
-            primary_variables_[GFrac] = baseif_.scalingFactor(pu.phase_pos[Gas]) * (ws.surface_rates[pu.phase_pos[Gas]]
-                                                                                    - (Indices::enableSolvent ? ws.sum_solvent_rates() : 0.0) ) / total_well_rate ;
-        }
-        if constexpr (Indices::enableSolvent) {
-            primary_variables_[SFrac] = baseif_.scalingFactor(pu.phase_pos[Gas]) * ws.sum_solvent_rates() / total_well_rate ;
-        }
-    } else { // total_well_rate == 0
-        if (baseif_.isInjector()) {
-            // only single phase injection handled
-            if constexpr (has_wfrac_variable) {
-                if (FluidSystem::phaseIsActive(FluidSystem::waterPhaseIdx)) {
-                    auto phase = baseif_.wellEcl().getInjectionProperties().injectorType;
-                    if (phase == InjectorType::WATER) {
-                        primary_variables_[WFrac] = 1.0;
-                    } else {
-                        primary_variables_[WFrac] = 0.0;
-                    }
-                }
-            }
-            if constexpr (has_gfrac_variable) {
-                if (FluidSystem::phaseIsActive(FluidSystem::gasPhaseIdx)) {
-                    auto phase = baseif_.wellEcl().getInjectionProperties().injectorType;
-                    if (phase == InjectorType::GAS) {
-                        primary_variables_[GFrac] = (1.0 - baseif_.rsRvInj());
-                        if constexpr (Indices::enableSolvent) {
-                            primary_variables_[GFrac] = 1.0 - baseif_.rsRvInj() - baseif_.wsolvent();
-                            primary_variables_[SFrac] = baseif_.wsolvent();
-                        }
-                    } else {
-                        primary_variables_[GFrac] = 0.0;
-                    }
-                }
-            }
-
-            // TODO: it is possible to leave injector as a oil well,
-            // when F_w and F_g both equals to zero, not sure under what kind of circumstance
-            // this will happen.
-        } else if (baseif_.isProducer()) { // producers
-            // TODO: the following are not addressed for the solvent case yet
-            if constexpr (has_wfrac_variable) {
-                primary_variables_[WFrac] = 1.0 / np;
-            }
-
-            if constexpr (has_gfrac_variable) {
-                primary_variables_[GFrac] = 1.0 / np;
-            }
-        } else {
-            OPM_DEFLOG_THROW(std::logic_error, "Expected PRODUCER or INJECTOR type of well", deferred_logger);
-        }
-    }
-
-
-    // BHP
-    primary_variables_[Bhp] = ws.bhp;
-
-    // const std::set<std::string> well_names = {"S-P3", "S-P4", "S-P6"};
-    // const std::set<std::string> well_names = {"S-P2", "S-P3", "S-P4", "S-P6"};
-    const std::set<std::string> well_names = {"S-P2", "S-P3", "S-P4", "S-P6", "PROD1", "PROD2", "PROD3"};
-    // const std::set<std::string> well_names = {"S-P6"};
-    if (well_names.count(baseif_.name()) > 0) {
-        std::cout << " outputting the primary variables for well " << baseif_.name() << " after updatePrimaryVariables " << std::endl;
-        std::cout << " primary_variables_ : " << primary_variables_[WQTotal]*86400. << " " << primary_variables_[WFrac] << " " << primary_variables_[GFrac]
-                  << " " << primary_variables_[Bhp]/1.e5 << std::endl;
-    }
-}
-
-template<class FluidSystem, class Indices, class Scalar>
-void
-StandardWellEval<FluidSystem,Indices,Scalar>::
-assembleControlEq(const WellState& well_state,
-                  const GroupState& group_state,
-                  const Schedule& schedule,
-                  const SummaryState& summaryState,
-                  DeferredLogger& deferred_logger)
-{
-    static constexpr int Gas = WellInterfaceIndices<FluidSystem,Indices,Scalar>::Gas;
-    static constexpr int Oil = WellInterfaceIndices<FluidSystem,Indices,Scalar>::Oil;
-    static constexpr int Water = WellInterfaceIndices<FluidSystem,Indices,Scalar>::Water;
-    EvalWell control_eq(numWellEq_ + Indices::numEq, 0.0);
-
-    const auto& well = baseif_.wellEcl();
-
-    auto getRates = [&]() {
-        std::vector<EvalWell> rates(3, EvalWell(numWellEq_ + Indices::numEq, 0.0));
-        if (FluidSystem::phaseIsActive(FluidSystem::waterPhaseIdx)) {
-            rates[Water] = getQs(Indices::canonicalToActiveComponentIndex(FluidSystem::waterCompIdx));
-        }
-        if (FluidSystem::phaseIsActive(FluidSystem::oilPhaseIdx)) {
-            rates[Oil] = getQs(Indices::canonicalToActiveComponentIndex(FluidSystem::oilCompIdx));
-        }
-        if (FluidSystem::phaseIsActive(FluidSystem::gasPhaseIdx)) {
-            rates[Gas] = getQs(Indices::canonicalToActiveComponentIndex(FluidSystem::gasCompIdx));
-        }
-        return rates;
-    };
-
-    if (baseif_.wellIsStopped()) {
-        control_eq = getWQTotal();
-    } else if (baseif_.isInjector()) {
-        // Find injection rate.
-        const EvalWell injection_rate = getWQTotal();
-        // Setup function for evaluation of BHP from THP (used only if needed).
-        std::function<EvalWell()> bhp_from_thp = [&]() {
-            const auto rates = getRates();
-            return WellBhpThpCalculator(baseif_).calculateBhpFromThp(well_state,
-                                                                     rates,
-                                                                     well,
-                                                                     summaryState,
-                                                                     this->getRho(),
-                                                                     deferred_logger);
-        };
-        // Call generic implementation.
-        const auto& inj_controls = well.injectionControls(summaryState);
-        WellAssemble(baseif_).
-             assembleControlEqInj(well_state,
-                                  group_state,
-                                  schedule,
-                                  summaryState,
-                                  inj_controls,
-                                  getBhp(),
-                                  injection_rate,
-                                  bhp_from_thp,
-                                  control_eq,
-                                  deferred_logger);
-    } else {
-        // Find rates.
-        const auto rates = getRates();
-        // Setup function for evaluation of BHP from THP (used only if needed).
-        std::function<EvalWell()> bhp_from_thp = [&]() {
-             return WellBhpThpCalculator(baseif_).calculateBhpFromThp(well_state,
-                                                                      rates,
-                                                                      well,
-                                                                      summaryState,
-                                                                      this->getRho(),
-                                                                      deferred_logger);
-        };
-        // Call generic implementation.
-        const auto& prod_controls = well.productionControls(summaryState);
-        WellAssemble(baseif_).
-            assembleControlEqProd(well_state,
-                                  group_state,
-                                  schedule,
-                                  summaryState,
-                                  prod_controls,
-                                  getBhp(),
-                                  rates,
-                                  bhp_from_thp,
-                                  control_eq,
-                                  deferred_logger);
-    }
-
-    // using control_eq to update the matrix and residuals
-    // TODO: we should use a different index system for the well equations
-    this->resWell_[0][Bhp] = control_eq.value();
-    for (int pv_idx = 0; pv_idx < numWellEq_; ++pv_idx) {
-        this->duneD_[0][0][Bhp][pv_idx] = control_eq.derivative(pv_idx + Indices::numEq);
-    }
-}
-
-
-template<class FluidSystem, class Indices, class Scalar>
-void
-StandardWellEval<FluidSystem,Indices,Scalar>::
-updatePrimaryVariablesPolyMW(const BVectorWell& dwells) const
-{
-    if (baseif_.isInjector()) {
-        for (int perf = 0; perf < baseif_.numPerfs(); ++perf) {
-            const int wat_vel_index = Bhp + 1 + perf;
-            const int pskin_index = Bhp + 1 + baseif_.numPerfs() + perf;
-
-            const double relaxation_factor = 0.9;
-            const double dx_wat_vel = dwells[0][wat_vel_index];
-            primary_variables_[wat_vel_index] -= relaxation_factor * dx_wat_vel;
-
-            const double dx_pskin = dwells[0][pskin_index];
-            primary_variables_[pskin_index] -= relaxation_factor * dx_pskin;
-        }
-    }
-}
-
-template<class FluidSystem, class Indices, class Scalar>
-void
-StandardWellEval<FluidSystem,Indices,Scalar>::
-processFractions() const
-{
-    static constexpr int Gas = WellInterfaceIndices<FluidSystem,Indices,Scalar>::Gas;
-    static constexpr int Oil = WellInterfaceIndices<FluidSystem,Indices,Scalar>::Oil;
-    static constexpr int Water = WellInterfaceIndices<FluidSystem,Indices,Scalar>::Water;
-    const auto pu = baseif_.phaseUsage();
-    std::vector<double> F(baseif_.numPhases(), 0.0);
-
-    if (FluidSystem::phaseIsActive(FluidSystem::oilPhaseIdx)) {
-        F[pu.phase_pos[Oil]] = 1.0;
-
-        if (FluidSystem::phaseIsActive(FluidSystem::waterPhaseIdx)) {
-            F[pu.phase_pos[Water]] = primary_variables_[WFrac];
-            F[pu.phase_pos[Oil]] -= F[pu.phase_pos[Water]];
-        }
-
-        if (FluidSystem::phaseIsActive(FluidSystem::gasPhaseIdx)) {
-            F[pu.phase_pos[Gas]] = primary_variables_[GFrac];
-            F[pu.phase_pos[Oil]] -= F[pu.phase_pos[Gas]];
-        }
-    }
-    else if (FluidSystem::phaseIsActive(FluidSystem::waterPhaseIdx)) {
-        F[pu.phase_pos[Water]] = 1.0;
-
-        if (FluidSystem::phaseIsActive(FluidSystem::gasPhaseIdx)) {
-            F[pu.phase_pos[Gas]] = primary_variables_[GFrac];
-            F[pu.phase_pos[Water]] -= F[pu.phase_pos[Gas]];
-        }
-    }
-    else if (FluidSystem::phaseIsActive(FluidSystem::gasPhaseIdx)) {
-        F[pu.phase_pos[Gas]] = 1.0;
-    }
-
-    [[maybe_unused]] double F_solvent;
-    if constexpr (Indices::enableSolvent) {
-        F_solvent = primary_variables_[SFrac];
-        F[pu.phase_pos[Oil]] -= F_solvent;
-    }
-
-    if (FluidSystem::phaseIsActive(FluidSystem::waterPhaseIdx)) {
-        if (F[Water] < 0.0) {
-            if (FluidSystem::phaseIsActive(FluidSystem::gasPhaseIdx)) {
-                    F[pu.phase_pos[Gas]] /= (1.0 - F[pu.phase_pos[Water]]);
-            }
-            if constexpr (Indices::enableSolvent) {
-                F_solvent /= (1.0 - F[pu.phase_pos[Water]]);
-            }
-            if (FluidSystem::phaseIsActive(FluidSystem::oilPhaseIdx)) {
-                F[pu.phase_pos[Oil]] /= (1.0 - F[pu.phase_pos[Water]]);
-            }
-            F[pu.phase_pos[Water]] = 0.0;
-        }
-    }
-
-    if (FluidSystem::phaseIsActive(FluidSystem::gasPhaseIdx)) {
-        if (F[pu.phase_pos[Gas]] < 0.0) {
-            if (FluidSystem::phaseIsActive(FluidSystem::waterPhaseIdx)) {
-                F[pu.phase_pos[Water]] /= (1.0 - F[pu.phase_pos[Gas]]);
-            }
-            if constexpr (Indices::enableSolvent) {
-                F_solvent /= (1.0 - F[pu.phase_pos[Gas]]);
-            }
-            if (FluidSystem::phaseIsActive(FluidSystem::oilPhaseIdx)) {
-                F[pu.phase_pos[Oil]] /= (1.0 - F[pu.phase_pos[Gas]]);
-            }
-            F[pu.phase_pos[Gas]] = 0.0;
-        }
-    }
-
-    if (FluidSystem::phaseIsActive(FluidSystem::oilPhaseIdx)) {
-        if (F[pu.phase_pos[Oil]] < 0.0) {
-            if (FluidSystem::phaseIsActive(FluidSystem::waterPhaseIdx)) {
-                F[pu.phase_pos[Water]] /= (1.0 - F[pu.phase_pos[Oil]]);
-            }
-            if (FluidSystem::phaseIsActive(FluidSystem::gasPhaseIdx)) {
-                F[pu.phase_pos[Gas]] /= (1.0 - F[pu.phase_pos[Oil]]);
-            }
-            if constexpr (Indices::enableSolvent) {
-                F_solvent /= (1.0 - F[pu.phase_pos[Oil]]);
-            }
-            F[pu.phase_pos[Oil]] = 0.0;
-        }
-    }
-
-    if constexpr (has_wfrac_variable) {
-        primary_variables_[WFrac] = F[pu.phase_pos[Water]];
-    }
-
-    if constexpr (has_gfrac_variable) {
-        primary_variables_[GFrac] = F[pu.phase_pos[Gas]];
-    }
-    if constexpr (Indices::enableSolvent) {
-        primary_variables_[SFrac] = F_solvent;
-    }
-}
-
-template<class FluidSystem, class Indices, class Scalar>
-=======
->>>>>>> a57d7333
 void
 StandardWellEval<FluidSystem,Indices,Scalar>::
 updateWellStateFromPrimaryVariables(WellState& well_state,
@@ -637,17 +132,12 @@
                    std::vector<double>& res,
                    DeferredLogger& deferred_logger) const
 {
-<<<<<<< HEAD
     // const std::set<std::string> well_names = {"S-P3", "S-P4", "S-P6"};
     // const std::set<std::string> well_names = {"S-P6"};
     // const std::set<std::string> well_names = {"S-P2", "S-P3", "S-P4", "S-P6"};
     const std::set<std::string> well_names = {"S-P2", "S-P3", "S-P4", "S-P6", "PROD1", "PROD2", "PROD3"};
-    res.resize(numWellEq_);
-    for (int eq_idx = 0; eq_idx < numWellEq_; ++eq_idx) {
-=======
     res.resize(this->primary_variables_.numWellEq());
     for (int eq_idx = 0; eq_idx < this->primary_variables_.numWellEq(); ++eq_idx) {
->>>>>>> a57d7333
         // magnitude of the residual matters
         res[eq_idx] = std::abs(this->linSys_.residual()[0][eq_idx]);
     }
