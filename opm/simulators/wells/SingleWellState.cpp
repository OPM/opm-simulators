/*
  Copyright 2021 Equinor ASA

  This file is part of the Open Porous Media project (OPM).

  OPM is free software: you can redistribute it and/or modify
  it under the terms of the GNU General Public License as published by
  the Free Software Foundation, either version 3 of the License, or
  (at your option) any later version.

  OPM is distributed in the hope that it will be useful,
  but WITHOUT ANY WARRANTY; without even the implied warranty of
  MERCHANTABILITY or FITNESS FOR A PARTICULAR PURPOSE.  See the
  GNU General Public License for more details.

  You should have received a copy of the GNU General Public License
  along with OPM.  If not, see <http://www.gnu.org/licenses/>.
*/

#include <config.h>
#include <opm/simulators/wells/SingleWellState.hpp>

#include <opm/input/eclipse/Schedule/Well/Well.hpp>

#include <opm/input/eclipse/Units/Units.hpp>

#include <opm/simulators/wells/PerforationData.hpp>

namespace Opm {

template<class Scalar>
SingleWellState<Scalar>::
SingleWellState(const std::string& name_,
                const ParallelWellInfo<Scalar>& pinfo,
                bool is_producer,
                Scalar pressure_first_connection,
                const std::vector<PerforationData<Scalar>>& perf_input,
                const PhaseUsage& pu_,
                Scalar temp)
    : name(name_)
    , parallel_info(pinfo)
    , producer(is_producer)
    , pu(pu_)
    , temperature(temp)
    , well_potentials(pu_.num_phases)
    , productivity_index(pu_.num_phases)
    , implicit_ipr_a(pu_.num_phases)
    , implicit_ipr_b(pu_.num_phases)
    , surface_rates(pu_.num_phases)
    , reservoir_rates(pu_.num_phases)
    , prev_surface_rates(pu_.num_phases)
    , perf_data(perf_input.size(), pressure_first_connection, !is_producer, pu_.num_phases)
<<<<<<< HEAD
    , trivial_target(false)
    , initialized_from_reservoir_(false)
=======
    , trivial_group_target(false)
>>>>>>> 5570ba9a
{
    for (std::size_t perf = 0; perf < perf_input.size(); perf++) {
        this->perf_data.cell_index[perf] = perf_input[perf].cell_index;
        this->perf_data.connection_transmissibility_factor[perf] = perf_input[perf].connection_transmissibility_factor;
        this->perf_data.connection_d_factor[perf] = perf_input[perf].connection_d_factor;
        this->perf_data.satnum_id[perf] = perf_input[perf].satnum_id;
        this->perf_data.ecl_index[perf] = perf_input[perf].ecl_index;
    }
}

template<class Scalar>
SingleWellState<Scalar> SingleWellState<Scalar>::
serializationTestObject(const ParallelWellInfo<Scalar>& pinfo)
{
    SingleWellState result("testing", pinfo, true, 1.0, {}, PhaseUsage{}, 2.0);
    result.perf_data = PerfData<Scalar>::serializationTestObject();

    return result;
}

template<class Scalar>
void SingleWellState<Scalar>::init_timestep(const SingleWellState& other)
{
    if (this->producer != other.producer)
        return;

    if (this->status == Well::Status::SHUT)
        return;

    if (other.status == Well::Status::SHUT)
        return;

    this->bhp = other.bhp;
    this->thp = other.thp;
    this->temperature = other.temperature;
}

template<class Scalar>
void SingleWellState<Scalar>::shut()
{
    this->bhp = 0;
    this->thp = 0;
    this->status = Well::Status::SHUT;
    std::fill(this->surface_rates.begin(), this->surface_rates.end(), 0);
    std::fill(this->prev_surface_rates.begin(), this->prev_surface_rates.end(), 0);
    std::fill(this->reservoir_rates.begin(), this->reservoir_rates.end(), 0);
    std::fill(this->productivity_index.begin(), this->productivity_index.end(), 0);
    std::fill(this->implicit_ipr_a.begin(), this->implicit_ipr_a.end(), 0);
    std::fill(this->implicit_ipr_b.begin(), this->implicit_ipr_b.end(), 0);

    auto& connpi = this->perf_data.prod_index;
    connpi.assign(connpi.size(), 0);
}

template<class Scalar>
void SingleWellState<Scalar>::stop()
{
    this->thp = 0;
    this->status = Well::Status::STOP;
}

template<class Scalar>
void SingleWellState<Scalar>::open()
{
    this->status = Well::Status::OPEN;
}

template<class Scalar>
void SingleWellState<Scalar>::updateStatus(Well::Status new_status)
{
    switch (new_status) {
    case Well::Status::OPEN:
        this->open();
        break;
    case Well::Status::SHUT:
        this->shut();
        break;
    case Well::Status::STOP:
        this->stop();
        break;
    default:
        throw std::logic_error("Invalid well status");
    }
}

template<class Scalar>
void SingleWellState<Scalar>::
reset_connection_factors(const std::vector<PerforationData<Scalar>>& new_perf_data)
{
   if (this->perf_data.size() != new_perf_data.size()) {
        throw std::invalid_argument {
            "Size mismatch for perforation data in well " + this->name
        };
    }

    for (std::size_t conn_index = 0; conn_index < new_perf_data.size(); conn_index++) {
        if (this->perf_data.cell_index[conn_index] != static_cast<std::size_t>(new_perf_data[conn_index].cell_index)) {
            throw std::invalid_argument {
                "Cell index mismatch in connection "
                    + std::to_string(conn_index)
                    + " of well "
                    + this->name
            };
        }

        if (this->perf_data.satnum_id[conn_index] != new_perf_data[conn_index].satnum_id) {
            throw std::invalid_argument {
                "Saturation function table mismatch in connection "
                + std::to_string(conn_index)
                        + " of well "
                        + this->name
            };
        }
        this->perf_data.connection_transmissibility_factor[conn_index] = new_perf_data[conn_index].connection_transmissibility_factor;
    }
}

template<class Scalar>
Scalar SingleWellState<Scalar>::
sum_connection_rates(const std::vector<Scalar>& connection_rates) const
{
    return this->parallel_info.get().sumPerfValues(connection_rates.begin(), connection_rates.end());
}

template<class Scalar>
Scalar SingleWellState<Scalar>::sum_brine_rates() const
{
    return this->sum_connection_rates(this->perf_data.brine_rates);
}

template<class Scalar>
Scalar SingleWellState<Scalar>::sum_polymer_rates() const
{
    return this->sum_connection_rates(this->perf_data.polymer_rates);
}

template<class Scalar>
Scalar SingleWellState<Scalar>::sum_solvent_rates() const
{
    return this->sum_connection_rates(this->perf_data.solvent_rates);
}

template<class Scalar>
Scalar SingleWellState<Scalar>::sum_filtrate_rate() const
{
    if (this->producer) return 0.;

    return this->sum_connection_rates(this->perf_data.filtrate_data.rates);
}

template<class Scalar>
Scalar SingleWellState<Scalar>::sum_filtrate_total() const
{
    if (this->producer) return 0.;

    return this->sum_connection_rates(this->perf_data.filtrate_data.total);
}

template<class Scalar>
void SingleWellState<Scalar>::
update_producer_targets(const Well& ecl_well, const SummaryState& st)
{
    constexpr Scalar bhp_safety_factor = 0.99;
    const auto& prod_controls = ecl_well.productionControls(st);

    auto cmode_is_bhp = (prod_controls.cmode == Well::ProducerCMode::BHP);
    auto bhp_limit = prod_controls.bhp_limit;

    if (ecl_well.getStatus() == Well::Status::STOP) {
        if (cmode_is_bhp)
            this->bhp = bhp_limit;
        else
            this->bhp = this->perf_data.pressure_first_connection;

        return;
    }

    switch (prod_controls.cmode) {
    case Well::ProducerCMode::ORAT:
        assert(this->pu.phase_used[BlackoilPhases::Liquid]);
        this->surface_rates[pu.phase_pos[BlackoilPhases::Liquid]] = -prod_controls.oil_rate;
        break;
    case Well::ProducerCMode::WRAT:
        assert(this->pu.phase_used[BlackoilPhases::Aqua]);
        this->surface_rates[pu.phase_pos[BlackoilPhases::Aqua]] = -prod_controls.water_rate;
        break;
    case Well::ProducerCMode::GRAT:
        assert(this->pu.phase_used[BlackoilPhases::Vapour]);
        this->surface_rates[pu.phase_pos[BlackoilPhases::Vapour]] = -prod_controls.gas_rate;
        break;
    case Well::ProducerCMode::GRUP:
    case Well::ProducerCMode::THP:
    case Well::ProducerCMode::BHP:
        if (this->pu.phase_used[BlackoilPhases::Liquid]) {
            this->surface_rates[pu.phase_pos[BlackoilPhases::Liquid]] = -1000.0 * Opm::unit::cubic(Opm::unit::meter) / Opm::unit::day;
        }
        if (this->pu.phase_used[BlackoilPhases::Aqua]) {
            this->surface_rates[pu.phase_pos[BlackoilPhases::Aqua]] = -1000.0 * Opm::unit::cubic(Opm::unit::meter) / Opm::unit::day;
        }
        if (this->pu.phase_used[BlackoilPhases::Vapour]){
            this->surface_rates[pu.phase_pos[BlackoilPhases::Vapour]] = -100000.0 * Opm::unit::cubic(Opm::unit::meter) / Opm::unit::day;
        }
        break;

    default:
        // Keep zero init.
        break;
    }

    if (prod_controls.cmode == Well::ProducerCMode::THP) {
        this->thp = prod_controls.thp_limit;
    }

    if (cmode_is_bhp)
        this->bhp = bhp_limit;
    else
        this->bhp = this->perf_data.pressure_first_connection * bhp_safety_factor;
}

template<class Scalar>
void SingleWellState<Scalar>::
update_injector_targets(const Well& ecl_well, const SummaryState& st)
{
    const Scalar bhp_safety_factor = 1.01;
    const auto& inj_controls = ecl_well.injectionControls(st);

    if (inj_controls.hasControl(Well::InjectorCMode::THP))
        this->thp = inj_controls.thp_limit;

    auto cmode_is_bhp = (inj_controls.cmode == Well::InjectorCMode::BHP);
    auto bhp_limit = inj_controls.bhp_limit;

    if (ecl_well.getStatus() == Well::Status::STOP) {
        if (cmode_is_bhp)
            this->bhp = bhp_limit;
        else
            this->bhp = this->perf_data.pressure_first_connection;

        return;
    }

    // we initialize all open wells with a rate to avoid singularities
    Scalar inj_surf_rate = 10.0 * Opm::unit::cubic(Opm::unit::meter) / Opm::unit::day;
    if (inj_controls.cmode == Well::InjectorCMode::RATE) {
        inj_surf_rate = inj_controls.surface_rate;
    }

    switch (inj_controls.injector_type) {
    case InjectorType::WATER:
        assert(pu.phase_used[BlackoilPhases::Aqua]);
        this->surface_rates[pu.phase_pos[BlackoilPhases::Aqua]] = inj_surf_rate;
        break;
    case InjectorType::GAS:
        assert(pu.phase_used[BlackoilPhases::Vapour]);
        this->surface_rates[pu.phase_pos[BlackoilPhases::Vapour]] = inj_surf_rate;
        break;
    case InjectorType::OIL:
        assert(pu.phase_used[BlackoilPhases::Liquid]);
        this->surface_rates[pu.phase_pos[BlackoilPhases::Liquid]] = inj_surf_rate;
        break;
    case InjectorType::MULTI:
        // Not currently handled, keep zero init.
        break;
    }

    if (cmode_is_bhp)
        this->bhp = bhp_limit;
    else
        this->bhp = this->perf_data.pressure_first_connection * bhp_safety_factor;
}

template<class Scalar>
void SingleWellState<Scalar>::
update_targets(const Well& ecl_well, const SummaryState& st)
{
    if (this->producer)
        this->update_producer_targets(ecl_well, st);
    else
        this->update_injector_targets(ecl_well, st);
}

template<class Scalar>
bool SingleWellState<Scalar>::operator==(const SingleWellState& rhs) const
{
    return this->name == rhs.name &&
           this->status == rhs.status &&
           this->producer == rhs.producer &&
           this->bhp == rhs.bhp &&
           this->thp == rhs.thp &&
           this->temperature == rhs.temperature &&
           this->phase_mixing_rates == rhs.phase_mixing_rates &&
           this->well_potentials == rhs.well_potentials &&
           this->productivity_index == rhs.productivity_index &&
           this->implicit_ipr_a == rhs.implicit_ipr_a &&
           this->implicit_ipr_b == rhs.implicit_ipr_b &&
           this->surface_rates == rhs.surface_rates &&
           this->reservoir_rates == rhs.reservoir_rates &&
           this->prev_surface_rates == rhs.prev_surface_rates &&
           this->perf_data == rhs.perf_data &&
           this->filtrate_conc == rhs.filtrate_conc &&
           this->trivial_group_target == rhs.trivial_group_target &&
           this->segments == rhs.segments &&
           this->events == rhs.events &&
           this->injection_cmode == rhs.injection_cmode &&
           this->production_cmode == rhs.production_cmode;
}

template class SingleWellState<double>;

#if FLOW_INSTANTIATE_FLOAT
template class SingleWellState<float>;
#endif

}<|MERGE_RESOLUTION|>--- conflicted
+++ resolved
@@ -50,12 +50,8 @@
     , reservoir_rates(pu_.num_phases)
     , prev_surface_rates(pu_.num_phases)
     , perf_data(perf_input.size(), pressure_first_connection, !is_producer, pu_.num_phases)
-<<<<<<< HEAD
-    , trivial_target(false)
+    , trivial_group_target(false)
     , initialized_from_reservoir_(false)
-=======
-    , trivial_group_target(false)
->>>>>>> 5570ba9a
 {
     for (std::size_t perf = 0; perf < perf_input.size(); perf++) {
         this->perf_data.cell_index[perf] = perf_input[perf].cell_index;
