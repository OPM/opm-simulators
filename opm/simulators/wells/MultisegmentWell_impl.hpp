/*
  Copyright 2017 SINTEF Digital, Mathematics and Cybernetics.
  Copyright 2017 Statoil ASA.

  This file is part of the Open Porous Media project (OPM).

  OPM is free software: you can redistribute it and/or modify
  it under the terms of the GNU General Public License as published by
  the Free Software Foundation, either version 3 of the License, or
  (at your option) any later version.

  OPM is distributed in the hope that it will be useful,
  but WITHOUT ANY WARRANTY; without even the implied warranty of
  MERCHANTABILITY or FITNESS FOR A PARTICULAR PURPOSE.  See the
  GNU General Public License for more details.

  You should have received a copy of the GNU General Public License
  along with OPM.  If not, see <http://www.gnu.org/licenses/>.
*/

#include <opm/common/Exceptions.hpp>
#include <opm/common/OpmLog/OpmLog.hpp>

#include <opm/input/eclipse/Schedule/MSW/Segment.hpp>
#include <opm/input/eclipse/Schedule/MSW/Valve.hpp>
#include <opm/input/eclipse/Schedule/MSW/WellSegments.hpp>
#include <opm/input/eclipse/Schedule/Well/Connection.hpp>
#include <opm/input/eclipse/Schedule/Well/WellConnections.hpp>

#include <opm/input/eclipse/Units/Units.hpp>

#include <opm/material/densead/EvaluationFormat.hpp>

#include <opm/simulators/wells/MultisegmentWellAssemble.hpp>
#include <opm/simulators/wells/WellBhpThpCalculator.hpp>
#include <opm/simulators/utils/DeferredLoggingErrorHelpers.hpp>

#include <algorithm>
#include <cstddef>
#include <string>

#if HAVE_CUDA || HAVE_OPENCL
#include <opm/simulators/linalg/bda/WellContributions.hpp>
#endif

namespace Opm
{


    template <typename TypeTag>
    MultisegmentWell<TypeTag>::
    MultisegmentWell(const Well& well,
                     const ParallelWellInfo& pw_info,
                     const int time_step,
                     const ModelParameters& param,
                     const RateConverterType& rate_converter,
                     const int pvtRegionIdx,
                     const int num_components,
                     const int num_phases,
                     const int index_of_well,
                     const std::vector<PerforationData>& perf_data)
    : Base(well, pw_info, time_step, param, rate_converter, pvtRegionIdx, num_components, num_phases, index_of_well, perf_data)
    , MSWEval(static_cast<WellInterfaceIndices<FluidSystem,Indices,Scalar>&>(*this))
    , regularize_(false)
    , segment_fluid_initial_(this->numberOfSegments(), std::vector<double>(this->num_components_, 0.0))
    {
        // not handling solvent or polymer for now with multisegment well
        if constexpr (has_solvent) {
            OPM_THROW(std::runtime_error, "solvent is not supported by multisegment well yet");
        }

        if constexpr (has_polymer) {
            OPM_THROW(std::runtime_error, "polymer is not supported by multisegment well yet");
        }

        if constexpr (Base::has_energy) {
            OPM_THROW(std::runtime_error, "energy is not supported by multisegment well yet");
        }

        if constexpr (Base::has_foam) {
            OPM_THROW(std::runtime_error, "foam is not supported by multisegment well yet");
        }

        if constexpr (Base::has_brine) {
            OPM_THROW(std::runtime_error, "brine is not supported by multisegment well yet");
        }

        if constexpr (Base::has_watVapor) {
            OPM_THROW(std::runtime_error, "water evaporation is not supported by multisegment well yet");
        }

        if(this->rsRvInj() > 0) {
            OPM_THROW(std::runtime_error,
                      "dissolved gas/ vapporized oil in injected oil/gas not supported by multisegment well yet."
                      " \n See  (WCONINJE item 10 / WCONHIST item 8)");
        }
        if constexpr (!Indices::oilEnabled && Indices::numPhases > 1) {
            OPM_THROW(std::runtime_error, "water + gas case not supported by multisegment well yet");
        }

        this->thp_update_iterations = true;
    }





    template <typename TypeTag>
    void
    MultisegmentWell<TypeTag>::
    init(const PhaseUsage* phase_usage_arg,
         const std::vector<double>& depth_arg,
         const double gravity_arg,
         const int num_cells,
         const std::vector< Scalar >& B_avg,
         const bool changed_to_open_this_step)
    {
        Base::init(phase_usage_arg, depth_arg, gravity_arg, num_cells, B_avg, changed_to_open_this_step);

        // TODO: for StandardWell, we need to update the perf depth here using depth_arg.
        // for MultisegmentWell, it is much more complicated.
        // It can be specified directly, it can be calculated from the segment depth,
        // it can also use the cell center, which is the same for StandardWell.
        // For the last case, should we update the depth with the depth_arg? For the
        // future, it can be a source of wrong result with Multisegment well.
        // An indicator from the opm-parser should indicate what kind of depth we should use here.

        // \Note: we do not update the depth here. And it looks like for now, we only have the option to use
        // specified perforation depth
        this->initMatrixAndVectors(num_cells);

        // calculate the depth difference between the perforations and the perforated grid block
        for (int perf = 0; perf < this->number_of_perforations_; ++perf) {
            const int cell_idx = this->well_cells_[perf];
            this->cell_perforation_depth_diffs_[perf] = depth_arg[cell_idx] - this->perf_depth_[perf];
        }
    }





    template <typename TypeTag>
    void
    MultisegmentWell<TypeTag>::
    initPrimaryVariablesEvaluation()
    {
        this->primary_variables_.init();
    }





    template <typename TypeTag>
    void
    MultisegmentWell<TypeTag>::
    updatePrimaryVariables(const SummaryState& summary_state,
                           const WellState& well_state,
                           DeferredLogger& /* deferred_logger */)
    {
        const bool stop_or_zero_rate_target = this->stopppedOrZeroRateTarget(summary_state, well_state);
        this->primary_variables_.update(well_state, stop_or_zero_rate_target);
    }






    template <typename TypeTag>
    void
    MultisegmentWell<TypeTag>::
    updateWellStateWithTarget(const Simulator& ebos_simulator,
                              const GroupState& group_state,
                              WellState& well_state,
                              DeferredLogger&  deferred_logger) const
    {
        Base::updateWellStateWithTarget(ebos_simulator, group_state, well_state, deferred_logger);
        // scale segment rates based on the wellRates
        // and segment pressure based on bhp
        this->scaleSegmentRatesWithWellRates(this->segments_.inlets(),
                                             this->segments_.perforations(),
                                             well_state);
        this->scaleSegmentPressuresWithBhp(well_state);
    }





    template <typename TypeTag>
    ConvergenceReport
    MultisegmentWell<TypeTag>::
    getWellConvergence(const SummaryState& /* summary_state */,
                       const WellState& well_state,
                       const std::vector<double>& B_avg,
                       DeferredLogger& deferred_logger,
                       const bool relax_tolerance) const
    {
        return this->MSWEval::getWellConvergence(well_state,
                                                 B_avg,
                                                 deferred_logger,
                                                 this->param_.max_residual_allowed_,
                                                 this->param_.tolerance_wells_,
                                                 this->param_.relaxed_tolerance_flow_well_,
                                                 this->param_.tolerance_pressure_ms_wells_,
                                                 this->param_.relaxed_tolerance_pressure_ms_well_,
                                                 relax_tolerance);

    }





    template <typename TypeTag>
    void
    MultisegmentWell<TypeTag>::
    apply(const BVector& x, BVector& Ax) const
    {
        if (!this->isOperableAndSolvable() && !this->wellIsStopped()) {
            return;
        }

        if (this->param_.matrix_add_well_contributions_) {
            // Contributions are already in the matrix itself
            return;
        }

        this->linSys_.apply(x, Ax);
    }





    template <typename TypeTag>
    void
    MultisegmentWell<TypeTag>::
    apply(BVector& r) const
    {
        if (!this->isOperableAndSolvable() && !this->wellIsStopped()) {
            return;
        }

        this->linSys_.apply(r);
    }



    template <typename TypeTag>
    void
    MultisegmentWell<TypeTag>::
    recoverWellSolutionAndUpdateWellState(const SummaryState& summary_state,
                                          const BVector& x,
                                          WellState& well_state,
                                          DeferredLogger& deferred_logger)
    {
        if (!this->isOperableAndSolvable() && !this->wellIsStopped()) {
            return;
        }

        BVectorWell xw(1);
        this->linSys_.recoverSolutionWell(x, xw);
        updateWellState(summary_state, xw, well_state, deferred_logger);
    }





    template <typename TypeTag>
    void
    MultisegmentWell<TypeTag>::
    computeWellPotentials(const Simulator& ebosSimulator,
                          const WellState& well_state,
                          std::vector<double>& well_potentials,
                          DeferredLogger& deferred_logger)
    {
        const auto [compute_potential, bhp_controlled_well] =
            this->WellInterfaceGeneric::computeWellPotentials(well_potentials, well_state);

        if (!compute_potential) {
            return;
        }

        debug_cost_counter_ = 0;
        // does the well have a THP related constraint?
        const auto& summaryState = ebosSimulator.vanguard().summaryState();
        if (!Base::wellHasTHPConstraints(summaryState) || bhp_controlled_well) {
            computeWellRatesAtBhpLimit(ebosSimulator, well_potentials, deferred_logger);
        } else {
            well_potentials = computeWellPotentialWithTHP(
                well_state, ebosSimulator, deferred_logger);
        }
        deferred_logger.debug("Cost in iterations of finding well potential for well "
                              + this->name() + ": " + std::to_string(debug_cost_counter_));

        this->checkNegativeWellPotentials(well_potentials,
                                          this->param_.check_well_operability_,
                                          deferred_logger);
    }




    template<typename TypeTag>
    void
    MultisegmentWell<TypeTag>::
    computeWellRatesAtBhpLimit(const Simulator& ebosSimulator,
                               std::vector<double>& well_flux,
                               DeferredLogger& deferred_logger) const
    {
        if (this->well_ecl_.isInjector()) {
            const auto controls = this->well_ecl_.injectionControls(ebosSimulator.vanguard().summaryState());
            computeWellRatesWithBhpIterations(ebosSimulator, controls.bhp_limit, well_flux, deferred_logger);
        } else {
            const auto controls = this->well_ecl_.productionControls(ebosSimulator.vanguard().summaryState());
            computeWellRatesWithBhpIterations(ebosSimulator, controls.bhp_limit, well_flux, deferred_logger);
        }
    }

    template<typename TypeTag>
    void
    MultisegmentWell<TypeTag>::
    computeWellRatesWithBhp(const Simulator& ebosSimulator,
                            const double& bhp,
                            std::vector<double>& well_flux,
                            DeferredLogger& deferred_logger) const
    {

        const int np = this->number_of_phases_;

        well_flux.resize(np, 0.0);
        const bool allow_cf = this->getAllowCrossFlow();
        const int nseg = this->numberOfSegments();
        const WellState& well_state = ebosSimulator.problem().wellModel().wellState();
        const auto& ws = well_state.well(this->indexOfWell());
        auto segments_copy = ws.segments;
        segments_copy.scale_pressure(bhp);
        const auto& segment_pressure = segments_copy.pressure;
        for (int seg = 0; seg < nseg; ++seg) {
            for (const int perf : this->segments_.perforations()[seg]) {
                const int cell_idx = this->well_cells_[perf];
                const auto& intQuants = ebosSimulator.model().intensiveQuantities(cell_idx, /*timeIdx=*/ 0);
                // flux for each perforation
                std::vector<Scalar> mob(this->num_components_, 0.);
                getMobility(ebosSimulator, perf, mob, deferred_logger);
                double trans_mult = ebosSimulator.problem().template rockCompTransMultiplier<double>(intQuants, cell_idx);
                const double Tw = this->well_index_[perf] * trans_mult;

                const Scalar seg_pressure = segment_pressure[seg];
                std::vector<Scalar> cq_s(this->num_components_, 0.);
                Scalar perf_press = 0.0;
                PerforationRates perf_rates;
                computePerfRate(intQuants, mob, Tw, seg, perf, seg_pressure,
                                allow_cf, cq_s, perf_press, perf_rates, deferred_logger);

                for(int p = 0; p < np; ++p) {
                    well_flux[this->ebosCompIdxToFlowCompIdx(p)] += cq_s[p];
                }
            }
        }
        this->parallel_well_info_.communication().sum(well_flux.data(), well_flux.size());
    }


    template<typename TypeTag>
    void
    MultisegmentWell<TypeTag>::
    computeWellRatesWithBhpIterations(const Simulator& ebosSimulator,
                                      const Scalar& bhp,
                                      std::vector<double>& well_flux,
                                      DeferredLogger& deferred_logger) const
    {
        // creating a copy of the well itself, to avoid messing up the explicit information
        // during this copy, the only information not copied properly is the well controls
        MultisegmentWell<TypeTag> well_copy(*this);
        well_copy.debug_cost_counter_ = 0;

        // store a copy of the well state, we don't want to update the real well state
        WellState well_state_copy = ebosSimulator.problem().wellModel().wellState();
        const auto& group_state = ebosSimulator.problem().wellModel().groupState();
        auto& ws = well_state_copy.well(this->index_of_well_);

        // Get the current controls.
        const auto& summary_state = ebosSimulator.vanguard().summaryState();
        auto inj_controls = well_copy.well_ecl_.isInjector()
            ? well_copy.well_ecl_.injectionControls(summary_state)
            : Well::InjectionControls(0);
        auto prod_controls = well_copy.well_ecl_.isProducer()
            ? well_copy.well_ecl_.productionControls(summary_state) :
            Well::ProductionControls(0);

        //  Set current control to bhp, and bhp value in state, modify bhp limit in control object.
        if (well_copy.well_ecl_.isInjector()) {
            inj_controls.bhp_limit = bhp;
            ws.injection_cmode = Well::InjectorCMode::BHP;
        } else {
            prod_controls.bhp_limit = bhp;
            ws.production_cmode = Well::ProducerCMode::BHP;
        }
        ws.bhp = bhp;
        well_copy.scaleSegmentPressuresWithBhp(well_state_copy);

        // initialized the well rates with the potentials i.e. the well rates based on bhp
        const int np = this->number_of_phases_;
        bool trivial = true;
        for (int phase = 0; phase < np; ++phase){
            trivial = trivial && (ws.well_potentials[phase] == 0.0) ;
        }
        if (!trivial) {
            const double sign = well_copy.well_ecl_.isInjector() ? 1.0 : -1.0;
            for (int phase = 0; phase < np; ++phase) {
                ws.surface_rates[phase] = sign * ws.well_potentials[phase];
            }
        }
        well_copy.scaleSegmentRatesWithWellRates(this->segments_.inlets(),
                                                 this->segments_.perforations(),
                                                 well_state_copy);

        well_copy.calculateExplicitQuantities(ebosSimulator, well_state_copy, deferred_logger);
        const double dt = ebosSimulator.timeStepSize();
        // iterate to get a solution at the given bhp.
        well_copy.iterateWellEqWithControl(ebosSimulator, dt, inj_controls, prod_controls, well_state_copy, group_state,
                                           deferred_logger);

        // compute the potential and store in the flux vector.
        well_flux.clear();
        well_flux.resize(np, 0.0);
        for (int compIdx = 0; compIdx < this->num_components_; ++compIdx) {
            const EvalWell rate = well_copy.primary_variables_.getQs(compIdx);
            well_flux[this->ebosCompIdxToFlowCompIdx(compIdx)] = rate.value();
        }
        debug_cost_counter_ += well_copy.debug_cost_counter_;
    }



    template<typename TypeTag>
    std::vector<double>
    MultisegmentWell<TypeTag>::
    computeWellPotentialWithTHP(
          const WellState& well_state,
          const Simulator& ebos_simulator,
          DeferredLogger& deferred_logger) const
    {
        std::vector<double> potentials(this->number_of_phases_, 0.0);
        const auto& summary_state = ebos_simulator.vanguard().summaryState();

        const auto& well = this->well_ecl_;
        if (well.isInjector()){
            auto bhp_at_thp_limit = computeBhpAtThpLimitInj(ebos_simulator, summary_state, deferred_logger);
            if (bhp_at_thp_limit) {
                const auto& controls = well.injectionControls(summary_state);
                const double bhp = std::min(*bhp_at_thp_limit, controls.bhp_limit);
                computeWellRatesWithBhpIterations(ebos_simulator, bhp, potentials, deferred_logger);
                deferred_logger.debug("Converged thp based potential calculation for well "
                                      + this->name() + ", at bhp = " + std::to_string(bhp));
            } else {
                deferred_logger.warning("FAILURE_GETTING_CONVERGED_POTENTIAL",
                                        "Failed in getting converged thp based potential calculation for well "
                                        + this->name() + ". Instead the bhp based value is used");
                const auto& controls = well.injectionControls(summary_state);
                const double bhp = controls.bhp_limit;
                computeWellRatesWithBhpIterations(ebos_simulator, bhp, potentials, deferred_logger);
            }
        } else {
            auto bhp_at_thp_limit = computeBhpAtThpLimitProd(
                  well_state, ebos_simulator, summary_state, deferred_logger);
            if (bhp_at_thp_limit) {
                const auto& controls = well.productionControls(summary_state);
                const double bhp = std::max(*bhp_at_thp_limit, controls.bhp_limit);
                computeWellRatesWithBhpIterations(ebos_simulator, bhp, potentials, deferred_logger);
                deferred_logger.debug("Converged thp based potential calculation for well "
                                      + this->name() + ", at bhp = " + std::to_string(bhp));
            } else {
                deferred_logger.warning("FAILURE_GETTING_CONVERGED_POTENTIAL",
                                        "Failed in getting converged thp based potential calculation for well "
                                        + this->name() + ". Instead the bhp based value is used");
                const auto& controls = well.productionControls(summary_state);
                const double bhp = controls.bhp_limit;
                computeWellRatesWithBhpIterations(ebos_simulator, bhp, potentials, deferred_logger);
            }
        }

        return potentials;
    }



    template <typename TypeTag>
    void
    MultisegmentWell<TypeTag>::
    solveEqAndUpdateWellState(const SummaryState& summary_state,
                              WellState& well_state,
                              DeferredLogger& deferred_logger)
    {
        if (!this->isOperableAndSolvable() && !this->wellIsStopped()) return;

        // We assemble the well equations, then we check the convergence,
        // which is why we do not put the assembleWellEq here.
        const BVectorWell dx_well = this->linSys_.solve();

        updateWellState(summary_state, dx_well, well_state, deferred_logger);
    }





    template <typename TypeTag>
    void
    MultisegmentWell<TypeTag>::
    computePerfCellPressDiffs(const Simulator& ebosSimulator)
    {
        for (int perf = 0; perf < this->number_of_perforations_; ++perf) {

            std::vector<double> kr(this->number_of_phases_, 0.0);
            std::vector<double> density(this->number_of_phases_, 0.0);

            const int cell_idx = this->well_cells_[perf];
            const auto& intQuants = ebosSimulator.model().intensiveQuantities(cell_idx, /*timeIdx=*/ 0);
            const auto& fs = intQuants.fluidState();

            double sum_kr = 0.;

            const PhaseUsage& pu = this->phaseUsage();
            if (pu.phase_used[Water]) {
                const int water_pos = pu.phase_pos[Water];
                kr[water_pos] = intQuants.relativePermeability(FluidSystem::waterPhaseIdx).value();
                sum_kr += kr[water_pos];
                density[water_pos] = fs.density(FluidSystem::waterPhaseIdx).value();
            }

            if (pu.phase_used[Oil]) {
                const int oil_pos = pu.phase_pos[Oil];
                kr[oil_pos] = intQuants.relativePermeability(FluidSystem::oilPhaseIdx).value();
                sum_kr += kr[oil_pos];
                density[oil_pos] = fs.density(FluidSystem::oilPhaseIdx).value();
            }

            if (pu.phase_used[Gas]) {
                const int gas_pos = pu.phase_pos[Gas];
                kr[gas_pos] = intQuants.relativePermeability(FluidSystem::gasPhaseIdx).value();
                sum_kr += kr[gas_pos];
                density[gas_pos] = fs.density(FluidSystem::gasPhaseIdx).value();
            }

            assert(sum_kr != 0.);

            // calculate the average density
            double average_density = 0.;
            for (int p = 0; p < this->number_of_phases_; ++p) {
                average_density += kr[p] * density[p];
            }
            average_density /= sum_kr;

            this->cell_perforation_pressure_diffs_[perf] = this->gravity_ * average_density * this->cell_perforation_depth_diffs_[perf];
        }
    }





    template <typename TypeTag>
    void
    MultisegmentWell<TypeTag>::
    computeInitialSegmentFluids(const Simulator& ebos_simulator)
    {
        for (int seg = 0; seg < this->numberOfSegments(); ++seg) {
            // TODO: trying to reduce the times for the surfaceVolumeFraction calculation
            const double surface_volume = getSegmentSurfaceVolume(ebos_simulator, seg).value();
            for (int comp_idx = 0; comp_idx < this->num_components_; ++comp_idx) {
                segment_fluid_initial_[seg][comp_idx] = surface_volume * this->primary_variables_.surfaceVolumeFraction(seg, comp_idx).value();
            }
        }
    }





    template <typename TypeTag>
    void
    MultisegmentWell<TypeTag>::
    updateWellState(const SummaryState& summary_state,
                    const BVectorWell& dwells,
                    WellState& well_state,
                    DeferredLogger& deferred_logger,
                    const double relaxation_factor)
    {
        if (!this->isOperableAndSolvable() && !this->wellIsStopped()) return;

        const double dFLimit = this->param_.dwell_fraction_max_;
        const double max_pressure_change = this->param_.max_pressure_change_ms_wells_;
        const bool stop_or_zero_rate_target = this->stopppedOrZeroRateTarget(summary_state, well_state);
        this->primary_variables_.updateNewton(dwells,
                                              relaxation_factor,
                                              dFLimit,
                                              stop_or_zero_rate_target,
                                              max_pressure_change);

        this->primary_variables_.copyToWellState(*this, getRefDensity(), stop_or_zero_rate_target,
                                                 well_state, summary_state, deferred_logger);

        {
            auto& ws = well_state.well(this->index_of_well_);
            this->segments_.copyPhaseDensities(ws.pu, ws.segments);
        }

        Base::calculateReservoirRates(well_state.well(this->index_of_well_));
    }





    template <typename TypeTag>
    void
    MultisegmentWell<TypeTag>::
    calculateExplicitQuantities(const Simulator& ebosSimulator,
                                const WellState& well_state,
                                DeferredLogger& deferred_logger)
    {
        const auto& summary_state = ebosSimulator.vanguard().summaryState();
        updatePrimaryVariables(summary_state, well_state, deferred_logger);
        initPrimaryVariablesEvaluation();
        computePerfCellPressDiffs(ebosSimulator);
        computeInitialSegmentFluids(ebosSimulator);
    }





    template<typename TypeTag>
    void
    MultisegmentWell<TypeTag>::
    updateProductivityIndex(const Simulator& ebosSimulator,
                            const WellProdIndexCalculator& wellPICalc,
                            WellState& well_state,
                            DeferredLogger& deferred_logger) const
    {
        auto fluidState = [&ebosSimulator, this](const int perf)
        {
            const auto cell_idx = this->well_cells_[perf];
            return ebosSimulator.model()
               .intensiveQuantities(cell_idx, /*timeIdx=*/ 0).fluidState();
        };

        const int np = this->number_of_phases_;
        auto setToZero = [np](double* x) -> void
        {
            std::fill_n(x, np, 0.0);
        };

        auto addVector = [np](const double* src, double* dest) -> void
        {
            std::transform(src, src + np, dest, dest, std::plus<>{});
        };

        auto& ws = well_state.well(this->index_of_well_);
        auto& perf_data = ws.perf_data;
        auto* connPI = perf_data.prod_index.data();
        auto* wellPI = ws.productivity_index.data();

        setToZero(wellPI);

        const auto preferred_phase = this->well_ecl_.getPreferredPhase();
        auto subsetPerfID   = 0;

        for ( const auto& perf : *this->perf_data_){
            auto allPerfID = perf.ecl_index;

            auto connPICalc = [&wellPICalc, allPerfID](const double mobility) -> double
            {
                return wellPICalc.connectionProdIndStandard(allPerfID, mobility);
            };

            std::vector<Scalar> mob(this->num_components_, 0.0);
            getMobility(ebosSimulator, static_cast<int>(subsetPerfID), mob, deferred_logger);

            const auto& fs = fluidState(subsetPerfID);
            setToZero(connPI);

            if (this->isInjector()) {
                this->computeConnLevelInjInd(fs, preferred_phase, connPICalc,
                                             mob, connPI, deferred_logger);
            }
            else {  // Production or zero flow rate
                this->computeConnLevelProdInd(fs, connPICalc, mob, connPI);
            }

            addVector(connPI, wellPI);

            ++subsetPerfID;
            connPI += np;
        }

        assert (static_cast<int>(subsetPerfID) == this->number_of_perforations_ &&
                "Internal logic error in processing connections for PI/II");
    }





    template<typename TypeTag>
    double
    MultisegmentWell<TypeTag>::
    connectionDensity(const int globalConnIdx,
                      [[maybe_unused]] const int openConnIdx) const
    {
        // Simple approximation: Mixture density at reservoir connection is
        // mixture density at connection's segment.

        const auto segNum = this->wellEcl()
            .getConnections()[globalConnIdx].segment();

        const auto segIdx = this->wellEcl()
            .getSegments().segmentNumberToIndex(segNum);

        return this->segments_.density(segIdx).value();
    }





    template<typename TypeTag>
    void
    MultisegmentWell<TypeTag>::
    addWellContributions(SparseMatrixAdapter& jacobian) const
    {
        this->linSys_.extract(jacobian);
    }


   template<typename TypeTag>
    void
    MultisegmentWell<TypeTag>::
    addWellPressureEquations(PressureMatrix& jacobian,
                             const BVector& weights,
                             const int pressureVarIndex,
                             const bool use_well_weights,
                             const WellState& well_state) const
    {
        // Add the pressure contribution to the cpr system for the well
        this->linSys_.extractCPRPressureMatrix(jacobian,
                                               weights,
                                               pressureVarIndex,
                                               use_well_weights,
                                               *this,
                                               this->SPres,
                                               well_state);
    }


    template<typename TypeTag>
    template<class Value>
    void
    MultisegmentWell<TypeTag>::
    computePerfRate(const Value& pressure_cell,
                    const Value& rs,
                    const Value& rv,
                    const std::vector<Value>& b_perfcells,
                    const std::vector<Value>& mob_perfcells,
                    const double Tw,
                    const int perf,
                    const Value& segment_pressure,
                    const Value& segment_density,
                    const bool& allow_cf,
                    const std::vector<Value>& cmix_s,
                    std::vector<Value>& cq_s,
                    Value& perf_press,
                    PerforationRates& perf_rates,
                    DeferredLogger& deferred_logger) const
    {
        // pressure difference between the segment and the perforation
        const Value perf_seg_press_diff = this->gravity() * segment_density *
                                          this->segments_.perforation_depth_diff(perf);
        // pressure difference between the perforation and the grid cell
        const double cell_perf_press_diff = this->cell_perforation_pressure_diffs_[perf];

        // perforation pressure is the wellbore pressure corrected to perforation depth
        // (positive sign due to convention in segments_.perforation_depth_diff() )
        perf_press = segment_pressure + perf_seg_press_diff;

        // cell pressure corrected to perforation depth
        const Value cell_press_at_perf = pressure_cell - cell_perf_press_diff;

        // Pressure drawdown (also used to determine direction of flow)
        const Value drawdown = cell_press_at_perf - perf_press;

        // producing perforations
        if (drawdown > 0.0) {
            // Do nothing if crossflow is not allowed
            if (!allow_cf && this->isInjector()) {
                return;
            }

            // compute component volumetric rates at standard conditions
            for (int comp_idx = 0; comp_idx < this->numComponents(); ++comp_idx) {
                const Value cq_p = - Tw * (mob_perfcells[comp_idx] * drawdown);
                cq_s[comp_idx] = b_perfcells[comp_idx] * cq_p;
            }

            if (FluidSystem::phaseIsActive(FluidSystem::oilPhaseIdx) && FluidSystem::phaseIsActive(FluidSystem::gasPhaseIdx)) {
                const unsigned oilCompIdx = Indices::canonicalToActiveComponentIndex(FluidSystem::oilCompIdx);
                const unsigned gasCompIdx = Indices::canonicalToActiveComponentIndex(FluidSystem::gasCompIdx);
                const Value cq_s_oil = cq_s[oilCompIdx];
                const Value cq_s_gas = cq_s[gasCompIdx];
                cq_s[gasCompIdx] += rs * cq_s_oil;
                cq_s[oilCompIdx] += rv * cq_s_gas;
            }
        } else { // injecting perforations
            // Do nothing if crossflow is not allowed
            if (!allow_cf && this->isProducer()) {
                return;
            }

            // for injecting perforations, we use total mobility
            Value total_mob = mob_perfcells[0];
            for (int comp_idx = 1; comp_idx < this->numComponents(); ++comp_idx) {
                total_mob += mob_perfcells[comp_idx];
            }

            // injection perforations total volume rates
            const Value cqt_i = - Tw * (total_mob * drawdown);

            // compute volume ratio between connection and at standard conditions
            Value volume_ratio = 0.0;
            if (FluidSystem::phaseIsActive(FluidSystem::waterPhaseIdx)) {
                const unsigned waterCompIdx = Indices::canonicalToActiveComponentIndex(FluidSystem::waterCompIdx);
                volume_ratio += cmix_s[waterCompIdx] / b_perfcells[waterCompIdx];
            }

            if (FluidSystem::phaseIsActive(FluidSystem::oilPhaseIdx) && FluidSystem::phaseIsActive(FluidSystem::gasPhaseIdx)) {
                const unsigned oilCompIdx = Indices::canonicalToActiveComponentIndex(FluidSystem::oilCompIdx);
                const unsigned gasCompIdx = Indices::canonicalToActiveComponentIndex(FluidSystem::gasCompIdx);

                // Incorporate RS/RV factors if both oil and gas active
                // TODO: not sure we use rs rv from the perforation cells when handling injecting perforations
                // basically, for injecting perforations, the wellbore is the upstreaming side.
                const Value d = 1.0 - rv * rs;

                if (getValue(d) == 0.0) {
                    OPM_DEFLOG_THROW(NumericalProblem,
                                     fmt::format("Zero d value obtained for well {} "
                                                 "during flux calculation with rs {} and rv {}",
                                                 this->name(), rs, rv),
                                     deferred_logger);
                }

                const Value tmp_oil = (cmix_s[oilCompIdx] - rv * cmix_s[gasCompIdx]) / d;
                volume_ratio += tmp_oil / b_perfcells[oilCompIdx];

                const Value tmp_gas = (cmix_s[gasCompIdx] - rs * cmix_s[oilCompIdx]) / d;
                volume_ratio += tmp_gas / b_perfcells[gasCompIdx];
            } else { // not having gas and oil at the same time
                if (FluidSystem::phaseIsActive(FluidSystem::oilPhaseIdx)) {
                    const unsigned oilCompIdx = Indices::canonicalToActiveComponentIndex(FluidSystem::oilCompIdx);
                    volume_ratio += cmix_s[oilCompIdx] / b_perfcells[oilCompIdx];
                }
                if (FluidSystem::phaseIsActive(FluidSystem::gasPhaseIdx)) {
                    const unsigned gasCompIdx = Indices::canonicalToActiveComponentIndex(FluidSystem::gasCompIdx);
                    volume_ratio += cmix_s[gasCompIdx] / b_perfcells[gasCompIdx];
                }
            }
            // injecting connections total volumerates at standard conditions
            Value cqt_is = cqt_i / volume_ratio;
            for (int comp_idx = 0; comp_idx < this->numComponents(); ++comp_idx) {
                cq_s[comp_idx] = cmix_s[comp_idx] * cqt_is;
            }
        } // end for injection perforations

        // calculating the perforation solution gas rate and solution oil rates
        if (this->isProducer()) {
            if (FluidSystem::phaseIsActive(FluidSystem::oilPhaseIdx) && FluidSystem::phaseIsActive(FluidSystem::gasPhaseIdx)) {
                const unsigned oilCompIdx = Indices::canonicalToActiveComponentIndex(FluidSystem::oilCompIdx);
                const unsigned gasCompIdx = Indices::canonicalToActiveComponentIndex(FluidSystem::gasCompIdx);
                // TODO: the formulations here remain to be tested with cases with strong crossflow through production wells
                // s means standard condition, r means reservoir condition
                // q_os = q_or * b_o + rv * q_gr * b_g
                // q_gs = q_gr * g_g + rs * q_or * b_o
                // d = 1.0 - rs * rv
                // q_or = 1 / (b_o * d) * (q_os - rv * q_gs)
                // q_gr = 1 / (b_g * d) * (q_gs - rs * q_os)

                const double d = 1.0 - getValue(rv) * getValue(rs);
                // vaporized oil into gas
                // rv * q_gr * b_g = rv * (q_gs - rs * q_os) / d
                perf_rates.vap_oil = getValue(rv) * (getValue(cq_s[gasCompIdx]) - getValue(rs) * getValue(cq_s[oilCompIdx])) / d;
                // dissolved of gas in oil
                // rs * q_or * b_o = rs * (q_os - rv * q_gs) / d
                perf_rates.dis_gas = getValue(rs) * (getValue(cq_s[oilCompIdx]) - getValue(rv) * getValue(cq_s[gasCompIdx])) / d;
            }
        }
    }

    template <typename TypeTag>
    template<class Value>
    void
    MultisegmentWell<TypeTag>::
    computePerfRate(const IntensiveQuantities& int_quants,
                    const std::vector<Value>& mob_perfcells,
                    const double Tw,
                    const int seg,
                    const int perf,
                    const Value& segment_pressure,
                    const bool& allow_cf,
                    std::vector<Value>& cq_s,
                    Value& perf_press,
                    PerforationRates& perf_rates,
                    DeferredLogger& deferred_logger) const

    {
        auto obtain = [this](const Eval& value)
                      {
                          if constexpr (std::is_same_v<Value, Scalar>) {
                              static_cast<void>(this); // suppress clang warning
                              return getValue(value);
                          } else {
                              return this->extendEval(value);
                          }
                      };
        auto obtainN = [](const auto& value)
        {
            if constexpr (std::is_same_v<Value, Scalar>) {
                return getValue(value);
            } else {
                return value;
            }
        };
        const auto& fs = int_quants.fluidState();

        const Value pressure_cell = obtain(this->getPerfCellPressure(fs));
        const Value rs = obtain(fs.Rs());
        const Value rv = obtain(fs.Rv());

        // not using number_of_phases_ because of solvent
        std::vector<Value> b_perfcells(this->num_components_, 0.0);

        for (unsigned phaseIdx = 0; phaseIdx < FluidSystem::numPhases; ++phaseIdx) {
            if (!FluidSystem::phaseIsActive(phaseIdx)) {
                continue;
            }

            const unsigned compIdx = Indices::canonicalToActiveComponentIndex(FluidSystem::solventComponentIndex(phaseIdx));
            b_perfcells[compIdx] = obtain(fs.invB(phaseIdx));
        }

        std::vector<Value> cmix_s(this->numComponents(), 0.0);
        for (int comp_idx = 0; comp_idx < this->numComponents(); ++comp_idx) {
            cmix_s[comp_idx] = obtainN(this->primary_variables_.surfaceVolumeFraction(seg, comp_idx));
        }

        this->computePerfRate(pressure_cell,
                              rs,
                              rv,
                              b_perfcells,
                              mob_perfcells,
                              Tw,
                              perf,
                              segment_pressure,
                              obtainN(this->segments_.density(seg)),
                              allow_cf,
                              cmix_s,
                              cq_s,
                              perf_press,
                              perf_rates,
                              deferred_logger);
    }

    template <typename TypeTag>
    void
    MultisegmentWell<TypeTag>::
    computeSegmentFluidProperties(const Simulator& ebosSimulator, DeferredLogger& deferred_logger)
    {
        // TODO: the concept of phases and components are rather confusing in this function.
        // needs to be addressed sooner or later.

        // get the temperature for later use. It is only useful when we are not handling
        // thermal related simulation
        // basically, it is a single value for all the segments

        EvalWell temperature;
        EvalWell saltConcentration;
        // not sure how to handle the pvt region related to segment
        // for the current approach, we use the pvt region of the first perforated cell
        // although there are some text indicating using the pvt region of the lowest
        // perforated cell
        // TODO: later to investigate how to handle the pvt region
        int pvt_region_index;
        {
            // using the first perforated cell
            const int cell_idx = this->well_cells_[0];
            const auto& intQuants = ebosSimulator.model().intensiveQuantities(cell_idx, /*timeIdx=*/0);
            const auto& fs = intQuants.fluidState();
            temperature.setValue(fs.temperature(FluidSystem::oilPhaseIdx).value());
            saltConcentration = this->extendEval(fs.saltConcentration());
            pvt_region_index = fs.pvtRegionIndex();
        }

        this->segments_.computeFluidProperties(temperature,
                                               saltConcentration,
                                               this->primary_variables_,
                                               pvt_region_index,
                                               deferred_logger);
    }

    template <typename TypeTag>
    template<class Value>
    void
    MultisegmentWell<TypeTag>::
    getMobility(const Simulator& ebosSimulator,
                const int perf,
                std::vector<Value>& mob,
                DeferredLogger& deferred_logger) const
    {
        auto obtain = [this](const Eval& value)
                      {
                          if constexpr (std::is_same_v<Value, Scalar>) {
                              static_cast<void>(this); // suppress clang warning
                              return getValue(value);
                          } else {
                              return this->extendEval(value);
                          }
                      };

        WellInterface<TypeTag>::getMobility(ebosSimulator, perf, mob, obtain, deferred_logger);
	
        if (this->isInjector() && this->well_ecl_.getInjMultMode() != Well::InjMultMode::NONE) {
            const auto perf_ecl_index = this->perforationData()[perf].ecl_index;
            const Connection& con = this->well_ecl_.getConnections()[perf_ecl_index];
            const int seg = this->segmentNumberToIndex(con.segment());
            // from the reference results, it looks like MSW uses segment pressure instead of BHP here
            // Note: this is against the documented definition.
            // we can change this depending on what we want
            const double segment_pres = this->primary_variables_.getSegmentPressure(seg).value();
            const double perf_seg_press_diff = this->gravity() * this->segments_.density(seg).value()
                                                               * this->segments_.perforation_depth_diff(perf);
            const double perf_press = segment_pres + perf_seg_press_diff;
            const double multiplier = this->getInjMult(perf, segment_pres, perf_press);
            for (std::size_t i = 0; i < mob.size(); ++i) {
                mob[i] *= multiplier;
            }
        }
    }



    template<typename TypeTag>
    double
    MultisegmentWell<TypeTag>::
    getRefDensity() const
    {
        return this->segments_.getRefDensity();
    }

    template<typename TypeTag>
    void
    MultisegmentWell<TypeTag>::
    checkOperabilityUnderBHPLimit(const WellState& /*well_state*/, const Simulator& ebos_simulator, DeferredLogger& deferred_logger)
    {
        const auto& summaryState = ebos_simulator.vanguard().summaryState();
        const double bhp_limit = WellBhpThpCalculator(*this).mostStrictBhpFromBhpLimits(summaryState);
        // Crude but works: default is one atmosphere.
        // TODO: a better way to detect whether the BHP is defaulted or not
        const bool bhp_limit_not_defaulted = bhp_limit > 1.5 * unit::barsa;
        if ( bhp_limit_not_defaulted || !this->wellHasTHPConstraints(summaryState) ) {
            // if the BHP limit is not defaulted or the well does not have a THP limit
            // we need to check the BHP limit
            double total_ipr_mass_rate = 0.0;
            for (unsigned phaseIdx = 0; phaseIdx < FluidSystem::numPhases; ++phaseIdx)
            {
                if (!FluidSystem::phaseIsActive(phaseIdx)) {
                    continue;
                }

                const unsigned compIdx = Indices::canonicalToActiveComponentIndex(FluidSystem::solventComponentIndex(phaseIdx));
                const double ipr_rate = this->ipr_a_[compIdx] - this->ipr_b_[compIdx] * bhp_limit;

                const double rho = FluidSystem::referenceDensity( phaseIdx, Base::pvtRegionIdx() );
                total_ipr_mass_rate += ipr_rate * rho;
            }
            if ( (this->isProducer() && total_ipr_mass_rate < 0.) || (this->isInjector() && total_ipr_mass_rate > 0.) ) {
                this->operability_status_.operable_under_only_bhp_limit = false;
            }

            // checking whether running under BHP limit will violate THP limit
            if (this->operability_status_.operable_under_only_bhp_limit && this->wellHasTHPConstraints(summaryState)) {
                // option 1: calculate well rates based on the BHP limit.
                // option 2: stick with the above IPR curve
                // we use IPR here
                std::vector<double> well_rates_bhp_limit;
                computeWellRatesWithBhp(ebos_simulator, bhp_limit, well_rates_bhp_limit, deferred_logger);

                const double thp_limit = this->getTHPConstraint(summaryState);
                const double thp = WellBhpThpCalculator(*this).calculateThpFromBhp(well_rates_bhp_limit,
                                                                                   bhp_limit,
                                                                                   this->getRefDensity(),
                                                                                   this->wellEcl().alq_value(),
                                                                                   thp_limit,
                                                                                   deferred_logger);
                if ( (this->isProducer() && thp < thp_limit) || (this->isInjector() && thp > thp_limit) ) {
                    this->operability_status_.obey_thp_limit_under_bhp_limit = false;
                }
            }
        } else {
            // defaulted BHP and there is a THP constraint
            // default BHP limit is about 1 atm.
            // when applied the hydrostatic pressure correction dp,
            // most likely we get a negative value (bhp + dp)to search in the VFP table,
            // which is not desirable.
            // we assume we can operate under defaulted BHP limit and will violate the THP limit
            // when operating under defaulted BHP limit.
            this->operability_status_.operable_under_only_bhp_limit = true;
            this->operability_status_.obey_thp_limit_under_bhp_limit = false;
        }
    }



    template<typename TypeTag>
    void
    MultisegmentWell<TypeTag>::
    updateIPR(const Simulator& ebos_simulator, DeferredLogger& deferred_logger) const
    {
        // TODO: not handling solvent related here for now

        // initialize all the values to be zero to begin with
        std::fill(this->ipr_a_.begin(), this->ipr_a_.end(), 0.);
        std::fill(this->ipr_b_.begin(), this->ipr_b_.end(), 0.);

        const int nseg = this->numberOfSegments();
        std::vector<double> seg_dp(nseg, 0.0);
        for (int seg = 0; seg < nseg; ++seg) {
            // calculating the perforation rate for each perforation that belongs to this segment
            const double dp = this->getSegmentDp(seg,
                                                 this->segments_.density(seg).value(),
                                                 seg_dp);
            seg_dp[seg] = dp;
            for (const int perf : this->segments_.perforations()[seg]) {
                std::vector<Scalar> mob(this->num_components_, 0.0);

                // TODO: maybe we should store the mobility somewhere, so that we only need to calculate it one per iteration
                getMobility(ebos_simulator, perf, mob, deferred_logger);

                const int cell_idx = this->well_cells_[perf];
                const auto& int_quantities = ebos_simulator.model().intensiveQuantities(cell_idx, /*timeIdx=*/ 0);
                const auto& fs = int_quantities.fluidState();
                // pressure difference between the segment and the perforation
                const double perf_seg_press_diff = this->segments_.getPressureDiffSegPerf(seg, perf);
                // pressure difference between the perforation and the grid cell
                const double cell_perf_press_diff = this->cell_perforation_pressure_diffs_[perf];
                const double pressure_cell = this->getPerfCellPressure(fs).value();

                // calculating the b for the connection
                std::vector<double> b_perf(this->num_components_);
                for (std::size_t phase = 0; phase < FluidSystem::numPhases; ++phase) {
                    if (!FluidSystem::phaseIsActive(phase)) {
                        continue;
                    }
                    const unsigned comp_idx = Indices::canonicalToActiveComponentIndex(FluidSystem::solventComponentIndex(phase));
                    b_perf[comp_idx] = fs.invB(phase).value();
                }

                // the pressure difference between the connection and BHP
                const double h_perf = cell_perf_press_diff + perf_seg_press_diff + dp;
                const double pressure_diff = pressure_cell - h_perf;

                // do not take into consideration the crossflow here.
                if ( (this->isProducer() && pressure_diff < 0.) || (this->isInjector() && pressure_diff > 0.) ) {
                    deferred_logger.debug("CROSSFLOW_IPR",
                                    "cross flow found when updateIPR for well " + this->name());
                }

                // the well index associated with the connection
                const double tw_perf = this->well_index_[perf]*ebos_simulator.problem().template rockCompTransMultiplier<double>(int_quantities, cell_idx);

                std::vector<double> ipr_a_perf(this->ipr_a_.size());
                std::vector<double> ipr_b_perf(this->ipr_b_.size());
                for (int comp_idx = 0; comp_idx < this->num_components_; ++comp_idx) {
                    const double tw_mob = tw_perf * mob[comp_idx] * b_perf[comp_idx];
                    ipr_a_perf[comp_idx] += tw_mob * pressure_diff;
                    ipr_b_perf[comp_idx] += tw_mob;
                }

                // we need to handle the rs and rv when both oil and gas are present
                if (FluidSystem::phaseIsActive(FluidSystem::oilPhaseIdx) && FluidSystem::phaseIsActive(FluidSystem::gasPhaseIdx)) {
                    const unsigned oil_comp_idx = Indices::canonicalToActiveComponentIndex(FluidSystem::oilCompIdx);
                    const unsigned gas_comp_idx = Indices::canonicalToActiveComponentIndex(FluidSystem::gasCompIdx);
                    const double rs = (fs.Rs()).value();
                    const double rv = (fs.Rv()).value();

                    const double dis_gas_a = rs * ipr_a_perf[oil_comp_idx];
                    const double vap_oil_a = rv * ipr_a_perf[gas_comp_idx];

                    ipr_a_perf[gas_comp_idx] += dis_gas_a;
                    ipr_a_perf[oil_comp_idx] += vap_oil_a;

                    const double dis_gas_b = rs * ipr_b_perf[oil_comp_idx];
                    const double vap_oil_b = rv * ipr_b_perf[gas_comp_idx];

                    ipr_b_perf[gas_comp_idx] += dis_gas_b;
                    ipr_b_perf[oil_comp_idx] += vap_oil_b;
                }

                for (std::size_t comp_idx = 0; comp_idx < ipr_a_perf.size(); ++comp_idx) {
                    this->ipr_a_[comp_idx] += ipr_a_perf[comp_idx];
                    this->ipr_b_[comp_idx] += ipr_b_perf[comp_idx];
                }
            }
        }
    }

    template<typename TypeTag>
    void
    MultisegmentWell<TypeTag>::
    checkOperabilityUnderTHPLimit(
             const Simulator& ebos_simulator,
             const WellState& well_state,
             DeferredLogger& deferred_logger)
    {
        const auto& summaryState = ebos_simulator.vanguard().summaryState();
        const auto obtain_bhp = this->isProducer()
            ? computeBhpAtThpLimitProd(
                        well_state, ebos_simulator, summaryState, deferred_logger)
            : computeBhpAtThpLimitInj(ebos_simulator, summaryState, deferred_logger);

        if (obtain_bhp) {
            this->operability_status_.can_obtain_bhp_with_thp_limit = true;

            const double  bhp_limit = WellBhpThpCalculator(*this).mostStrictBhpFromBhpLimits(summaryState);
            this->operability_status_.obey_bhp_limit_with_thp_limit = (*obtain_bhp >= bhp_limit);

            const double thp_limit = this->getTHPConstraint(summaryState);
            if (this->isProducer() && *obtain_bhp < thp_limit) {
                const std::string msg = " obtained bhp " + std::to_string(unit::convert::to(*obtain_bhp, unit::barsa))
                                        + " bars is SMALLER than thp limit "
                                        + std::to_string(unit::convert::to(thp_limit, unit::barsa))
                                        + " bars as a producer for well " + this->name();
                deferred_logger.debug(msg);
            }
            else if (this->isInjector() && *obtain_bhp > thp_limit) {
                const std::string msg = " obtained bhp " + std::to_string(unit::convert::to(*obtain_bhp, unit::barsa))
                                        + " bars is LARGER than thp limit "
                                        + std::to_string(unit::convert::to(thp_limit, unit::barsa))
                                        + " bars as a injector for well " + this->name();
                deferred_logger.debug(msg);
            }
        } else {
            // Shutting wells that can not find bhp value from thp
            // when under THP control
            this->operability_status_.can_obtain_bhp_with_thp_limit = false;
            this->operability_status_.obey_bhp_limit_with_thp_limit = false;
            if (!this->wellIsStopped()) {
                const double thp_limit = this->getTHPConstraint(summaryState);
                deferred_logger.debug(" could not find bhp value at thp limit "
                                      + std::to_string(unit::convert::to(thp_limit, unit::barsa))
                                      + " bar for well " + this->name() + ", the well might need to be closed ");
            }
        }
    }





    template<typename TypeTag>
    bool
    MultisegmentWell<TypeTag>::
    iterateWellEqWithControl(const Simulator& ebosSimulator,
                             const double dt,
                             const Well::InjectionControls& inj_controls,
                             const Well::ProductionControls& prod_controls,
                             WellState& well_state,
                             const GroupState& group_state,
                             DeferredLogger& deferred_logger)
    {
        if (!this->isOperableAndSolvable() && !this->wellIsStopped()) return true;

        const int max_iter_number = this->param_.max_inner_iter_ms_wells_;

        {
            // getWellFiniteResiduals returns false for nan/inf residuals
            const auto& [isFinite, residuals] = this->getFiniteWellResiduals(Base::B_avg_, deferred_logger);
            if(!isFinite)
                return false;
        }

        std::vector<std::vector<Scalar> > residual_history;
        std::vector<double> measure_history;
        int it = 0;
        // relaxation factor
        double relaxation_factor = 1.;
        const double min_relaxation_factor = 0.6;
        bool converged = false;
        int stagnate_count = 0;
        bool relax_convergence = false;
        this->regularize_ = false;
        for (; it < max_iter_number; ++it, ++debug_cost_counter_) {

            assembleWellEqWithoutIteration(ebosSimulator, dt, inj_controls, prod_controls, well_state, group_state, deferred_logger);

            const BVectorWell dx_well = this->linSys_.solve();

            if (it > this->param_.strict_inner_iter_wells_) {
                relax_convergence = true;
                this->regularize_ = true;
            }

            const auto& summary_state = ebosSimulator.vanguard().summaryState();
            const auto report = getWellConvergence(summary_state, well_state, Base::B_avg_, deferred_logger, relax_convergence);
            if (report.converged()) {
                converged = true;
                break;
            }

            {
                // getFinteWellResiduals returns false for nan/inf residuals
                const auto& [isFinite, residuals] = this->getFiniteWellResiduals(Base::B_avg_, deferred_logger);
                if (!isFinite)
                    return false;

                residual_history.push_back(residuals);
                measure_history.push_back(this->getResidualMeasureValue(well_state,
                                                                    residual_history[it],
                                                                    this->param_.tolerance_wells_,
                                                                    this->param_.tolerance_pressure_ms_wells_,
                                                                    deferred_logger) );
            }


            bool is_oscillate = false;
            bool is_stagnate = false;

            this->detectOscillations(measure_history, it, is_oscillate, is_stagnate);
            // TODO: maybe we should have more sophisticated strategy to recover the relaxation factor,
            // for example, to recover it to be bigger

            if (is_oscillate || is_stagnate) {
                // HACK!
                std::ostringstream sstr;
                if (relaxation_factor == min_relaxation_factor) {
                    // Still stagnating, terminate iterations if 5 iterations pass.
                    ++stagnate_count;
                    if (stagnate_count == 6) {
                        sstr << " well " << this->name() << " observes severe stagnation and/or oscillation. We relax the tolerance and check for convergence. \n";
                        const auto reportStag = getWellConvergence(summary_state, well_state, Base::B_avg_, deferred_logger, true);
                        if (reportStag.converged()) {
                            converged = true;
                            sstr << " well " << this->name() << " manages to get converged with relaxed tolerances in " << it << " inner iterations";
                            deferred_logger.debug(sstr.str());
                            return converged;
                        }
                    }
                }

                // a factor value to reduce the relaxation_factor
                const double reduction_mutliplier = 0.9;
                relaxation_factor = std::max(relaxation_factor * reduction_mutliplier, min_relaxation_factor);

                // debug output
                if (is_stagnate) {
                    sstr << " well " << this->name() << " observes stagnation in inner iteration " << it << "\n";

                }
                if (is_oscillate) {
                    sstr << " well " << this->name() << " observes oscillation in inner iteration " << it << "\n";
                }
                sstr << " relaxation_factor is " << relaxation_factor << " now\n";

                this->regularize_ = true;
                deferred_logger.debug(sstr.str());
            }
            updateWellState(summary_state, dx_well, well_state, deferred_logger, relaxation_factor);
            initPrimaryVariablesEvaluation();
        }

        // TODO: we should decide whether to keep the updated well_state, or recover to use the old well_state
        if (converged) {
            std::ostringstream sstr;
            sstr << "     Well " << this->name() << " converged in " << it << " inner iterations.";
            if (relax_convergence)
                sstr << "      (A relaxed tolerance was used after "<< this->param_.strict_inner_iter_wells_ << " iterations)";
            deferred_logger.debug(sstr.str());
        } else {
            std::ostringstream sstr;
            sstr << "     Well " << this->name() << " did not converge in " << it << " inner iterations.";
#define EXTRA_DEBUG_MSW 0
#if EXTRA_DEBUG_MSW
            sstr << "***** Outputting the residual history for well " << this->name() << " during inner iterations:";
            for (int i = 0; i < it; ++i) {
                const auto& residual = residual_history[i];
                sstr << " residual at " << i << "th iteration ";
                for (const auto& res : residual) {
                    sstr << " " << res;
                }
                sstr << " " << measure_history[i] << " \n";
            }
#endif
#undef EXTRA_DEBUG_MSW
            deferred_logger.debug(sstr.str());
        }

        return converged;
    }


    template<typename TypeTag>
    bool
    MultisegmentWell<TypeTag>::
    iterateWellEqWithSwitching(const Simulator& ebosSimulator,
                             const double dt,
                             const Well::InjectionControls& inj_controls,
                             const Well::ProductionControls& prod_controls,
                             WellState& well_state,
                             const GroupState& group_state,
                             DeferredLogger& deferred_logger)
    {
<<<<<<< HEAD
        if (!this->isOperableAndSolvable() && !this->wellIsStopped()) return true;
=======
        //if (!this->isOperableAndSolvable() && !this->wellIsStopped()) return true;
>>>>>>> abd89d33

        const int max_iter_number = this->param_.max_inner_iter_ms_wells_;

        {
            // getWellFiniteResiduals returns false for nan/inf residuals
            const auto& [isFinite, residuals] = this->getFiniteWellResiduals(Base::B_avg_, deferred_logger);
            if(!isFinite)
                return false;
        }

        std::vector<std::vector<Scalar> > residual_history;
        std::vector<double> measure_history;
        int it = 0;
        // relaxation factor
        double relaxation_factor = 1.;
        const double min_relaxation_factor = 0.6;
        bool converged = false;
        int stagnate_count = 0;
        bool relax_convergence = false;
        this->regularize_ = false;
        const auto& summary_state = ebosSimulator.vanguard().summaryState();
<<<<<<< HEAD

        // Max status switch frequency should be 2 to avoid getting stuck in cycle 
        const int min_its_after_switch = 2;
        int its_since_last_switch = min_its_after_switch;
        int switch_count= 0;
        const bool was_stopped = this->wellIsStopped();
        bool changed = false;

        for (; it < max_iter_number; ++it, ++debug_cost_counter_) {
            its_since_last_switch++;
            if (its_since_last_switch >= min_its_after_switch){
                const double wqTotal = this->primary_variables_.getWQTotal().value();
                changed = this->updateWellControlAndStatusLocalIteration (ebosSimulator, well_state, group_state, inj_controls, prod_controls, wqTotal, deferred_logger); 
                if (changed){
                    its_since_last_switch = 0;
                    switch_count++;
                }
            }

            assembleWellEqWithoutIteration(ebosSimulator, dt, inj_controls, prod_controls, well_state, group_state, deferred_logger);

            const BVectorWell dx_well = this->linSys_.solve();

            if (it > this->param_.strict_inner_iter_wells_) {
                relax_convergence = true;
                this->regularize_ = true;
            }

            const auto report = getWellConvergence(summary_state, well_state, Base::B_avg_, deferred_logger, relax_convergence);
            if (report.converged()) {
                converged = true;
                break;
            }

            {
                // getFinteWellResiduals returns false for nan/inf residuals
                const auto& [isFinite, residuals] = this->getFiniteWellResiduals(Base::B_avg_, deferred_logger);
                if (!isFinite)
                    return false;

                residual_history.push_back(residuals);
                measure_history.push_back(this->getResidualMeasureValue(well_state,
                                                                    residual_history[it],
                                                                    this->param_.tolerance_wells_,
                                                                    this->param_.tolerance_pressure_ms_wells_,
                                                                    deferred_logger) );
            }


            bool is_oscillate = false;
            bool is_stagnate = false;

            this->detectOscillations(measure_history, it, is_oscillate, is_stagnate);
            // TODO: maybe we should have more sophisticated strategy to recover the relaxation factor,
            // for example, to recover it to be bigger

            if (is_oscillate || is_stagnate) {
                // HACK!
                std::ostringstream sstr;
                if (relaxation_factor == min_relaxation_factor) {
                    // Still stagnating, terminate iterations if 5 iterations pass.
                    ++stagnate_count;
                    if (false){//(stagnate_count == 6) {
                        sstr << " well " << this->name() << " observes severe stagnation and/or oscillation. We relax the tolerance and check for convergence. \n";
                        const auto reportStag = getWellConvergence(summary_state, well_state, Base::B_avg_, deferred_logger, true);
                        if (reportStag.converged()) {
                            converged = true;
                            sstr << " well " << this->name() << " manages to get converged with relaxed tolerances in " << it << " inner iterations";
                            deferred_logger.debug(sstr.str());
                            return converged;
                        }
                    }
                }

                // a factor value to reduce the relaxation_factor
                const double reduction_mutliplier = 0.9;
                relaxation_factor = std::max(relaxation_factor * reduction_mutliplier, min_relaxation_factor);

                // debug output
                if (is_stagnate) {
                    sstr << " well " << this->name() << " observes stagnation in inner iteration " << it << "\n";

                }
                if (is_oscillate) {
                    sstr << " well " << this->name() << " observes oscillation in inner iteration " << it << "\n";
                }
                sstr << " relaxation_factor is " << relaxation_factor << " now\n";

=======

        // Max status switch frequency should be 2 to avoid getting stuck in cycle 
        const int min_its_after_switch = 2;
        int its_since_last_switch = min_its_after_switch;
        int switch_count= 0;
        const auto well_status = this->wellStatus_;
        const bool allow_switching = !this->wellUnderZeroRateTarget(summary_state, well_state) && (this->well_ecl_.getStatus() == WellStatus::OPEN);
        bool changed = false;
        bool final_check = false; 

        for (; it < max_iter_number; ++it, ++debug_cost_counter_) {
            its_since_last_switch++;
            if (its_since_last_switch >= min_its_after_switch){
                const double wqTotal = this->primary_variables_.getWQTotal().value();
                changed = this->updateWellControlAndStatusLocalIteration (ebosSimulator, well_state, group_state, inj_controls, prod_controls, wqTotal, deferred_logger); 
                if (changed){
                    its_since_last_switch = 0;
                    switch_count++;
                }
                if (!changed && final_check) {
                    break;
                } else {
                    final_check = false;
                }
            }

            assembleWellEqWithoutIteration(ebosSimulator, dt, inj_controls, prod_controls, well_state, group_state, deferred_logger);

            const BVectorWell dx_well = this->linSys_.solve();

            if (it > this->param_.strict_inner_iter_wells_) {
                relax_convergence = true;
                this->regularize_ = true;
            }

            const auto report = getWellConvergence(summary_state, well_state, Base::B_avg_, deferred_logger, relax_convergence);
            converged = report.converged();
            if (converged) {
                // if equations are sufficiently linear they might converge in less than min_its_after_switch
                // in this case, make sure all constraints are satisfied before returning
                if (switch_count > 0 && its_since_last_switch < min_its_after_switch) {
                    final_check = true;
                    its_since_last_switch = min_its_after_switch;
                } else {
                    break;
                }   
            }

            {
                // getFinteWellResiduals returns false for nan/inf residuals
                const auto& [isFinite, residuals] = this->getFiniteWellResiduals(Base::B_avg_, deferred_logger);
                if (!isFinite)
                    return false;

                residual_history.push_back(residuals);
                measure_history.push_back(this->getResidualMeasureValue(well_state,
                                                                    residual_history[it],
                                                                    this->param_.tolerance_wells_,
                                                                    this->param_.tolerance_pressure_ms_wells_,
                                                                    deferred_logger) );
            }


            bool is_oscillate = false;
            bool is_stagnate = false;

            this->detectOscillations(measure_history, it, is_oscillate, is_stagnate);
            // TODO: maybe we should have more sophisticated strategy to recover the relaxation factor,
            // for example, to recover it to be bigger

            if (is_oscillate || is_stagnate) {
                // HACK!
                std::ostringstream sstr;
                if (relaxation_factor == min_relaxation_factor) {
                    // Still stagnating, terminate iterations if 5 iterations pass.
                    ++stagnate_count;
                    if (false){//(stagnate_count == 6) {
                        sstr << " well " << this->name() << " observes severe stagnation and/or oscillation. We relax the tolerance and check for convergence. \n";
                        const auto reportStag = getWellConvergence(summary_state, well_state, Base::B_avg_, deferred_logger, true);
                        if (reportStag.converged()) {
                            converged = true;
                            sstr << " well " << this->name() << " manages to get converged with relaxed tolerances in " << it << " inner iterations";
                            deferred_logger.debug(sstr.str());
                            return converged;
                        }
                    }
                }

                // a factor value to reduce the relaxation_factor
                const double reduction_mutliplier = 0.9;
                relaxation_factor = std::max(relaxation_factor * reduction_mutliplier, min_relaxation_factor);

                // debug output
                if (is_stagnate) {
                    sstr << " well " << this->name() << " observes stagnation in inner iteration " << it << "\n";

                }
                if (is_oscillate) {
                    sstr << " well " << this->name() << " observes oscillation in inner iteration " << it << "\n";
                }
                sstr << " relaxation_factor is " << relaxation_factor << " now\n";

>>>>>>> abd89d33
                this->regularize_ = true;
                deferred_logger.debug(sstr.str());
            }
            updateWellState(summary_state, dx_well, well_state, deferred_logger, relaxation_factor);
            initPrimaryVariablesEvaluation();
        }

        if (converged) {
<<<<<<< HEAD
            // update operability if status change
            const bool is_stopped = this->wellIsStopped();
            if (is_stopped && !was_stopped){
                if (this->wellHasTHPConstraints(summary_state)){
                    this->operability_status_.can_obtain_bhp_with_thp_limit = false;
                } else {
                    this->operability_status_.operable_under_only_bhp_limit = false;
                }
            } else if (!is_stopped && was_stopped) {
                this->operability_status_.can_obtain_bhp_with_thp_limit = true;
                this->operability_status_.operable_under_only_bhp_limit = true;
            }            
=======
            if (allow_switching){
                // update operability if status change
                const bool is_stopped = this->wellIsStopped();
                if (this->wellHasTHPConstraints(summary_state)){
                    this->operability_status_.can_obtain_bhp_with_thp_limit = !is_stopped;
                    this->operability_status_.obey_thp_limit_under_bhp_limit = !is_stopped;
                } else {
                    this->operability_status_.operable_under_only_bhp_limit = !is_stopped;
                }
                // We reset the well status to it's original state. Status is updated 
                // on the outside based on operability status
                this->wellStatus_ = well_status; 
            }     
>>>>>>> abd89d33
            std::ostringstream sstr;
            sstr << "     Well " << this->name() << " converged in " << it << " inner iterations (" << switch_count << " local control switches).";
            if (relax_convergence)
                sstr << "      (A relaxed tolerance was used after "<< this->param_.strict_inner_iter_wells_ << " iterations)";
            deferred_logger.debug(sstr.str());
        } else {
            std::ostringstream sstr;
            sstr << "     Well " << this->name() << " did not converge in " << it << " inner iterations (" << switch_count << " local control switches).";
        }

        return converged;
    }


    template<typename TypeTag>
    void
    MultisegmentWell<TypeTag>::
    assembleWellEqWithoutIteration(const Simulator& ebosSimulator,
                                   const double dt,
                                   const Well::InjectionControls& inj_controls,
                                   const Well::ProductionControls& prod_controls,
                                   WellState& well_state,
                                   const GroupState& group_state,
                                   DeferredLogger& deferred_logger)
    {
        if (!this->isOperableAndSolvable() && !this->wellIsStopped()) return;

        // update the upwinding segments
        this->segments_.updateUpwindingSegments(this->primary_variables_);

        // calculate the fluid properties needed.
        computeSegmentFluidProperties(ebosSimulator, deferred_logger);

        // clear all entries
        this->linSys_.clear();

        auto& ws = well_state.well(this->index_of_well_);
        ws.phase_mixing_rates.fill(0.0);

        // for the black oil cases, there will be four equations,
        // the first three of them are the mass balance equations, the last one is the pressure equations.
        //
        // but for the top segment, the pressure equation will be the well control equation, and the other three will be the same.

        const bool allow_cf = this->getAllowCrossFlow() || openCrossFlowAvoidSingularity(ebosSimulator);

        const int nseg = this->numberOfSegments();

        for (int seg = 0; seg < nseg; ++seg) {
            // calculating the accumulation term
            // TODO: without considering the efficiency factor for now
            {
                const EvalWell segment_surface_volume = getSegmentSurfaceVolume(ebosSimulator, seg);

                // Add a regularization_factor to increase the accumulation term
                // This will make the system less stiff and help convergence for
                // difficult cases
                const Scalar regularization_factor =  this->regularize_? this->param_.regularization_factor_wells_ : 1.0;
                // for each component
                for (int comp_idx = 0; comp_idx < this->num_components_; ++comp_idx) {
                    const EvalWell accumulation_term = regularization_factor * (segment_surface_volume * this->primary_variables_.surfaceVolumeFraction(seg, comp_idx)
                                                     - segment_fluid_initial_[seg][comp_idx]) / dt;
                    MultisegmentWellAssemble<FluidSystem,Indices,Scalar>(*this).
                        assembleAccumulationTerm(seg, comp_idx, accumulation_term, this->linSys_);
                }
            }
            // considering the contributions due to flowing out from the segment
            {
                const int seg_upwind = this->segments_.upwinding_segment(seg);
                for (int comp_idx = 0; comp_idx < this->num_components_; ++comp_idx) {
                    const EvalWell segment_rate =
                        this->primary_variables_.getSegmentRateUpwinding(seg,
                                                                         seg_upwind,
                                                                         comp_idx) *
                        this->well_efficiency_factor_;
                    MultisegmentWellAssemble<FluidSystem,Indices,Scalar>(*this).
                        assembleOutflowTerm(seg, seg_upwind, comp_idx, segment_rate, this->linSys_);
                }
            }

            // considering the contributions from the inlet segments
            {
                for (const int inlet : this->segments_.inlets()[seg]) {
                    const int inlet_upwind = this->segments_.upwinding_segment(inlet);
                    for (int comp_idx = 0; comp_idx < this->num_components_; ++comp_idx) {
                        const EvalWell inlet_rate =
                            this->primary_variables_.getSegmentRateUpwinding(inlet,
                                                                             inlet_upwind,
                                                                             comp_idx) *
                            this->well_efficiency_factor_;
                        MultisegmentWellAssemble<FluidSystem,Indices,Scalar>(*this).
                            assembleInflowTerm(seg, inlet, inlet_upwind, comp_idx, inlet_rate, this->linSys_);
                    }
                }
            }

            // calculating the perforation rate for each perforation that belongs to this segment
            const EvalWell seg_pressure = this->primary_variables_.getSegmentPressure(seg);
            auto& perf_data = ws.perf_data;
            auto& perf_rates = perf_data.phase_rates;
            auto& perf_press_state = perf_data.pressure;
            for (const int perf : this->segments_.perforations()[seg]) {
                const int cell_idx = this->well_cells_[perf];
                const auto& int_quants = ebosSimulator.model().intensiveQuantities(cell_idx, /*timeIdx=*/ 0);
                std::vector<EvalWell> mob(this->num_components_, 0.0);
                getMobility(ebosSimulator, perf, mob, deferred_logger);
                const double trans_mult = ebosSimulator.problem().template rockCompTransMultiplier<double>(int_quants, cell_idx);
                const double Tw = this->well_index_[perf] * trans_mult;
                std::vector<EvalWell> cq_s(this->num_components_, 0.0);
                EvalWell perf_press;
                PerforationRates perfRates;
                computePerfRate(int_quants, mob, Tw, seg, perf, seg_pressure,
                                allow_cf, cq_s, perf_press, perfRates, deferred_logger);

                // updating the solution gas rate and solution oil rate
                if (this->isProducer()) {
                    ws.phase_mixing_rates[ws.dissolved_gas] += perfRates.dis_gas;
                    ws.phase_mixing_rates[ws.vaporized_oil] += perfRates.vap_oil;
                }

                // store the perf pressure and rates
                for (int comp_idx = 0; comp_idx < this->num_components_; ++comp_idx) {
                    perf_rates[perf*this->number_of_phases_ + this->ebosCompIdxToFlowCompIdx(comp_idx)] = cq_s[comp_idx].value();
                }
                perf_press_state[perf] = perf_press.value();

                for (int comp_idx = 0; comp_idx < this->num_components_; ++comp_idx) {
                    // the cq_s entering mass balance equations need to consider the efficiency factors.
                    const EvalWell cq_s_effective = cq_s[comp_idx] * this->well_efficiency_factor_;

                    this->connectionRates_[perf][comp_idx] = Base::restrictEval(cq_s_effective);

                    MultisegmentWellAssemble<FluidSystem,Indices,Scalar>(*this).
                        assemblePerforationEq(seg, cell_idx, comp_idx, cq_s_effective, this->linSys_);
                }
            }

            // the fourth dequation, the pressure drop equation
            if (seg == 0) { // top segment, pressure equation is the control equation
                const auto& summaryState = ebosSimulator.vanguard().summaryState();
                const Schedule& schedule = ebosSimulator.vanguard().schedule();
                MultisegmentWellAssemble<FluidSystem,Indices,Scalar>(*this).
                        assembleControlEq(well_state,
                                        group_state,
                                        schedule,
                                        summaryState,
                                        inj_controls,
                                        prod_controls,
                                        getRefDensity(),
                                        this->primary_variables_,
                                        this->linSys_,
                                        deferred_logger);
            } else {
                const UnitSystem& unit_system = ebosSimulator.vanguard().eclState().getDeckUnitSystem();
                this->assemblePressureEq(seg, unit_system, well_state, this->param_.use_average_density_ms_wells_, deferred_logger);
            }
        }

        this->linSys_.createSolver();
    }




    template<typename TypeTag>
    bool
    MultisegmentWell<TypeTag>::
    openCrossFlowAvoidSingularity(const Simulator& ebos_simulator) const
    {
        return !this->getAllowCrossFlow() && allDrawDownWrongDirection(ebos_simulator);
    }


    template<typename TypeTag>
    bool
    MultisegmentWell<TypeTag>::
    allDrawDownWrongDirection(const Simulator& ebos_simulator) const
    {
        bool all_drawdown_wrong_direction = true;
        const int nseg = this->numberOfSegments();

        for (int seg = 0; seg < nseg; ++seg) {
            const EvalWell segment_pressure = this->primary_variables_.getSegmentPressure(seg);
            for (const int perf : this->segments_.perforations()[seg]) {

                const int cell_idx = this->well_cells_[perf];
                const auto& intQuants = ebos_simulator.model().intensiveQuantities(cell_idx, /*timeIdx=*/ 0);
                const auto& fs = intQuants.fluidState();

                // pressure difference between the segment and the perforation
                const EvalWell perf_seg_press_diff = this->segments_.getPressureDiffSegPerf(seg, perf);
                // pressure difference between the perforation and the grid cell
                const double cell_perf_press_diff = this->cell_perforation_pressure_diffs_[perf];

                const double pressure_cell = this->getPerfCellPressure(fs).value();
                const double perf_press = pressure_cell - cell_perf_press_diff;
                // Pressure drawdown (also used to determine direction of flow)
                // TODO: not 100% sure about the sign of the seg_perf_press_diff
                const EvalWell drawdown = perf_press - (segment_pressure + perf_seg_press_diff);

                // for now, if there is one perforation can produce/inject in the correct
                // direction, we consider this well can still produce/inject.
                // TODO: it can be more complicated than this to cause wrong-signed rates
                if ( (drawdown < 0. && this->isInjector()) ||
                     (drawdown > 0. && this->isProducer()) )  {
                    all_drawdown_wrong_direction = false;
                    break;
                }
            }
        }

        return all_drawdown_wrong_direction;
    }




    template<typename TypeTag>
    void
    MultisegmentWell<TypeTag>::
    updateWaterThroughput(const double /*dt*/, WellState& /*well_state*/) const
    {
    }





    template<typename TypeTag>
    typename MultisegmentWell<TypeTag>::EvalWell
    MultisegmentWell<TypeTag>::
    getSegmentSurfaceVolume(const Simulator& ebos_simulator, const int seg_idx) const
    {
        EvalWell temperature;
        EvalWell saltConcentration;
        int pvt_region_index;
        {
            // using the pvt region of first perforated cell
            // TODO: it should be a member of the WellInterface, initialized properly
            const int cell_idx = this->well_cells_[0];
            const auto& intQuants = ebos_simulator.model().intensiveQuantities(cell_idx, /*timeIdx=*/0);
            const auto& fs = intQuants.fluidState();
            temperature.setValue(fs.temperature(FluidSystem::oilPhaseIdx).value());
            saltConcentration = this->extendEval(fs.saltConcentration());
            pvt_region_index = fs.pvtRegionIndex();
        }

        return this->segments_.getSurfaceVolume(temperature,
                                                saltConcentration,
                                                this->primary_variables_,
                                                pvt_region_index,
                                                seg_idx);
    }


    template<typename TypeTag>
    std::optional<double>
    MultisegmentWell<TypeTag>::
    computeBhpAtThpLimitProd(const WellState& well_state,
                             const Simulator& ebos_simulator,
                             const SummaryState& summary_state,
                             DeferredLogger& deferred_logger) const
    {
        return this->MultisegmentWell<TypeTag>::computeBhpAtThpLimitProdWithAlq(
                                               ebos_simulator,
                                               summary_state,
                                               this->getALQ(well_state),
                                               deferred_logger);
    }



    template<typename TypeTag>
    std::optional<double>
    MultisegmentWell<TypeTag>::
    computeBhpAtThpLimitProdWithAlq(const Simulator& ebos_simulator,
                                    const SummaryState& summary_state,
                                    const double alq_value,
                                    DeferredLogger& deferred_logger) const
    {
        // Make the frates() function.
        auto frates = [this, &ebos_simulator, &deferred_logger](const double bhp) {
            // Not solving the well equations here, which means we are
            // calculating at the current Fg/Fw values of the
            // well. This does not matter unless the well is
            // crossflowing, and then it is likely still a good
            // approximation.
            std::vector<double> rates(3);
            computeWellRatesWithBhp(ebos_simulator, bhp, rates, deferred_logger);
            return rates;
        };

        auto bhpAtLimit = WellBhpThpCalculator(*this).
               computeBhpAtThpLimitProd(frates,
                                        summary_state,
                                        this->maxPerfPress(ebos_simulator),
                                        this->getRefDensity(),
                                        alq_value,
                                        this->getTHPConstraint(summary_state),
                                        deferred_logger);

       if (bhpAtLimit)
           return bhpAtLimit;

       auto fratesIter = [this, &ebos_simulator, &deferred_logger](const double bhp) {
           // Solver the well iterations to see if we are
           // able to get a solution with an update
           // solution
           std::vector<double> rates(3);
           computeWellRatesWithBhpIterations(ebos_simulator, bhp, rates, deferred_logger);
           return rates;
       };

       return WellBhpThpCalculator(*this).
              computeBhpAtThpLimitProd(fratesIter,
                                       summary_state,
                                       this->maxPerfPress(ebos_simulator),
                                       this->getRefDensity(),
                                       alq_value,
                                       this->getTHPConstraint(summary_state),
                                       deferred_logger);
    }

    template<typename TypeTag>
    std::optional<double>
    MultisegmentWell<TypeTag>::
    computeBhpAtThpLimitInj(const Simulator& ebos_simulator,
                            const SummaryState& summary_state,
                            DeferredLogger& deferred_logger) const
    {
        // Make the frates() function.
        auto frates = [this, &ebos_simulator, &deferred_logger](const double bhp) {
            // Not solving the well equations here, which means we are
            // calculating at the current Fg/Fw values of the
            // well. This does not matter unless the well is
            // crossflowing, and then it is likely still a good
            // approximation.
            std::vector<double> rates(3);
            computeWellRatesWithBhp(ebos_simulator, bhp, rates, deferred_logger);
            return rates;
        };

        auto bhpAtLimit = WellBhpThpCalculator(*this).
                computeBhpAtThpLimitInj(frates,
                                        summary_state,
                                        this->getRefDensity(),
                                        0.05,
                                        100,
                                        false,
                                        deferred_logger);

        if (bhpAtLimit)
            return bhpAtLimit;

       auto fratesIter = [this, &ebos_simulator, &deferred_logger](const double bhp) {
           // Solver the well iterations to see if we are
           // able to get a solution with an update
           // solution
           std::vector<double> rates(3);
           computeWellRatesWithBhpIterations(ebos_simulator, bhp, rates, deferred_logger);
           return rates;
       };

        return WellBhpThpCalculator(*this).
               computeBhpAtThpLimitInj(fratesIter,
                                       summary_state,
                                       this->getRefDensity(),
                                       0.05,
                                       100,
                                       false,
                                       deferred_logger);
    }





    template<typename TypeTag>
    double
    MultisegmentWell<TypeTag>::
    maxPerfPress(const Simulator& ebos_simulator) const
    {
        double max_pressure = 0.0;
        const int nseg = this->numberOfSegments();
        for (int seg = 0; seg < nseg; ++seg) {
            for (const int perf : this->segments_.perforations()[seg]) {
                const int cell_idx = this->well_cells_[perf];
                const auto& int_quants = ebos_simulator.model().intensiveQuantities(cell_idx, /*timeIdx=*/ 0);
                const auto& fs = int_quants.fluidState();
                double pressure_cell = this->getPerfCellPressure(fs).value();
                max_pressure = std::max(max_pressure, pressure_cell);
            }
        }
        return max_pressure;
    }





    template<typename TypeTag>
    std::vector<double>
    MultisegmentWell<TypeTag>::
    computeCurrentWellRates(const Simulator& ebosSimulator,
                            DeferredLogger& deferred_logger) const
    {
        // Calculate the rates that follow from the current primary variables.
        std::vector<Scalar> well_q_s(this->num_components_, 0.0);
        const bool allow_cf = this->getAllowCrossFlow() || openCrossFlowAvoidSingularity(ebosSimulator);
        const int nseg = this->numberOfSegments();
        for (int seg = 0; seg < nseg; ++seg) {
            // calculating the perforation rate for each perforation that belongs to this segment
            const Scalar seg_pressure = getValue(this->primary_variables_.getSegmentPressure(seg));
            for (const int perf : this->segments_.perforations()[seg]) {
                const int cell_idx = this->well_cells_[perf];
                const auto& int_quants = ebosSimulator.model().intensiveQuantities(cell_idx, /*timeIdx=*/ 0);
                std::vector<Scalar> mob(this->num_components_, 0.0);
                getMobility(ebosSimulator, perf, mob, deferred_logger);
                const double trans_mult = ebosSimulator.problem().template rockCompTransMultiplier<double>(int_quants, cell_idx);
                const double Tw = this->well_index_[perf] * trans_mult;
                std::vector<Scalar> cq_s(this->num_components_, 0.0);
                Scalar perf_press = 0.0;
                PerforationRates perf_rates;
                computePerfRate(int_quants, mob, Tw, seg, perf, seg_pressure,
                                allow_cf, cq_s, perf_press, perf_rates, deferred_logger);
                for (int comp = 0; comp < this->num_components_; ++comp) {
                    well_q_s[comp] += cq_s[comp];
                }
            }
        }
        return well_q_s;
    }


    template <typename TypeTag>
    std::vector<double>
    MultisegmentWell<TypeTag>::
    getPrimaryVars() const
    {
        const int num_seg = this->numberOfSegments();
        constexpr int num_eq = MSWEval::numWellEq;
        std::vector<double> retval(num_seg * num_eq);
        for (int ii = 0; ii < num_seg; ++ii) {
            const auto& pv = this->primary_variables_.value(ii);
            std::copy(pv.begin(), pv.end(), retval.begin() + ii * num_eq);
        }
        return retval;
    }




    template <typename TypeTag>
    int
    MultisegmentWell<TypeTag>::
    setPrimaryVars(std::vector<double>::const_iterator it)
    {
        const int num_seg = this->numberOfSegments();
        constexpr int num_eq = MSWEval::numWellEq;
        std::array<double, num_eq> tmp;
        for (int ii = 0; ii < num_seg; ++ii) {
            const auto start = it + num_seg * num_eq;
            std::copy(start, start + num_eq, tmp.begin());
            this->primary_variables_.setValue(ii, tmp);
        }
        return num_seg * num_eq;
    }

} // namespace Opm<|MERGE_RESOLUTION|>--- conflicted
+++ resolved
@@ -1423,11 +1423,7 @@
                              const GroupState& group_state,
                              DeferredLogger& deferred_logger)
     {
-<<<<<<< HEAD
-        if (!this->isOperableAndSolvable() && !this->wellIsStopped()) return true;
-=======
         //if (!this->isOperableAndSolvable() && !this->wellIsStopped()) return true;
->>>>>>> abd89d33
 
         const int max_iter_number = this->param_.max_inner_iter_ms_wells_;
 
@@ -1449,14 +1445,15 @@
         bool relax_convergence = false;
         this->regularize_ = false;
         const auto& summary_state = ebosSimulator.vanguard().summaryState();
-<<<<<<< HEAD
 
         // Max status switch frequency should be 2 to avoid getting stuck in cycle 
         const int min_its_after_switch = 2;
         int its_since_last_switch = min_its_after_switch;
         int switch_count= 0;
-        const bool was_stopped = this->wellIsStopped();
+        const auto well_status = this->wellStatus_;
+        const bool allow_switching = !this->wellUnderZeroRateTarget(summary_state, well_state) && (this->well_ecl_.getStatus() == WellStatus::OPEN);
         bool changed = false;
+        bool final_check = false; 
 
         for (; it < max_iter_number; ++it, ++debug_cost_counter_) {
             its_since_last_switch++;
@@ -1467,6 +1464,11 @@
                     its_since_last_switch = 0;
                     switch_count++;
                 }
+                if (!changed && final_check) {
+                    break;
+                } else {
+                    final_check = false;
+                }
             }
 
             assembleWellEqWithoutIteration(ebosSimulator, dt, inj_controls, prod_controls, well_state, group_state, deferred_logger);
@@ -1479,9 +1481,16 @@
             }
 
             const auto report = getWellConvergence(summary_state, well_state, Base::B_avg_, deferred_logger, relax_convergence);
-            if (report.converged()) {
-                converged = true;
-                break;
+            converged = report.converged();
+            if (converged) {
+                // if equations are sufficiently linear they might converge in less than min_its_after_switch
+                // in this case, make sure all constraints are satisfied before returning
+                if (switch_count > 0 && its_since_last_switch < min_its_after_switch) {
+                    final_check = true;
+                    its_since_last_switch = min_its_after_switch;
+                } else {
+                    break;
+                }   
             }
 
             {
@@ -1538,110 +1547,6 @@
                 }
                 sstr << " relaxation_factor is " << relaxation_factor << " now\n";
 
-=======
-
-        // Max status switch frequency should be 2 to avoid getting stuck in cycle 
-        const int min_its_after_switch = 2;
-        int its_since_last_switch = min_its_after_switch;
-        int switch_count= 0;
-        const auto well_status = this->wellStatus_;
-        const bool allow_switching = !this->wellUnderZeroRateTarget(summary_state, well_state) && (this->well_ecl_.getStatus() == WellStatus::OPEN);
-        bool changed = false;
-        bool final_check = false; 
-
-        for (; it < max_iter_number; ++it, ++debug_cost_counter_) {
-            its_since_last_switch++;
-            if (its_since_last_switch >= min_its_after_switch){
-                const double wqTotal = this->primary_variables_.getWQTotal().value();
-                changed = this->updateWellControlAndStatusLocalIteration (ebosSimulator, well_state, group_state, inj_controls, prod_controls, wqTotal, deferred_logger); 
-                if (changed){
-                    its_since_last_switch = 0;
-                    switch_count++;
-                }
-                if (!changed && final_check) {
-                    break;
-                } else {
-                    final_check = false;
-                }
-            }
-
-            assembleWellEqWithoutIteration(ebosSimulator, dt, inj_controls, prod_controls, well_state, group_state, deferred_logger);
-
-            const BVectorWell dx_well = this->linSys_.solve();
-
-            if (it > this->param_.strict_inner_iter_wells_) {
-                relax_convergence = true;
-                this->regularize_ = true;
-            }
-
-            const auto report = getWellConvergence(summary_state, well_state, Base::B_avg_, deferred_logger, relax_convergence);
-            converged = report.converged();
-            if (converged) {
-                // if equations are sufficiently linear they might converge in less than min_its_after_switch
-                // in this case, make sure all constraints are satisfied before returning
-                if (switch_count > 0 && its_since_last_switch < min_its_after_switch) {
-                    final_check = true;
-                    its_since_last_switch = min_its_after_switch;
-                } else {
-                    break;
-                }   
-            }
-
-            {
-                // getFinteWellResiduals returns false for nan/inf residuals
-                const auto& [isFinite, residuals] = this->getFiniteWellResiduals(Base::B_avg_, deferred_logger);
-                if (!isFinite)
-                    return false;
-
-                residual_history.push_back(residuals);
-                measure_history.push_back(this->getResidualMeasureValue(well_state,
-                                                                    residual_history[it],
-                                                                    this->param_.tolerance_wells_,
-                                                                    this->param_.tolerance_pressure_ms_wells_,
-                                                                    deferred_logger) );
-            }
-
-
-            bool is_oscillate = false;
-            bool is_stagnate = false;
-
-            this->detectOscillations(measure_history, it, is_oscillate, is_stagnate);
-            // TODO: maybe we should have more sophisticated strategy to recover the relaxation factor,
-            // for example, to recover it to be bigger
-
-            if (is_oscillate || is_stagnate) {
-                // HACK!
-                std::ostringstream sstr;
-                if (relaxation_factor == min_relaxation_factor) {
-                    // Still stagnating, terminate iterations if 5 iterations pass.
-                    ++stagnate_count;
-                    if (false){//(stagnate_count == 6) {
-                        sstr << " well " << this->name() << " observes severe stagnation and/or oscillation. We relax the tolerance and check for convergence. \n";
-                        const auto reportStag = getWellConvergence(summary_state, well_state, Base::B_avg_, deferred_logger, true);
-                        if (reportStag.converged()) {
-                            converged = true;
-                            sstr << " well " << this->name() << " manages to get converged with relaxed tolerances in " << it << " inner iterations";
-                            deferred_logger.debug(sstr.str());
-                            return converged;
-                        }
-                    }
-                }
-
-                // a factor value to reduce the relaxation_factor
-                const double reduction_mutliplier = 0.9;
-                relaxation_factor = std::max(relaxation_factor * reduction_mutliplier, min_relaxation_factor);
-
-                // debug output
-                if (is_stagnate) {
-                    sstr << " well " << this->name() << " observes stagnation in inner iteration " << it << "\n";
-
-                }
-                if (is_oscillate) {
-                    sstr << " well " << this->name() << " observes oscillation in inner iteration " << it << "\n";
-                }
-                sstr << " relaxation_factor is " << relaxation_factor << " now\n";
-
->>>>>>> abd89d33
                 this->regularize_ = true;
                 deferred_logger.debug(sstr.str());
             }
@@ -1650,20 +1555,6 @@
         }
 
         if (converged) {
-<<<<<<< HEAD
-            // update operability if status change
-            const bool is_stopped = this->wellIsStopped();
-            if (is_stopped && !was_stopped){
-                if (this->wellHasTHPConstraints(summary_state)){
-                    this->operability_status_.can_obtain_bhp_with_thp_limit = false;
-                } else {
-                    this->operability_status_.operable_under_only_bhp_limit = false;
-                }
-            } else if (!is_stopped && was_stopped) {
-                this->operability_status_.can_obtain_bhp_with_thp_limit = true;
-                this->operability_status_.operable_under_only_bhp_limit = true;
-            }            
-=======
             if (allow_switching){
                 // update operability if status change
                 const bool is_stopped = this->wellIsStopped();
@@ -1677,7 +1568,6 @@
                 // on the outside based on operability status
                 this->wellStatus_ = well_status; 
             }     
->>>>>>> abd89d33
             std::ostringstream sstr;
             sstr << "     Well " << this->name() << " converged in " << it << " inner iterations (" << switch_count << " local control switches).";
             if (relax_convergence)
