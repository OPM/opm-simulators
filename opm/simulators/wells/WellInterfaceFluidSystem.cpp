--- conflicted
+++ resolved
@@ -113,83 +113,10 @@
                       const SummaryState& summaryState,
                       DeferredLogger& deferred_logger) const
 {
-<<<<<<< HEAD
-    const std::set<std::string> well_names = {"S-P2", "S-P3", "S-P4", "S-P6", "PROD1", "PROD2", "PROD3"};
-
-    const auto& well = well_ecl_;
-    const int well_index = index_of_well_;
-    auto& ws = well_state.well(well_index);
-
-    if (well.isInjector()) {
-        const auto currentControl = ws.injection_cmode;
-
-        if (currentControl != Well::InjectorCMode::GRUP) {
-            // This checks only the first encountered group limit,
-            // in theory there could be several, and then we should
-            // test all but the one currently applied. At that point,
-            // this if-statement should be removed and we should always
-            // check, skipping over only the single group parent whose
-            // control is the active one for the well (if any).
-            const auto& group = schedule.getGroup( well.groupName(), current_step_ );
-            const double efficiencyFactor = well.getEfficiencyFactor();
-            const std::pair<bool, double> group_constraint =
-                checkGroupConstraintsInj(group, well_state, group_state, efficiencyFactor,
-                                         schedule, summaryState, deferred_logger);
-            // If a group constraint was broken, we set the current well control to
-            // be GRUP.
-            if (group_constraint.first) {
-                ws.injection_cmode = Well::InjectorCMode::GRUP;
-                const int np = well_state.numPhases();
-                for (int p = 0; p<np; ++p) {
-                    ws.surface_rates[p] *= group_constraint.second;
-                }
-            }
-            return group_constraint.first;
-        }
-    }
-
-    if (well.isProducer( )) {
-        const auto currentControl = ws.production_cmode;
-
-        if (currentControl != Well::ProducerCMode::GRUP) {
-            // This checks only the first encountered group limit,
-            // in theory there could be several, and then we should
-            // test all but the one currently applied. At that point,
-            // this if-statement should be removed and we should always
-            // check, skipping over only the single group parent whose
-            // control is the active one for the well (if any).
-            const auto& group = schedule.getGroup( well.groupName(), current_step_ );
-            const double efficiencyFactor = well.getEfficiencyFactor();
-            const std::pair<bool, double> group_constraint =
-                checkGroupConstraintsProd(group, well_state, group_state, efficiencyFactor,
-                                          schedule, summaryState, deferred_logger);
-            // If a group constraint was broken, we set the current well control to
-            // be GRUP.
-            if (well_names.count(this->name()) > 0) {
-                std::cout << " group_constraint.first (broken group control?) ? ";
-                if (group_constraint.first) {
-                    std::cout << " YES ";
-                } else {
-                    std::cout << " NO ";
-                }
-                std::cout << " group_constraint.second (constraint? ) : " << group_constraint.second << std::endl;
-            }
-            if (group_constraint.first) {
-                ws.production_cmode = Well::ProducerCMode::GRUP;
-                const int np = well_state.numPhases();
-                for (int p = 0; p<np; ++p) {
-                    ws.surface_rates[p] *= group_constraint.second;
-                }
-            }
-            return group_constraint.first;
-        }
-    }
-=======
     auto rCoeff = [this](const int id, const int region, std::vector<double>& coeff)
     {
         this->rateConverter().calcCoeff(id, region, coeff);
     };
->>>>>>> 1c0f1ad4
 
     return WellGroupConstraints(*this).checkGroupConstraints(well_state, group_state,
                                                              schedule, summaryState,
