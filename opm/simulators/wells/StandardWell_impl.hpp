--- conflicted
+++ resolved
@@ -970,9 +970,12 @@
             // 1e5 to make sure bhp will not be below 1bar
             primary_variables_[Bhp] = std::max(old_primary_variables[Bhp] - dx1_limited, 1e5);
         }
-<<<<<<< HEAD
 
         updateExtraPrimaryVariables(dwells);
+
+	for(int i=0; i< primary_variables_.size();++i){
+	    assert(Opm::isfinite(primary_variables_[i]));
+	}
     }
 
 
@@ -998,11 +1001,6 @@
                 primary_variables_[pskin_index] -= relaxation_factor * dx_pskin;
             }
         }
-=======
-	for(int i=0; i< primary_variables_.size();++i){
-	    assert(Opm::isfinite(primary_variables_[i]));
-	}
->>>>>>> bfd0fa04
     }
 
 
@@ -1321,6 +1319,7 @@
 
             break;
         } // end of switch
+
 	for(int i=0; i< primary_variables_.size();++i){
 	    assert(Opm::isfinite(primary_variables_[i]));
 	}
@@ -2599,7 +2598,6 @@
 
         // BHP
         primary_variables_[Bhp] = well_state.bhp()[index_of_well_];
-<<<<<<< HEAD
 
         // other primary variables related to polymer injection
         if (this->has_polymermw && well_type_ == INJECTOR) {
@@ -2608,11 +2606,10 @@
                 primary_variables_[Bhp + 1 + number_of_perforations_ + perf] = well_state.perfSkinPressure()[first_perf_ + perf];
             }
         }
-=======
+
 	for(int i=0; i< primary_variables_.size();++i){
 	    assert(Opm::isfinite(primary_variables_[i]));
 	}
->>>>>>> bfd0fa04
     }
 
 
