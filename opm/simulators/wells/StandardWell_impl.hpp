/*
  Copyright 2017 SINTEF Digital, Mathematics and Cybernetics.
  Copyright 2017 Statoil ASA.
  Copyright 2016 - 2017 IRIS AS.

  This file is part of the Open Porous Media project (OPM).

  OPM is free software: you can redistribute it and/or modify
  it under the terms of the GNU General Public License as published by
  the Free Software Foundation, either version 3 of the License, or
  (at your option) any later version.

  OPM is distributed in the hope that it will be useful,
  but WITHOUT ANY WARRANTY; without even the implied warranty of
  MERCHANTABILITY or FITNESS FOR A PARTICULAR PURPOSE.  See the
  GNU General Public License for more details.

  You should have received a copy of the GNU General Public License
  along with OPM.  If not, see <http://www.gnu.org/licenses/>.
*/

#include <opm/common/Exceptions.hpp>

#include <opm/input/eclipse/Units/Units.hpp>

#include <opm/material/densead/EvaluationFormat.hpp>

#include <opm/simulators/utils/DeferredLoggingErrorHelpers.hpp>
#include <opm/simulators/wells/StandardWellAssemble.hpp>
#include <opm/simulators/wells/VFPHelpers.hpp>
#include <opm/simulators/wells/WellBhpThpCalculator.hpp>
#include <opm/simulators/wells/WellConvergence.hpp>

#include <fmt/format.h>

#include <algorithm>
#include <cstddef>
#include <functional>
#include <numeric>

namespace {

template<class dValue, class Value>
auto dValueError(const dValue& d,
                 const std::string& name,
                 const std::string& methodName,
                 const Value& Rs,
                 const Value& Rv,
                 const Value& pressure)
{
    return fmt::format("Problematic d value {} obtained for well {}"
                       " during {} calculations with rs {}"
                       ", rv {} and pressure {}."
                       " Continue as if no dissolution (rs = 0) and vaporization (rv = 0) "
                       " for this connection.", d, name, methodName, Rs, Rv, pressure);
}

}

namespace Opm
{

    template<typename TypeTag>
    StandardWell<TypeTag>::
    StandardWell(const Well& well,
                 const ParallelWellInfo& pw_info,
                 const int time_step,
                 const ModelParameters& param,
                 const RateConverterType& rate_converter,
                 const int pvtRegionIdx,
                 const int num_components,
                 const int num_phases,
                 const int index_of_well,
                 const std::vector<PerforationData>& perf_data)
    : Base(well, pw_info, time_step, param, rate_converter, pvtRegionIdx, num_components, num_phases, index_of_well, perf_data)
    , StdWellEval(static_cast<const WellInterfaceIndices<FluidSystem,Indices,Scalar>&>(*this))
    , regularize_(false)
    {
        assert(this->num_components_ == numWellConservationEq);
    }





    template<typename TypeTag>
    void
    StandardWell<TypeTag>::
    init(const PhaseUsage* phase_usage_arg,
         const std::vector<double>& depth_arg,
         const double gravity_arg,
         const int num_cells,
         const std::vector< Scalar >& B_avg,
         const bool changed_to_open_this_step)
    {
        Base::init(phase_usage_arg, depth_arg, gravity_arg, num_cells, B_avg, changed_to_open_this_step);
        this->StdWellEval::init(this->perf_depth_, depth_arg, num_cells, Base::has_polymermw);
    }





    template<typename TypeTag>
    void StandardWell<TypeTag>::
    initPrimaryVariablesEvaluation()
    {
        this->primary_variables_.init();
    }





    template<typename TypeTag>
    template<class Value>
    void
    StandardWell<TypeTag>::
    computePerfRate(const IntensiveQuantities& intQuants,
                    const std::vector<Value>& mob,
                    const Value& bhp,
                    const double Tw,
                    const int perf,
                    const bool allow_cf,
                    std::vector<Value>& cq_s,
                    PerforationRates& perf_rates,
                    DeferredLogger& deferred_logger) const
    {
        auto obtain = [this](const Eval& value)
                      {
                          if constexpr (std::is_same_v<Value, Scalar>) {
                              static_cast<void>(this); // suppress clang warning
                              return getValue(value);
                          } else {
                              return this->extendEval(value);
                          }
                      };
        auto obtainN = [](const auto& value)
        {
            if constexpr (std::is_same_v<Value, Scalar>) {
                return getValue(value);
            } else {
                return value;
            }
        };
        auto zeroElem = [this]()
                        {
                            if constexpr (std::is_same_v<Value, Scalar>) {
                                static_cast<void>(this); // suppress clang warning
                                return 0.0;
                            } else {
                                return Value{this->primary_variables_.numWellEq() + Indices::numEq, 0.0};
                            }
                        };

        const auto& fs = intQuants.fluidState();
        const Value pressure = obtain(this->getPerfCellPressure(fs));
        const Value rs = obtain(fs.Rs());
        const Value rv = obtain(fs.Rv());
        const Value rvw = obtain(fs.Rvw());
        const Value rsw = obtain(fs.Rsw());

        std::vector<Value> b_perfcells_dense(this->numComponents(), zeroElem());
        for (unsigned phaseIdx = 0; phaseIdx < FluidSystem::numPhases; ++phaseIdx) {
            if (!FluidSystem::phaseIsActive(phaseIdx)) {
                continue;
            }
            const unsigned compIdx = Indices::canonicalToActiveComponentIndex(FluidSystem::solventComponentIndex(phaseIdx));
            b_perfcells_dense[compIdx] =  obtain(fs.invB(phaseIdx));
        }
        if constexpr (has_solvent) {
            b_perfcells_dense[Indices::contiSolventEqIdx] = obtain(intQuants.solventInverseFormationVolumeFactor());
        }

        if constexpr (has_zFraction) {
            if (this->isInjector()) {
                const unsigned gasCompIdx = Indices::canonicalToActiveComponentIndex(FluidSystem::gasCompIdx);
                b_perfcells_dense[gasCompIdx] *= (1.0 - this->wsolvent());
                b_perfcells_dense[gasCompIdx] += this->wsolvent()*intQuants.zPureInvFormationVolumeFactor().value();
            }
        }

        Value skin_pressure = zeroElem();
        if (has_polymermw) {
            if (this->isInjector()) {
                const int pskin_index = Bhp + 1 + this->numPerfs() + perf;
                skin_pressure = obtainN(this->primary_variables_.eval(pskin_index));
            }
        }

        // surface volume fraction of fluids within wellbore
        std::vector<Value> cmix_s(this->numComponents(), zeroElem());
        for (int componentIdx = 0; componentIdx < this->numComponents(); ++componentIdx) {
            cmix_s[componentIdx] = obtainN(this->primary_variables_.surfaceVolumeFraction(componentIdx));
        }

        computePerfRate(mob,
                        pressure,
                        bhp,
                        rs,
                        rv,
                        rvw,
                        rsw,
                        b_perfcells_dense,
                        Tw,
                        perf,
                        allow_cf,
                        skin_pressure,
                        cmix_s,
                        cq_s,
                        perf_rates,
                        deferred_logger);
    }

    template<typename TypeTag>
    template<class Value>
    void
    StandardWell<TypeTag>::
    computePerfRate(const std::vector<Value>& mob,
                    const Value& pressure,
                    const Value& bhp,
                    const Value& rs,
                    const Value& rv,
                    const Value& rvw,
                    const Value& rsw,
                    std::vector<Value>& b_perfcells_dense,
                    const double Tw,
                    const int perf,
                    const bool allow_cf,
                    const Value& skin_pressure,
                    const std::vector<Value>& cmix_s,
                    std::vector<Value>& cq_s,
                    PerforationRates& perf_rates,
                    DeferredLogger& deferred_logger) const
    {
        // Pressure drawdown (also used to determine direction of flow)
        const Value well_pressure = bhp + this->connections_.pressure_diff(perf);
        Value drawdown = pressure - well_pressure;
        if (this->isInjector()) {
            drawdown += skin_pressure;
        }

        // producing perforations
        if (drawdown > 0)  {
            // Do nothing if crossflow is not allowed
            if (!allow_cf && this->isInjector()) {
                return;
            }

            // compute component volumetric rates at standard conditions
            for (int componentIdx = 0; componentIdx < this->numComponents(); ++componentIdx) {
                const Value cq_p = - Tw * (mob[componentIdx] * drawdown);
                cq_s[componentIdx] = b_perfcells_dense[componentIdx] * cq_p;
            }

            if (FluidSystem::phaseIsActive(FluidSystem::oilPhaseIdx) && FluidSystem::phaseIsActive(FluidSystem::gasPhaseIdx)) {
                gasOilPerfRateProd(cq_s, perf_rates, rv, rs, rvw);
            } else if (FluidSystem::phaseIsActive(FluidSystem::waterPhaseIdx) && FluidSystem::phaseIsActive(FluidSystem::gasPhaseIdx)) {
                gasWaterPerfRateProd(cq_s, perf_rates, rvw, rsw);
            }
        } else {
            // Do nothing if crossflow is not allowed
            if (!allow_cf && this->isProducer()) {
                return;
            }

            // Using total mobilities
            Value total_mob_dense = mob[0];
            for (int componentIdx = 1; componentIdx < this->numComponents(); ++componentIdx) {
                total_mob_dense += mob[componentIdx];
            }

            // injection perforations total volume rates
            const Value cqt_i = - Tw * (total_mob_dense * drawdown);

            // compute volume ratio between connection at standard conditions
            Value volumeRatio = bhp * 0.0; // initialize it with the correct type
;
            if (FluidSystem::enableVaporizedWater() && FluidSystem::enableDissolvedGasInWater()) {
                disOilVapWatVolumeRatio(volumeRatio, rvw, rsw, pressure,
                                        cmix_s, b_perfcells_dense, deferred_logger);
            } else {
                if (FluidSystem::phaseIsActive(FluidSystem::waterPhaseIdx)) {
                    const unsigned waterCompIdx = Indices::canonicalToActiveComponentIndex(FluidSystem::waterCompIdx);
                    volumeRatio += cmix_s[waterCompIdx] / b_perfcells_dense[waterCompIdx];
                }
            }

            if constexpr (Indices::enableSolvent) {
                volumeRatio += cmix_s[Indices::contiSolventEqIdx] / b_perfcells_dense[Indices::contiSolventEqIdx];
            }

            if (FluidSystem::phaseIsActive(FluidSystem::oilPhaseIdx) && FluidSystem::phaseIsActive(FluidSystem::gasPhaseIdx)) {
                gasOilVolumeRatio(volumeRatio, rv, rs, pressure,
                                  cmix_s, b_perfcells_dense, deferred_logger);
            }
            else {
                if (FluidSystem::phaseIsActive(FluidSystem::oilPhaseIdx)) {
                    const unsigned oilCompIdx = Indices::canonicalToActiveComponentIndex(FluidSystem::oilCompIdx);
                    volumeRatio += cmix_s[oilCompIdx] / b_perfcells_dense[oilCompIdx];
                }
                if (FluidSystem::phaseIsActive(FluidSystem::gasPhaseIdx)) {
                    const unsigned gasCompIdx = Indices::canonicalToActiveComponentIndex(FluidSystem::gasCompIdx);
                    volumeRatio += cmix_s[gasCompIdx] / b_perfcells_dense[gasCompIdx];
                }
            }

            // injecting connections total volumerates at standard conditions
            Value cqt_is = cqt_i / volumeRatio;
            for (int componentIdx = 0; componentIdx < this->numComponents(); ++componentIdx) {
                cq_s[componentIdx] = cmix_s[componentIdx] * cqt_is;
            }

            // calculating the perforation solution gas rate and solution oil rates
            if (this->isProducer()) {
                if (FluidSystem::phaseIsActive(FluidSystem::oilPhaseIdx) && FluidSystem::phaseIsActive(FluidSystem::gasPhaseIdx)) {
                    gasOilPerfRateInj(cq_s, perf_rates,
                                      rv, rs, pressure, rvw, deferred_logger);
                }
                if (FluidSystem::phaseIsActive(FluidSystem::gasPhaseIdx) && FluidSystem::phaseIsActive(FluidSystem::waterPhaseIdx)) {
                    //no oil
                    gasWaterPerfRateInj(cq_s, perf_rates, rvw, rsw,
                                        pressure, deferred_logger);
                }
            }
        }
    }


    template<typename TypeTag>
    void
    StandardWell<TypeTag>::
    assembleWellEqWithoutIteration(const Simulator& ebosSimulator,
                                   const double dt,
                                   const Well::InjectionControls& inj_controls,
                                   const Well::ProductionControls& prod_controls,
                                   WellState& well_state,
                                   const GroupState& group_state,
                                   DeferredLogger& deferred_logger)
    {
        // TODO: only_wells should be put back to save some computation
        // for example, the matrices B C does not need to update if only_wells
        if (!this->isOperableAndSolvable() && !this->wellIsStopped()) return;

        // clear all entries
        this->linSys_.clear();

        assembleWellEqWithoutIterationImpl(ebosSimulator, dt, inj_controls, prod_controls, well_state, group_state, deferred_logger);
    }




    template<typename TypeTag>
    void
    StandardWell<TypeTag>::
    assembleWellEqWithoutIterationImpl(const Simulator& ebosSimulator,
                                       const double dt,
                                       const Well::InjectionControls& inj_controls,
                                       const Well::ProductionControls& prod_controls,
                                       WellState& well_state,
                                       const GroupState& group_state,
                                       DeferredLogger& deferred_logger)
    {
        // try to regularize equation if the well does not converge
        const Scalar regularization_factor =  this->regularize_? this->param_.regularization_factor_wells_ : 1.0;
        const double volume = 0.1 * unit::cubic(unit::feet) * regularization_factor;

        auto& ws = well_state.well(this->index_of_well_);
        ws.phase_mixing_rates.fill(0.0);

        const int np = this->number_of_phases_;

        std::vector<RateVector> connectionRates = this->connectionRates_; // Copy to get right size.
        auto& perf_data = ws.perf_data;
        auto& perf_rates = perf_data.phase_rates;
        for (int perf = 0; perf < this->number_of_perforations_; ++perf) {
            // Calculate perforation quantities.
            std::vector<EvalWell> cq_s(this->num_components_, {this->primary_variables_.numWellEq() + Indices::numEq, 0.0});
            EvalWell water_flux_s{this->primary_variables_.numWellEq() + Indices::numEq, 0.0};
            EvalWell cq_s_zfrac_effective{this->primary_variables_.numWellEq() + Indices::numEq, 0.0};
            calculateSinglePerf(ebosSimulator, perf, well_state, connectionRates, cq_s, water_flux_s, cq_s_zfrac_effective, deferred_logger);

            // Equation assembly for this perforation.
            if constexpr (has_polymer && Base::has_polymermw) {
                if (this->isInjector()) {
                    handleInjectivityEquations(ebosSimulator, well_state, perf, water_flux_s, deferred_logger);
                }
            }
            const int cell_idx = this->well_cells_[perf];
            for (int componentIdx = 0; componentIdx < this->num_components_; ++componentIdx) {
                // the cq_s entering mass balance equations need to consider the efficiency factors.
                const EvalWell cq_s_effective = cq_s[componentIdx] * this->well_efficiency_factor_;

                connectionRates[perf][componentIdx] = Base::restrictEval(cq_s_effective);

                StandardWellAssemble<FluidSystem,Indices,Scalar>(*this).
                    assemblePerforationEq(cq_s_effective,
                                          componentIdx,
                                          cell_idx,
                                          this->primary_variables_.numWellEq(),
                                          this->linSys_);

                // Store the perforation phase flux for later usage.
                if (has_solvent && componentIdx == Indices::contiSolventEqIdx) {
                    auto& perf_rate_solvent = perf_data.solvent_rates;
                    perf_rate_solvent[perf] = cq_s[componentIdx].value();
                } else {
                    perf_rates[perf*np + this->ebosCompIdxToFlowCompIdx(componentIdx)] = cq_s[componentIdx].value();
                }
            }

            if constexpr (has_zFraction) {
                StandardWellAssemble<FluidSystem,Indices,Scalar>(*this).
                    assembleZFracEq(cq_s_zfrac_effective,
                                    cell_idx,
                                    this->primary_variables_.numWellEq(),
                                    this->linSys_);
            }
        }
        // Update the connection
        this->connectionRates_ = connectionRates;

        // Accumulate dissolved gas and vaporized oil flow rates across all
        // ranks sharing this well (this->index_of_well_).
        {
            const auto& comm = this->parallel_well_info_.communication();
            comm.sum(ws.phase_mixing_rates.data(), ws.phase_mixing_rates.size());
        }

        // accumulate resWell_ and duneD_ in parallel to get effects of all perforations (might be distributed)
        this->linSys_.sumDistributed(this->parallel_well_info_.communication());

        // add vol * dF/dt + Q to the well equations;
        for (int componentIdx = 0; componentIdx < numWellConservationEq; ++componentIdx) {
            // TODO: following the development in MSW, we need to convert the volume of the wellbore to be surface volume
            // since all the rates are under surface condition
            EvalWell resWell_loc(this->primary_variables_.numWellEq() + Indices::numEq, 0.0);
            if (FluidSystem::numActivePhases() > 1) {
                assert(dt > 0);
                resWell_loc += (this->primary_variables_.surfaceVolumeFraction(componentIdx) -
                                this->F0_[componentIdx]) * volume / dt;
            }
            resWell_loc -= this->primary_variables_.getQs(componentIdx) * this->well_efficiency_factor_;
            StandardWellAssemble<FluidSystem,Indices,Scalar>(*this).
                assembleSourceEq(resWell_loc,
                                 componentIdx,
                                 this->primary_variables_.numWellEq(),
                                 this->linSys_);
        }

        const auto& summaryState = ebosSimulator.vanguard().summaryState();
        const Schedule& schedule = ebosSimulator.vanguard().schedule();
        StandardWellAssemble<FluidSystem,Indices,Scalar>(*this).
            assembleControlEq(well_state, group_state,
                              schedule, summaryState,
                              inj_controls, prod_controls,
                              this->primary_variables_,
                              this->connections_.rho(),
                              this->linSys_,
                              deferred_logger);


        // do the local inversion of D.
        try {
            this->linSys_.invert();
        } catch( ... ) {
            OPM_DEFLOG_THROW(NumericalProblem, "Error when inverting local well equations for well " + name(), deferred_logger);
        }
    }




    template<typename TypeTag>
    void
    StandardWell<TypeTag>::
    calculateSinglePerf(const Simulator& ebosSimulator,
                        const int perf,
                        WellState& well_state,
                        std::vector<RateVector>& connectionRates,
                        std::vector<EvalWell>& cq_s,
                        EvalWell& water_flux_s,
                        EvalWell& cq_s_zfrac_effective,
                        DeferredLogger& deferred_logger) const
    {
        const bool allow_cf = this->getAllowCrossFlow() || openCrossFlowAvoidSingularity(ebosSimulator);
        const EvalWell& bhp = this->primary_variables_.eval(Bhp);
        const int cell_idx = this->well_cells_[perf];
        const auto& intQuants = ebosSimulator.model().intensiveQuantities(cell_idx, /*timeIdx=*/ 0);
        std::vector<EvalWell> mob(this->num_components_, {this->primary_variables_.numWellEq() + Indices::numEq, 0.});
        getMobility(ebosSimulator, perf, mob, deferred_logger);

        PerforationRates perf_rates;
        double trans_mult = ebosSimulator.problem().template rockCompTransMultiplier<double>(intQuants,  cell_idx);
        const double Tw = this->well_index_[perf] * trans_mult;
        computePerfRate(intQuants, mob, bhp, Tw, perf, allow_cf,
                        cq_s, perf_rates, deferred_logger);

        auto& ws = well_state.well(this->index_of_well_);
        auto& perf_data = ws.perf_data;
        if constexpr (has_polymer && Base::has_polymermw) {
            if (this->isInjector()) {
                // Store the original water flux computed from the reservoir quantities.
                // It will be required to assemble the injectivity equations.
                const unsigned water_comp_idx = Indices::canonicalToActiveComponentIndex(FluidSystem::waterCompIdx);
                water_flux_s = cq_s[water_comp_idx];
                // Modify the water flux for the rest of this function to depend directly on the
                // local water velocity primary variable.
                handleInjectivityRate(ebosSimulator, perf, cq_s);
            }
        }

        // updating the solution gas rate and solution oil rate
        if (this->isProducer()) {
            ws.phase_mixing_rates[ws.dissolved_gas] += perf_rates.dis_gas;
            ws.phase_mixing_rates[ws.dissolved_gas_in_water] += perf_rates.dis_gas_in_water;
            ws.phase_mixing_rates[ws.vaporized_oil] += perf_rates.vap_oil;
            ws.phase_mixing_rates[ws.vaporized_water] += perf_rates.vap_wat;
        }

        if constexpr (has_energy) {
            connectionRates[perf][Indices::contiEnergyEqIdx] =
                connectionRateEnergy(ebosSimulator.problem().maxOilSaturation(cell_idx),
                                     cq_s, intQuants, deferred_logger);
        }

        if constexpr (has_polymer) {
            std::variant<Scalar,EvalWell> polymerConcentration;
            if (this->isInjector()) {
                polymerConcentration = this->wpolymer();
            } else {
                polymerConcentration = this->extendEval(intQuants.polymerConcentration() *
                                                        intQuants.polymerViscosityCorrection());
            }

            [[maybe_unused]] EvalWell cq_s_poly;
            std::tie(connectionRates[perf][Indices::contiPolymerEqIdx],
                     cq_s_poly) =
                this->connections_.connectionRatePolymer(perf_data.polymer_rates[perf],
                                                         cq_s, polymerConcentration);

            if constexpr (Base::has_polymermw) {
                updateConnectionRatePolyMW(cq_s_poly, intQuants, well_state,
                                           perf, connectionRates, deferred_logger);
            }
        }

        if constexpr (has_foam) {
            std::variant<Scalar,EvalWell> foamConcentration;
            if (this->isInjector()) {
                foamConcentration = this->wfoam();
            } else {
                foamConcentration = this->extendEval(intQuants.foamConcentration());
            }
            connectionRates[perf][Indices::contiFoamEqIdx] =
                this->connections_.connectionRateFoam(cq_s, foamConcentration,
                                                      FoamModule::transportPhase(),
                                                      deferred_logger);
        }

        if constexpr (has_zFraction) {
            std::variant<Scalar,std::array<EvalWell,2>> solventConcentration;
            if (this->isInjector()) {
                solventConcentration = this->wsolvent();
            } else {
                solventConcentration = std::array{this->extendEval(intQuants.xVolume()),
                                                  this->extendEval(intQuants.yVolume())};
            }
            std::tie(connectionRates[perf][Indices::contiZfracEqIdx],
                     cq_s_zfrac_effective) =
                this->connections_.connectionRatezFraction(perf_data.solvent_rates[perf],
                                                           perf_rates.dis_gas, cq_s,
                                                           solventConcentration);
        }

        if constexpr (has_brine) {
            std::variant<Scalar,EvalWell> saltConcentration;
            if (this->isInjector()) {
                saltConcentration = this->wsalt();
            } else {
                saltConcentration = this->extendEval(intQuants.fluidState().saltConcentration());
            }

            connectionRates[perf][Indices::contiBrineEqIdx] =
                this->connections_.connectionRateBrine(perf_data.brine_rates[perf],
                                                       perf_rates.vap_wat, cq_s,
                                                       saltConcentration);
        }

        if constexpr (has_micp) {
            std::variant<Scalar,EvalWell> microbialConcentration;
            std::variant<Scalar,EvalWell> oxygenConcentration;
            std::variant<Scalar,EvalWell> ureaConcentration;
            if (this->isInjector()) {
                microbialConcentration = this->wmicrobes();
                oxygenConcentration = this->woxygen();
                ureaConcentration = this->wurea();
            } else {
                microbialConcentration = this->extendEval(intQuants.microbialConcentration());
                oxygenConcentration = this->extendEval(intQuants.oxygenConcentration());
                ureaConcentration = this->extendEval(intQuants.ureaConcentration());
            }
            std::tie(connectionRates[perf][Indices::contiMicrobialEqIdx],
                     connectionRates[perf][Indices::contiOxygenEqIdx],
                     connectionRates[perf][Indices::contiUreaEqIdx]) =
                this->connections_.connectionRatesMICP(cq_s,
                                                       microbialConcentration,
                                                       oxygenConcentration,
                                                       ureaConcentration);
        }

        // Store the perforation pressure for later usage.
        perf_data.pressure[perf] = ws.bhp + this->connections_.pressure_diff(perf);
    }



    template<typename TypeTag>
    template<class Value>
    void
    StandardWell<TypeTag>::
    getMobility(const Simulator& ebosSimulator,
                const int perf,
                std::vector<Value>& mob,
                DeferredLogger& deferred_logger) const
    {
        auto obtain = [this](const Eval& value)
                      {
                          if constexpr (std::is_same_v<Value, Scalar>) {
                              static_cast<void>(this); // suppress clang warning
                              return getValue(value);
                          } else {
                              return this->extendEval(value);
                          }
                      };
        WellInterface<TypeTag>::getMobility(ebosSimulator, perf, mob,
                                            obtain, deferred_logger);

        // modify the water mobility if polymer is present
        if constexpr (has_polymer) {
            if (!FluidSystem::phaseIsActive(FluidSystem::waterPhaseIdx)) {
                OPM_DEFLOG_THROW(std::runtime_error, "Water is required when polymer is active", deferred_logger);
            }

            // for the cases related to polymer molecular weight, we assume fully mixing
            // as a result, the polymer and water share the same viscosity
            if constexpr (!Base::has_polymermw) {
                if constexpr (std::is_same_v<Value, Scalar>) {
                    std::vector<EvalWell> mob_eval(this->num_components_, {this->primary_variables_.numWellEq() + Indices::numEq, 0.});
                    for (std::size_t i = 0; i < mob.size(); ++i) {
                        mob_eval[i].setValue(mob[i]);
                    }
                    updateWaterMobilityWithPolymer(ebosSimulator, perf, mob_eval, deferred_logger);
                    for (std::size_t i = 0; i < mob.size(); ++i) {
                        mob[i] = getValue(mob_eval[i]);
                    }
                } else {
                    updateWaterMobilityWithPolymer(ebosSimulator, perf, mob, deferred_logger);
                }
            }
        }

        // if the injecting well has WINJMULT setup, we update the mobility accordingly
        if (this->isInjector() && this->well_ecl_.getInjMultMode() != Well::InjMultMode::NONE) {
            const double bhp = this->primary_variables_.value(Bhp);
            const double perf_press = bhp +  this->connections_.pressure_diff(perf);
            const double multiplier = this->getInjMult(perf, bhp, perf_press);
            for (std::size_t i = 0; i < mob.size(); ++i) {
                mob[i] *= multiplier;
            }
        }
    }


    template<typename TypeTag>
    void
    StandardWell<TypeTag>::
    updateWellState(const SummaryState& summary_state,
                    const BVectorWell& dwells,
                    WellState& well_state,
                    DeferredLogger& deferred_logger)
    {
        if (!this->isOperableAndSolvable() && !this->wellIsStopped()) return;

        const bool stop_or_zero_rate_target = this->stopppedOrZeroRateTarget(summary_state, well_state);
        updatePrimaryVariablesNewton(dwells, stop_or_zero_rate_target, deferred_logger);

        updateWellStateFromPrimaryVariables(stop_or_zero_rate_target, well_state, summary_state, deferred_logger);
        Base::calculateReservoirRates(well_state.well(this->index_of_well_));
    }





    template<typename TypeTag>
    void
    StandardWell<TypeTag>::
    updatePrimaryVariablesNewton(const BVectorWell& dwells,
                                 const bool stop_or_zero_rate_target,
                                 DeferredLogger& deferred_logger)
    {
        const double dFLimit = this->param_.dwell_fraction_max_;
        const double dBHPLimit = this->param_.dbhp_max_rel_;
        this->primary_variables_.updateNewton(dwells, stop_or_zero_rate_target, dFLimit, dBHPLimit);

        // for the water velocity and skin pressure
        if constexpr (Base::has_polymermw) {
            this->primary_variables_.updateNewtonPolyMW(dwells);
        }

        this->primary_variables_.checkFinite(deferred_logger);
    }





    template<typename TypeTag>
    void
    StandardWell<TypeTag>::
    updateWellStateFromPrimaryVariables(const bool stop_or_zero_rate_target,
                                        WellState& well_state,
                                        const SummaryState& summary_state,
                                        DeferredLogger& deferred_logger) const
    {
        this->StdWellEval::updateWellStateFromPrimaryVariables(stop_or_zero_rate_target, well_state, summary_state, deferred_logger);

        // other primary variables related to polymer injectivity study
        if constexpr (Base::has_polymermw) {
            this->primary_variables_.copyToWellStatePolyMW(well_state);
        }
    }





    template<typename TypeTag>
    void
    StandardWell<TypeTag>::
    updateIPR(const Simulator& ebos_simulator, DeferredLogger& deferred_logger) const
    {
        // TODO: not handling solvent related here for now

        // initialize all the values to be zero to begin with
        std::fill(this->ipr_a_.begin(), this->ipr_a_.end(), 0.);
        std::fill(this->ipr_b_.begin(), this->ipr_b_.end(), 0.);

        for (int perf = 0; perf < this->number_of_perforations_; ++perf) {
            std::vector<Scalar> mob(this->num_components_, 0.0);
            getMobility(ebos_simulator, perf, mob, deferred_logger);

            const int cell_idx = this->well_cells_[perf];
            const auto& int_quantities = ebos_simulator.model().intensiveQuantities(cell_idx, /*timeIdx=*/ 0);
            const auto& fs = int_quantities.fluidState();
            // the pressure of the reservoir grid block the well connection is in
            double p_r = this->getPerfCellPressure(fs).value();

            // calculating the b for the connection
            std::vector<double> b_perf(this->num_components_);
            for (std::size_t phase = 0; phase < FluidSystem::numPhases; ++phase) {
                if (!FluidSystem::phaseIsActive(phase)) {
                    continue;
                }
                const unsigned comp_idx = Indices::canonicalToActiveComponentIndex(FluidSystem::solventComponentIndex(phase));
                b_perf[comp_idx] = fs.invB(phase).value();
            }
            if constexpr (has_solvent) {
                b_perf[Indices::contiSolventEqIdx] = int_quantities.solventInverseFormationVolumeFactor().value();
            }

            // the pressure difference between the connection and BHP
            const double h_perf = this->connections_.pressure_diff(perf);
            const double pressure_diff = p_r - h_perf;

            // Let us add a check, since the pressure is calculated based on zero value BHP
            // it should not be negative anyway. If it is negative, we might need to re-formulate
            // to taking into consideration the crossflow here.
            if ( (this->isProducer() && pressure_diff < 0.) || (this->isInjector() && pressure_diff > 0.) ) {
                deferred_logger.debug("CROSSFLOW_IPR",
                                "cross flow found when updateIPR for well " + name()
                                + " . The connection is ignored in IPR calculations");
                // we ignore these connections for now
                continue;
            }

            // the well index associated with the connection
            const double tw_perf = this->well_index_[perf]*ebos_simulator.problem().template rockCompTransMultiplier<double>(int_quantities, cell_idx);

            std::vector<double> ipr_a_perf(this->ipr_a_.size());
            std::vector<double> ipr_b_perf(this->ipr_b_.size());
            for (int comp_idx = 0; comp_idx < this->num_components_; ++comp_idx) {
                const double tw_mob = tw_perf * mob[comp_idx] * b_perf[comp_idx];
                ipr_a_perf[comp_idx] += tw_mob * pressure_diff;
                ipr_b_perf[comp_idx] += tw_mob;
            }

            // we need to handle the rs and rv when both oil and gas are present
            if (FluidSystem::phaseIsActive(FluidSystem::oilPhaseIdx) && FluidSystem::phaseIsActive(FluidSystem::gasPhaseIdx)) {
                const unsigned oil_comp_idx = Indices::canonicalToActiveComponentIndex(FluidSystem::oilCompIdx);
                const unsigned gas_comp_idx = Indices::canonicalToActiveComponentIndex(FluidSystem::gasCompIdx);
                const double rs = (fs.Rs()).value();
                const double rv = (fs.Rv()).value();

                const double dis_gas_a = rs * ipr_a_perf[oil_comp_idx];
                const double vap_oil_a = rv * ipr_a_perf[gas_comp_idx];

                ipr_a_perf[gas_comp_idx] += dis_gas_a;
                ipr_a_perf[oil_comp_idx] += vap_oil_a;

                const double dis_gas_b = rs * ipr_b_perf[oil_comp_idx];
                const double vap_oil_b = rv * ipr_b_perf[gas_comp_idx];

                ipr_b_perf[gas_comp_idx] += dis_gas_b;
                ipr_b_perf[oil_comp_idx] += vap_oil_b;
            }

            for (std::size_t comp_idx = 0; comp_idx < ipr_a_perf.size(); ++comp_idx) {
                this->ipr_a_[comp_idx] += ipr_a_perf[comp_idx];
                this->ipr_b_[comp_idx] += ipr_b_perf[comp_idx];
            }
        }
        this->parallel_well_info_.communication().sum(this->ipr_a_.data(), this->ipr_a_.size());
        this->parallel_well_info_.communication().sum(this->ipr_b_.data(), this->ipr_b_.size());
    }


    template<typename TypeTag>
    void
    StandardWell<TypeTag>::
    checkOperabilityUnderBHPLimit(const WellState& well_state, const Simulator& ebos_simulator, DeferredLogger& deferred_logger)
    {
        const auto& summaryState = ebos_simulator.vanguard().summaryState();
        const double bhp_limit = WellBhpThpCalculator(*this).mostStrictBhpFromBhpLimits(summaryState);
        // Crude but works: default is one atmosphere.
        // TODO: a better way to detect whether the BHP is defaulted or not
        const bool bhp_limit_not_defaulted = bhp_limit > 1.5 * unit::barsa;
        if ( bhp_limit_not_defaulted || !this->wellHasTHPConstraints(summaryState) ) {
            // if the BHP limit is not defaulted or the well does not have a THP limit
            // we need to check the BHP limit
            double total_ipr_mass_rate = 0.0;
            for (unsigned phaseIdx = 0; phaseIdx < FluidSystem::numPhases; ++phaseIdx)
            {
                if (!FluidSystem::phaseIsActive(phaseIdx)) {
                    continue;
                }

                const unsigned compIdx = Indices::canonicalToActiveComponentIndex(FluidSystem::solventComponentIndex(phaseIdx));
                const double ipr_rate = this->ipr_a_[compIdx] - this->ipr_b_[compIdx] * bhp_limit;

                const double rho = FluidSystem::referenceDensity( phaseIdx, Base::pvtRegionIdx() );
                total_ipr_mass_rate += ipr_rate * rho;
            }
            if ( (this->isProducer() && total_ipr_mass_rate < 0.) || (this->isInjector() && total_ipr_mass_rate > 0.) ) {
                this->operability_status_.operable_under_only_bhp_limit = false;
            }

            // checking whether running under BHP limit will violate THP limit
            if (this->operability_status_.operable_under_only_bhp_limit && this->wellHasTHPConstraints(summaryState)) {
                // option 1: calculate well rates based on the BHP limit.
                // option 2: stick with the above IPR curve
                // we use IPR here
                std::vector<double> well_rates_bhp_limit;
                computeWellRatesWithBhp(ebos_simulator, bhp_limit, well_rates_bhp_limit, deferred_logger);

                this->adaptRatesForVFP(well_rates_bhp_limit);
                const double thp_limit = this->getTHPConstraint(summaryState);
                const double thp = WellBhpThpCalculator(*this).calculateThpFromBhp(well_rates_bhp_limit,
                                                                                   bhp_limit,
                                                                                   this->connections_.rho(),
                                                                                   this->getALQ(well_state),
                                                                                   thp_limit,
                                                                                   deferred_logger);
                if ( (this->isProducer() && thp < thp_limit) || (this->isInjector() && thp > thp_limit) ) {
                    this->operability_status_.obey_thp_limit_under_bhp_limit = false;
                }
            }
        } else {
            // defaulted BHP and there is a THP constraint
            // default BHP limit is about 1 atm.
            // when applied the hydrostatic pressure correction dp,
            // most likely we get a negative value (bhp + dp)to search in the VFP table,
            // which is not desirable.
            // we assume we can operate under defaulted BHP limit and will violate the THP limit
            // when operating under defaulted BHP limit.
            this->operability_status_.operable_under_only_bhp_limit = true;
            this->operability_status_.obey_thp_limit_under_bhp_limit = false;
        }
    }





    template<typename TypeTag>
    void
    StandardWell<TypeTag>::
    checkOperabilityUnderTHPLimit(const Simulator& ebos_simulator, const WellState& well_state, DeferredLogger& deferred_logger)
    {
        const auto& summaryState = ebos_simulator.vanguard().summaryState();
        const auto obtain_bhp = this->isProducer() ? computeBhpAtThpLimitProd(well_state, ebos_simulator, summaryState, deferred_logger)
        : computeBhpAtThpLimitInj(ebos_simulator, summaryState, deferred_logger);

        if (obtain_bhp) {
            this->operability_status_.can_obtain_bhp_with_thp_limit = true;

            const double  bhp_limit = WellBhpThpCalculator(*this).mostStrictBhpFromBhpLimits(summaryState);
            this->operability_status_.obey_bhp_limit_with_thp_limit = this->isProducer() ?
                                                              *obtain_bhp >= bhp_limit : *obtain_bhp <= bhp_limit ;

            const double thp_limit = this->getTHPConstraint(summaryState);
            if (this->isProducer() && *obtain_bhp < thp_limit) {
                const std::string msg = " obtained bhp " + std::to_string(unit::convert::to(*obtain_bhp, unit::barsa))
                                        + " bars is SMALLER than thp limit "
                                        + std::to_string(unit::convert::to(thp_limit, unit::barsa))
                                        + " bars as a producer for well " + name();
                deferred_logger.debug(msg);
            }
            else if (this->isInjector() && *obtain_bhp > thp_limit) {
                const std::string msg = " obtained bhp " + std::to_string(unit::convert::to(*obtain_bhp, unit::barsa))
                                        + " bars is LARGER than thp limit "
                                        + std::to_string(unit::convert::to(thp_limit, unit::barsa))
                                        + " bars as a injector for well " + name();
                deferred_logger.debug(msg);
            }
        } else {
            this->operability_status_.can_obtain_bhp_with_thp_limit = false;
            this->operability_status_.obey_bhp_limit_with_thp_limit = false;
            if (!this->wellIsStopped()) {
                const double thp_limit = this->getTHPConstraint(summaryState);
                deferred_logger.debug(" could not find bhp value at thp limit "
                                      + std::to_string(unit::convert::to(thp_limit, unit::barsa))
                                      + " bar for well " + name() + ", the well might need to be closed ");
            }
        }
    }





    template<typename TypeTag>
    bool
    StandardWell<TypeTag>::
    allDrawDownWrongDirection(const Simulator& ebos_simulator) const
    {
        bool all_drawdown_wrong_direction = true;

        for (int perf = 0; perf < this->number_of_perforations_; ++perf) {
            const int cell_idx = this->well_cells_[perf];
            const auto& intQuants = ebos_simulator.model().intensiveQuantities(cell_idx, /*timeIdx=*/0);
            const auto& fs = intQuants.fluidState();

            const double pressure = this->getPerfCellPressure(fs).value();
            const double bhp = this->primary_variables_.eval(Bhp).value();

            // Pressure drawdown (also used to determine direction of flow)
            const double well_pressure = bhp + this->connections_.pressure_diff(perf);
            const double drawdown = pressure - well_pressure;

            // for now, if there is one perforation can produce/inject in the correct
            // direction, we consider this well can still produce/inject.
            // TODO: it can be more complicated than this to cause wrong-signed rates
            if ( (drawdown < 0. && this->isInjector()) ||
                 (drawdown > 0. && this->isProducer()) )  {
                all_drawdown_wrong_direction = false;
                break;
            }
        }

        const auto& comm = this->parallel_well_info_.communication();
        if (comm.size() > 1)
        {
            all_drawdown_wrong_direction =
                (comm.min(all_drawdown_wrong_direction ? 1 : 0) == 1);
        }

        return all_drawdown_wrong_direction;
    }




    template<typename TypeTag>
    bool
    StandardWell<TypeTag>::
    canProduceInjectWithCurrentBhp(const Simulator& ebos_simulator,
                                   const WellState& well_state,
                                   DeferredLogger& deferred_logger)
    {
        const double bhp = well_state.well(this->index_of_well_).bhp;
        std::vector<double> well_rates;
        computeWellRatesWithBhp(ebos_simulator, bhp, well_rates, deferred_logger);

        const double sign = (this->isProducer()) ? -1. : 1.;
        const double threshold = sign * std::numeric_limits<double>::min();

        bool can_produce_inject = false;
        for (const auto value : well_rates) {
            if (this->isProducer() && value < threshold) {
                can_produce_inject = true;
                break;
            } else if (this->isInjector() && value > threshold) {
                can_produce_inject = true;
                break;
            }
        }

        if (!can_produce_inject) {
            deferred_logger.debug(" well " + name() + " CANNOT produce or inejct ");
        }

        return can_produce_inject;
    }





    template<typename TypeTag>
    bool
    StandardWell<TypeTag>::
    openCrossFlowAvoidSingularity(const Simulator& ebos_simulator) const
    {
        return !this->getAllowCrossFlow() && allDrawDownWrongDirection(ebos_simulator);
    }




    template<typename TypeTag>
    void
    StandardWell<TypeTag>::
    computePropertiesForWellConnectionPressures(const Simulator& ebosSimulator,
                                                const WellState& well_state,
                                                WellConnectionProps& props) const
    {
        std::function<Scalar(int,int)> getTemperature =
        [&ebosSimulator](int cell_idx, int phase_idx)
        {
            return ebosSimulator.model().intensiveQuantities(cell_idx, 0).fluidState().temperature(phase_idx).value();
        };
        std::function<Scalar(int)> getSaltConcentration =
        [&ebosSimulator](int cell_idx)
        {
            return ebosSimulator.model().intensiveQuantities(cell_idx, 0).fluidState().saltConcentration().value();
        };
        std::function<int(int)> getPvtRegionIdx =
        [&ebosSimulator](int cell_idx)
        {
            return ebosSimulator.model().intensiveQuantities(cell_idx, 0).fluidState().pvtRegionIndex();
        };
        std::function<Scalar(int)> getInvFac =
        [&ebosSimulator](int cell_idx)
        {
            return ebosSimulator.model().intensiveQuantities(cell_idx, 0).solventInverseFormationVolumeFactor().value();
        };
        std::function<Scalar(int)> getSolventDensity =
        [&ebosSimulator](int cell_idx)
        {
            return ebosSimulator.model().intensiveQuantities(cell_idx, 0).solventRefDensity();
        };

        this->connections_.computePropertiesForPressures(well_state,
                                                         getTemperature,
                                                         getSaltConcentration,
                                                         getPvtRegionIdx,
                                                         getInvFac,
                                                         getSolventDensity,
                                                         props);
    }





    template<typename TypeTag>
    ConvergenceReport
    StandardWell<TypeTag>::
    getWellConvergence(const SummaryState& summary_state,
                       const WellState& well_state,
                       const std::vector<double>& B_avg,
                       DeferredLogger& deferred_logger,
                       const bool relax_tolerance) const
    {
        // the following implementation assume that the polymer is always after the w-o-g phases
        // For the polymer, energy and foam cases, there is one more mass balance equations of reservoir than wells
        assert((int(B_avg.size()) == this->num_components_) || has_polymer || has_energy || has_foam || has_brine || has_zFraction || has_micp);

        // using sricter tolerance for stopped wells and wells under zero rate target control.
        constexpr double stricter_factor = 1.e-4;
        const double tol_wells = this->stopppedOrZeroRateTarget(summary_state, well_state) ?
                                 this->param_.tolerance_wells_ * stricter_factor : this->param_.tolerance_wells_;

        std::vector<double> res;
        ConvergenceReport report = this->StdWellEval::getWellConvergence(well_state,
                                                                         B_avg,
                                                                         this->param_.max_residual_allowed_,
                                                                         tol_wells,
                                                                         this->param_.relaxed_tolerance_flow_well_,
                                                                         relax_tolerance,
                                                                         res,
                                                                         deferred_logger);

        checkConvergenceExtraEqs(res, report);

        return report;
    }





    template<typename TypeTag>
    void
    StandardWell<TypeTag>::
    updateProductivityIndex(const Simulator& ebosSimulator,
                            const WellProdIndexCalculator& wellPICalc,
                            WellState& well_state,
                            DeferredLogger& deferred_logger) const
    {
        auto fluidState = [&ebosSimulator, this](const int perf)
        {
            const auto cell_idx = this->well_cells_[perf];
            return ebosSimulator.model()
               .intensiveQuantities(cell_idx, /*timeIdx=*/ 0).fluidState();
        };

        const int np = this->number_of_phases_;
        auto setToZero = [np](double* x) -> void
        {
            std::fill_n(x, np, 0.0);
        };

        auto addVector = [np](const double* src, double* dest) -> void
        {
            std::transform(src, src + np, dest, dest, std::plus<>{});
        };

        auto& ws = well_state.well(this->index_of_well_);
        auto& perf_data = ws.perf_data;
        auto* wellPI = ws.productivity_index.data();
        auto* connPI = perf_data.prod_index.data();

        setToZero(wellPI);

        const auto preferred_phase = this->well_ecl_.getPreferredPhase();
        auto subsetPerfID = 0;

        for (const auto& perf : *this->perf_data_) {
            auto allPerfID = perf.ecl_index;

            auto connPICalc = [&wellPICalc, allPerfID](const double mobility) -> double
            {
                return wellPICalc.connectionProdIndStandard(allPerfID, mobility);
            };

            std::vector<Scalar> mob(this->num_components_, 0.0);
            getMobility(ebosSimulator, static_cast<int>(subsetPerfID), mob, deferred_logger);

            const auto& fs = fluidState(subsetPerfID);
            setToZero(connPI);

            if (this->isInjector()) {
                this->computeConnLevelInjInd(fs, preferred_phase, connPICalc,
                                             mob, connPI, deferred_logger);
            }
            else {  // Production or zero flow rate
                this->computeConnLevelProdInd(fs, connPICalc, mob, connPI);
            }

            addVector(connPI, wellPI);

            ++subsetPerfID;
            connPI += np;
        }

        // Sum with communication in case of distributed well.
        const auto& comm = this->parallel_well_info_.communication();
        if (comm.size() > 1) {
            comm.sum(wellPI, np);
        }

        assert ((static_cast<int>(subsetPerfID) == this->number_of_perforations_) &&
                "Internal logic error in processing connections for PI/II");
    }



    template<typename TypeTag>
    void
    StandardWell<TypeTag>::
    computeWellConnectionDensitesPressures(const Simulator& ebosSimulator,
                                           const WellState& well_state,
                                           const WellConnectionProps& props,
                                           DeferredLogger& deferred_logger)
    {
        std::function<Scalar(int,int)> invB =
        [&ebosSimulator](int cell_idx, int phase_idx)
        {
            return ebosSimulator.model().intensiveQuantities(cell_idx, 0).fluidState().invB(phase_idx).value();
        };
        std::function<Scalar(int,int)> mobility =
        [&ebosSimulator](int cell_idx, int phase_idx)
        {
            return ebosSimulator.model().intensiveQuantities(cell_idx, 0).mobility(phase_idx).value();
        };
        std::function<Scalar(int)> invFac =
        [&ebosSimulator](int cell_idx)
        {
            return ebosSimulator.model().intensiveQuantities(cell_idx, 0).solventInverseFormationVolumeFactor().value();
        };
        std::function<Scalar(int)> solventMobility =
        [&ebosSimulator](int cell_idx)
        {
            return ebosSimulator.model().intensiveQuantities(cell_idx, 0).solventMobility().value();
        };

        this->connections_.computeProperties(well_state,
                                             invB,
                                             mobility,
                                             invFac,
                                             solventMobility,
                                             props,
                                             deferred_logger);
    }





    template<typename TypeTag>
    void
    StandardWell<TypeTag>::
    computeWellConnectionPressures(const Simulator& ebosSimulator,
                                   const WellState& well_state,
                                   DeferredLogger& deferred_logger)
    {
         // 1. Compute properties required by computePressureDelta().
         //    Note that some of the complexity of this part is due to the function
         //    taking std::vector<double> arguments, and not Eigen objects.
         WellConnectionProps props;
         computePropertiesForWellConnectionPressures(ebosSimulator, well_state, props);
         computeWellConnectionDensitesPressures(ebosSimulator, well_state,
                                                props, deferred_logger);
    }





    template<typename TypeTag>
    void
    StandardWell<TypeTag>::
    solveEqAndUpdateWellState(const SummaryState& summary_state,
                              WellState& well_state,
                              DeferredLogger& deferred_logger)
    {
        if (!this->isOperableAndSolvable() && !this->wellIsStopped()) return;

        // We assemble the well equations, then we check the convergence,
        // which is why we do not put the assembleWellEq here.
        BVectorWell dx_well(1);
        dx_well[0].resize(this->primary_variables_.numWellEq());
        this->linSys_.solve( dx_well);

        updateWellState(summary_state, dx_well, well_state, deferred_logger);
    }





    template<typename TypeTag>
    void
    StandardWell<TypeTag>::
    calculateExplicitQuantities(const Simulator& ebosSimulator,
                                const WellState& well_state,
                                DeferredLogger& deferred_logger)
    {
        const auto& summary_state = ebosSimulator.vanguard().summaryState();
        updatePrimaryVariables(summary_state, well_state, deferred_logger);
        initPrimaryVariablesEvaluation();
        computeWellConnectionPressures(ebosSimulator, well_state, deferred_logger);
        this->computeAccumWell();
    }



    template<typename TypeTag>
    void
    StandardWell<TypeTag>::
    apply(const BVector& x, BVector& Ax) const
    {
        if (!this->isOperableAndSolvable() && !this->wellIsStopped()) return;

        if (this->param_.matrix_add_well_contributions_)
        {
            // Contributions are already in the matrix itself
            return;
        }

        this->linSys_.apply(x, Ax);
    }




    template<typename TypeTag>
    void
    StandardWell<TypeTag>::
    apply(BVector& r) const
    {
        if (!this->isOperableAndSolvable() && !this->wellIsStopped()) return;

        this->linSys_.apply(r);
    }




    template<typename TypeTag>
    void
    StandardWell<TypeTag>::
    recoverWellSolutionAndUpdateWellState(const SummaryState& summary_state,
                                          const BVector& x,
                                          WellState& well_state,
                                          DeferredLogger& deferred_logger)
    {
        if (!this->isOperableAndSolvable() && !this->wellIsStopped()) return;

        BVectorWell xw(1);
        xw[0].resize(this->primary_variables_.numWellEq());

        this->linSys_.recoverSolutionWell(x, xw);
        updateWellState(summary_state, xw, well_state, deferred_logger);
    }




    template<typename TypeTag>
    void
    StandardWell<TypeTag>::
    computeWellRatesWithBhp(const Simulator& ebosSimulator,
                            const double& bhp,
                            std::vector<double>& well_flux,
                            DeferredLogger& deferred_logger) const
    {

        const int np = this->number_of_phases_;
        well_flux.resize(np, 0.0);

        const bool allow_cf = this->getAllowCrossFlow();

        for (int perf = 0; perf < this->number_of_perforations_; ++perf) {
            const int cell_idx = this->well_cells_[perf];
            const auto& intQuants = ebosSimulator.model().intensiveQuantities(cell_idx, /*timeIdx=*/ 0);
            // flux for each perforation
            std::vector<Scalar> mob(this->num_components_, 0.);
            getMobility(ebosSimulator, perf, mob, deferred_logger);
            double trans_mult = ebosSimulator.problem().template rockCompTransMultiplier<double>(intQuants, cell_idx);
            const double Tw = this->well_index_[perf] * trans_mult;

            std::vector<Scalar> cq_s(this->num_components_, 0.);
            PerforationRates perf_rates;
            computePerfRate(intQuants, mob, bhp, Tw, perf, allow_cf,
                            cq_s, perf_rates, deferred_logger);

            for(int p = 0; p < np; ++p) {
                well_flux[this->ebosCompIdxToFlowCompIdx(p)] += cq_s[p];
            }

            // the solvent contribution is added to the gas potentials
            if constexpr (has_solvent) {
                const auto& pu = this->phaseUsage();
                assert(pu.phase_used[Gas]);
                const int gas_pos = pu.phase_pos[Gas];
                well_flux[gas_pos] += cq_s[Indices::contiSolventEqIdx];
            }
        }
        this->parallel_well_info_.communication().sum(well_flux.data(), well_flux.size());
    }



    template<typename TypeTag>
    void
    StandardWell<TypeTag>::
    computeWellRatesWithBhpIterations(const Simulator& ebosSimulator,
                                      const double& bhp,
                                      std::vector<double>& well_flux,
                                      DeferredLogger& deferred_logger) const
    {
        // creating a copy of the well itself, to avoid messing up the explicit information
        // during this copy, the only information not copied properly is the well controls
        StandardWell<TypeTag> well_copy(*this);

        // iterate to get a more accurate well density
        // create a copy of the well_state to use. If the operability checking is sucessful, we use this one
        // to replace the original one
        WellState well_state_copy = ebosSimulator.problem().wellModel().wellState();
        const auto& group_state  = ebosSimulator.problem().wellModel().groupState();

        // Get the current controls.
        const auto& summary_state = ebosSimulator.vanguard().summaryState();
        auto inj_controls = well_copy.well_ecl_.isInjector()
                            ? well_copy.well_ecl_.injectionControls(summary_state)
                            : Well::InjectionControls(0);
        auto prod_controls = well_copy.well_ecl_.isProducer()
                             ? well_copy.well_ecl_.productionControls(summary_state) :
                             Well::ProductionControls(0);

        //  Set current control to bhp, and bhp value in state, modify bhp limit in control object.
        auto& ws = well_state_copy.well(this->index_of_well_);
        if (well_copy.well_ecl_.isInjector()) {
            inj_controls.bhp_limit = bhp;
            ws.injection_cmode = Well::InjectorCMode::BHP;
        } else {
            prod_controls.bhp_limit = bhp;
            ws.production_cmode = Well::ProducerCMode::BHP;
        }
        ws.bhp = bhp;

        // initialized the well rates with the potentials i.e. the well rates based on bhp
        const int np = this->number_of_phases_;
        const double sign = this->well_ecl_.isInjector() ? 1.0 : -1.0;
        for (int phase = 0; phase < np; ++phase){
            well_state_copy.wellRates(this->index_of_well_)[phase]
                    = sign * ws.well_potentials[phase];
        }
        well_copy.calculateExplicitQuantities(ebosSimulator, well_state_copy, deferred_logger);

        const double dt = ebosSimulator.timeStepSize();
        const bool converged = well_copy.iterateWellEqWithControl(ebosSimulator, dt, inj_controls, prod_controls, well_state_copy, group_state, deferred_logger);
        if (!converged) {
            const std::string msg = " well " + name() + " did not get converged during well potential calculations "
                                                        " potentials are computed based on unconverged solution";
            deferred_logger.debug(msg);
        }
        well_copy.updatePrimaryVariables(summary_state, well_state_copy, deferred_logger);
        well_copy.computeWellConnectionPressures(ebosSimulator, well_state_copy, deferred_logger);
        well_copy.initPrimaryVariablesEvaluation();
        well_copy.computeWellRatesWithBhp(ebosSimulator, bhp, well_flux, deferred_logger);
    }




    template<typename TypeTag>
    std::vector<double>
    StandardWell<TypeTag>::
    computeWellPotentialWithTHP(const Simulator& ebos_simulator,
                               DeferredLogger& deferred_logger,
                               const WellState &well_state) const
    {
        std::vector<double> potentials(this->number_of_phases_, 0.0);
        const auto& summary_state = ebos_simulator.vanguard().summaryState();

        const auto& well = this->well_ecl_;
        if (well.isInjector()){
            const auto& controls = this->well_ecl_.injectionControls(summary_state);
            auto bhp_at_thp_limit = computeBhpAtThpLimitInj(ebos_simulator, summary_state, deferred_logger);
            if (bhp_at_thp_limit) {
                const double bhp = std::min(*bhp_at_thp_limit, controls.bhp_limit);
                computeWellRatesWithBhp(ebos_simulator, bhp, potentials, deferred_logger);
            } else {
                deferred_logger.warning("FAILURE_GETTING_CONVERGED_POTENTIAL",
                                        "Failed in getting converged thp based potential calculation for well "
                                        + name() + ". Instead the bhp based value is used");
                const double bhp = controls.bhp_limit;
                computeWellRatesWithBhp(ebos_simulator, bhp, potentials, deferred_logger);
            }
        } else {
            computeWellRatesWithThpAlqProd(
                ebos_simulator, summary_state,
                deferred_logger, potentials, this->getALQ(well_state)
            );
        }

        return potentials;
    }



    template<typename TypeTag>
    double
    StandardWell<TypeTag>::
    computeWellRatesAndBhpWithThpAlqProd(const Simulator &ebos_simulator,
                               const SummaryState &summary_state,
                               DeferredLogger &deferred_logger,
                               std::vector<double> &potentials,
                               double alq) const
    {
        double bhp;
        auto bhp_at_thp_limit = computeBhpAtThpLimitProdWithAlq(
                              ebos_simulator, summary_state, alq, deferred_logger);
        if (bhp_at_thp_limit) {
            const auto& controls = this->well_ecl_.productionControls(summary_state);
            bhp = std::max(*bhp_at_thp_limit, controls.bhp_limit);
            computeWellRatesWithBhp(ebos_simulator, bhp, potentials, deferred_logger);
        }
        else {
            deferred_logger.warning("FAILURE_GETTING_CONVERGED_POTENTIAL",
                "Failed in getting converged thp based potential calculation for well "
                + name() + ". Instead the bhp based value is used");
            const auto& controls = this->well_ecl_.productionControls(summary_state);
            bhp = controls.bhp_limit;
            computeWellRatesWithBhp(ebos_simulator, bhp, potentials, deferred_logger);
        }
        return bhp;
    }

    template<typename TypeTag>
    void
    StandardWell<TypeTag>::
    computeWellRatesWithThpAlqProd(const Simulator &ebos_simulator,
                               const SummaryState &summary_state,
                               DeferredLogger &deferred_logger,
                               std::vector<double> &potentials,
                               double alq) const
    {
        /*double bhp =*/
        computeWellRatesAndBhpWithThpAlqProd(ebos_simulator,
                                             summary_state,
                                             deferred_logger,
                                             potentials,
                                             alq);
    }

    template<typename TypeTag>
    void
    StandardWell<TypeTag>::
    computeWellPotentials(const Simulator& ebosSimulator,
                          const WellState& well_state,
                          std::vector<double>& well_potentials,
                          DeferredLogger& deferred_logger) // const
    {
        const auto [compute_potential, bhp_controlled_well] =
            this->WellInterfaceGeneric::computeWellPotentials(well_potentials, well_state);

        if (!compute_potential) {
            return;
        }

        // does the well have a THP related constraint?
        const auto& summaryState = ebosSimulator.vanguard().summaryState();
        if (!Base::wellHasTHPConstraints(summaryState) || bhp_controlled_well) {
            // get the bhp value based on the bhp constraints
            double bhp = WellBhpThpCalculator(*this).mostStrictBhpFromBhpLimits(summaryState);

            // In some very special cases the bhp pressure target are
            // temporary violated. This may lead to too small or negative potentials
            // that could lead to premature shutting of wells.
            // As a remedy the bhp that gives the largest potential is used.
            // For converged cases, ws.bhp <=bhp for injectors and ws.bhp >= bhp,
            // and the potentials will be computed using the limit as expected.
            const auto& ws = well_state.well(this->index_of_well_);
            if (this->isInjector())
                bhp = std::max(ws.bhp, bhp);
            else
                bhp = std::min(ws.bhp, bhp);

            assert(std::abs(bhp) != std::numeric_limits<double>::max());
            computeWellRatesWithBhpIterations(ebosSimulator, bhp, well_potentials, deferred_logger);
        } else {
            // the well has a THP related constraint
            well_potentials = computeWellPotentialWithTHP(ebosSimulator, deferred_logger, well_state);
        }

        this->checkNegativeWellPotentials(well_potentials,
                                          this->param_.check_well_operability_,
                                          deferred_logger);
    }







    template<typename TypeTag>
    double
    StandardWell<TypeTag>::
    connectionDensity([[maybe_unused]] const int globalConnIdx,
                      const int openConnIdx) const
    {
        return (openConnIdx < 0)
            ? 0.0
            : this->connections_.rho(openConnIdx);
    }





    template<typename TypeTag>
    void
    StandardWell<TypeTag>::
    updatePrimaryVariables(const SummaryState& summary_state,
                           const WellState& well_state,
                           DeferredLogger& deferred_logger)
    {
        if (!this->isOperableAndSolvable() && !this->wellIsStopped()) return;

        const bool stop_or_zero_rate_target = this->stopppedOrZeroRateTarget(summary_state, well_state);
        this->primary_variables_.update(well_state, stop_or_zero_rate_target, deferred_logger);

        // other primary variables related to polymer injection
        if constexpr (Base::has_polymermw) {
            this->primary_variables_.updatePolyMW(well_state);
        }

        this->primary_variables_.checkFinite(deferred_logger);
    }




    template<typename TypeTag>
    double
    StandardWell<TypeTag>::
    getRefDensity() const
    {
        return this->connections_.rho();
    }




    template<typename TypeTag>
    void
    StandardWell<TypeTag>::
    updateWaterMobilityWithPolymer(const Simulator& ebos_simulator,
                                   const int perf,
                                   std::vector<EvalWell>& mob,
                                   DeferredLogger& deferred_logger) const
    {
        const int cell_idx = this->well_cells_[perf];
        const auto& int_quant = ebos_simulator.model().intensiveQuantities(cell_idx, /*timeIdx=*/ 0);
        const EvalWell polymer_concentration = this->extendEval(int_quant.polymerConcentration());

        // TODO: not sure should based on the well type or injecting/producing peforations
        // it can be different for crossflow
        if (this->isInjector()) {
            // assume fully mixing within injecting wellbore
            const auto& visc_mult_table = PolymerModule::plyviscViscosityMultiplierTable(int_quant.pvtRegionIndex());
            const unsigned waterCompIdx = Indices::canonicalToActiveComponentIndex(FluidSystem::waterCompIdx);
            mob[waterCompIdx] /= (this->extendEval(int_quant.waterViscosityCorrection()) * visc_mult_table.eval(polymer_concentration, /*extrapolate=*/true) );
        }

        if (PolymerModule::hasPlyshlog()) {
            // we do not calculate the shear effects for injection wells when they do not
            // inject polymer.
            if (this->isInjector() && this->wpolymer() == 0.) {
                return;
            }
            // compute the well water velocity with out shear effects.
            // TODO: do we need to turn on crossflow here?
            const bool allow_cf = this->getAllowCrossFlow() || openCrossFlowAvoidSingularity(ebos_simulator);
            const EvalWell& bhp = this->primary_variables_.eval(Bhp);

            std::vector<EvalWell> cq_s(this->num_components_, {this->primary_variables_.numWellEq() + Indices::numEq, 0.});
            PerforationRates perf_rates;
            double trans_mult = ebos_simulator.problem().template rockCompTransMultiplier<double>(int_quant, cell_idx);
            const double Tw = this->well_index_[perf] * trans_mult;
            computePerfRate(int_quant, mob, bhp, Tw, perf, allow_cf, cq_s,
                            perf_rates, deferred_logger);
            // TODO: make area a member
            const double area = 2 * M_PI * this->perf_rep_radius_[perf] * this->perf_length_[perf];
            const auto& material_law_manager = ebos_simulator.problem().materialLawManager();
            const auto& scaled_drainage_info =
                        material_law_manager->oilWaterScaledEpsInfoDrainage(cell_idx);
            const double swcr = scaled_drainage_info.Swcr;
            const EvalWell poro = this->extendEval(int_quant.porosity());
            const EvalWell sw = this->extendEval(int_quant.fluidState().saturation(FluidSystem::waterPhaseIdx));
            // guard against zero porosity and no water
            const EvalWell denom = max( (area * poro * (sw - swcr)), 1e-12);
            const unsigned waterCompIdx = Indices::canonicalToActiveComponentIndex(FluidSystem::waterCompIdx);
            EvalWell water_velocity = cq_s[waterCompIdx] / denom * this->extendEval(int_quant.fluidState().invB(FluidSystem::waterPhaseIdx));

            if (PolymerModule::hasShrate()) {
                // the equation for the water velocity conversion for the wells and reservoir are from different version
                // of implementation. It can be changed to be more consistent when possible.
                water_velocity *= PolymerModule::shrate( int_quant.pvtRegionIndex() ) / this->bore_diameters_[perf];
            }
            const EvalWell shear_factor = PolymerModule::computeShearFactor(polymer_concentration,
                                                                int_quant.pvtRegionIndex(),
                                                                water_velocity);
             // modify the mobility with the shear factor.
            mob[waterCompIdx] /= shear_factor;
        }
    }

    template<typename TypeTag>
    void
    StandardWell<TypeTag>::addWellContributions(SparseMatrixAdapter& jacobian) const
    {
        this->linSys_.extract(jacobian);
    }


    template <typename TypeTag>
    void
    StandardWell<TypeTag>::addWellPressureEquations(PressureMatrix& jacobian,
                                                    const BVector& weights,
                                                    const int pressureVarIndex,
                                                    const bool use_well_weights,
                                                    const WellState& well_state) const
    {
        this->linSys_.extractCPRPressureMatrix(jacobian,
                                               weights,
                                               pressureVarIndex,
                                               use_well_weights,
                                               *this,
                                               Bhp,
                                               well_state);
    }



    template<typename TypeTag>
    typename StandardWell<TypeTag>::EvalWell
    StandardWell<TypeTag>::
    pskinwater(const double throughput,
               const EvalWell& water_velocity,
              DeferredLogger& deferred_logger) const
    {
        if constexpr (Base::has_polymermw) {
            const int water_table_id = this->polymerWaterTable_();
            if (water_table_id <= 0) {
                OPM_DEFLOG_THROW(std::runtime_error,
                                 fmt::format("Unused SKPRWAT table id used for well {}", name()),
                                 deferred_logger);
            }
            const auto& water_table_func = PolymerModule::getSkprwatTable(water_table_id);
            const EvalWell throughput_eval(this->primary_variables_.numWellEq() + Indices::numEq, throughput);
            // the skin pressure when injecting water, which also means the polymer concentration is zero
            EvalWell pskin_water(this->primary_variables_.numWellEq() + Indices::numEq, 0.0);
            pskin_water = water_table_func.eval(throughput_eval, water_velocity);
            return pskin_water;
        } else {
            OPM_DEFLOG_THROW(std::runtime_error,
                             fmt::format("Polymermw is not activated, while injecting "
                                         "skin pressure is requested for well {}", name()),
                             deferred_logger);
        }
    }





    template<typename TypeTag>
    typename StandardWell<TypeTag>::EvalWell
    StandardWell<TypeTag>::
    pskin(const double throughput,
              const EvalWell& water_velocity,
              const EvalWell& poly_inj_conc,
              DeferredLogger& deferred_logger) const
    {
        if constexpr (Base::has_polymermw) {
            const double sign = water_velocity >= 0. ? 1.0 : -1.0;
            const EvalWell water_velocity_abs = abs(water_velocity);
            if (poly_inj_conc == 0.) {
                return sign * pskinwater(throughput, water_velocity_abs, deferred_logger);
            }
            const int polymer_table_id = this->polymerTable_();
            if (polymer_table_id <= 0) {
                OPM_DEFLOG_THROW(std::runtime_error,
                                 fmt::format("Unavailable SKPRPOLY table id used for well {}", name()),
                                 deferred_logger);
            }
            const auto& skprpolytable = PolymerModule::getSkprpolyTable(polymer_table_id);
            const double reference_concentration = skprpolytable.refConcentration;
            const EvalWell throughput_eval(this->primary_variables_.numWellEq() + Indices::numEq, throughput);
            // the skin pressure when injecting water, which also means the polymer concentration is zero
            EvalWell pskin_poly(this->primary_variables_.numWellEq() + Indices::numEq, 0.0);
            pskin_poly = skprpolytable.table_func.eval(throughput_eval, water_velocity_abs);
            if (poly_inj_conc == reference_concentration) {
                return sign * pskin_poly;
            }
            // poly_inj_conc != reference concentration of the table, then some interpolation will be required
            const EvalWell pskin_water = pskinwater(throughput, water_velocity_abs, deferred_logger);
            const EvalWell pskin = pskin_water + (pskin_poly - pskin_water) / reference_concentration * poly_inj_conc;
            return sign * pskin;
        } else {
            OPM_DEFLOG_THROW(std::runtime_error,
                             fmt::format("Polymermw is not activated, while injecting "
                                         "skin pressure is requested for well {}", name()),
                             deferred_logger);
        }
    }





    template<typename TypeTag>
    typename StandardWell<TypeTag>::EvalWell
    StandardWell<TypeTag>::
    wpolymermw(const double throughput,
               const EvalWell& water_velocity,
               DeferredLogger& deferred_logger) const
    {
        if constexpr (Base::has_polymermw) {
            const int table_id = this->polymerInjTable_();
            const auto& table_func = PolymerModule::getPlymwinjTable(table_id);
            const EvalWell throughput_eval(this->primary_variables_.numWellEq() + Indices::numEq, throughput);
            EvalWell molecular_weight(this->primary_variables_.numWellEq() + Indices::numEq, 0.);
            if (this->wpolymer() == 0.) { // not injecting polymer
                return molecular_weight;
            }
            molecular_weight = table_func.eval(throughput_eval, abs(water_velocity));
            return molecular_weight;
        } else {
            OPM_DEFLOG_THROW(std::runtime_error,
                             fmt::format("Polymermw is not activated, while injecting "
                                         "polymer molecular weight is requested for well {}", name()),
                             deferred_logger);
        }
    }





    template<typename TypeTag>
    void
    StandardWell<TypeTag>::
    updateWaterThroughput(const double dt, WellState &well_state) const
    {
        if constexpr (Base::has_polymermw) {
            if (this->isInjector()) {
                auto& ws = well_state.well(this->index_of_well_);
                auto& perf_water_throughput = ws.perf_data.water_throughput;
                for (int perf = 0; perf < this->number_of_perforations_; ++perf) {
                    const double perf_water_vel = this->primary_variables_.value(Bhp + 1 + perf);
                    // we do not consider the formation damage due to water flowing from reservoir into wellbore
                    if (perf_water_vel > 0.) {
                        perf_water_throughput[perf] += perf_water_vel * dt;
                    }
                }
            }
        }
    }





    template<typename TypeTag>
    void
    StandardWell<TypeTag>::
    handleInjectivityRate(const Simulator& ebosSimulator,
                          const int perf,
                          std::vector<EvalWell>& cq_s) const
    {
        const int cell_idx = this->well_cells_[perf];
        const auto& int_quants = ebosSimulator.model().intensiveQuantities(cell_idx, /*timeIdx=*/ 0);
        const auto& fs = int_quants.fluidState();
        const EvalWell b_w = this->extendEval(fs.invB(FluidSystem::waterPhaseIdx));
        const double area = M_PI * this->bore_diameters_[perf] * this->perf_length_[perf];
        const int wat_vel_index = Bhp + 1 + perf;
        const unsigned water_comp_idx = Indices::canonicalToActiveComponentIndex(FluidSystem::waterCompIdx);

        // water rate is update to use the form from water velocity, since water velocity is
        // a primary variable now
        cq_s[water_comp_idx] = area * this->primary_variables_.eval(wat_vel_index) * b_w;
    }




    template<typename TypeTag>
    void
    StandardWell<TypeTag>::
    handleInjectivityEquations(const Simulator& ebosSimulator,
                               const WellState& well_state,
                               const int perf,
                               const EvalWell& water_flux_s,
                               DeferredLogger& deferred_logger)
    {
        const int cell_idx = this->well_cells_[perf];
        const auto& int_quants = ebosSimulator.model().intensiveQuantities(cell_idx, /*timeIdx=*/ 0);
        const auto& fs = int_quants.fluidState();
        const EvalWell b_w = this->extendEval(fs.invB(FluidSystem::waterPhaseIdx));
        const EvalWell water_flux_r = water_flux_s / b_w;
        const double area = M_PI * this->bore_diameters_[perf] * this->perf_length_[perf];
        const EvalWell water_velocity = water_flux_r / area;
        const int wat_vel_index = Bhp + 1 + perf;

        // equation for the water velocity
        const EvalWell eq_wat_vel = this->primary_variables_.eval(wat_vel_index) - water_velocity;

        const auto& ws = well_state.well(this->index_of_well_);
        const auto& perf_data = ws.perf_data;
        const auto& perf_water_throughput = perf_data.water_throughput;
        const double throughput = perf_water_throughput[perf];
        const int pskin_index = Bhp + 1 + this->number_of_perforations_ + perf;

        EvalWell poly_conc(this->primary_variables_.numWellEq() + Indices::numEq, 0.0);
        poly_conc.setValue(this->wpolymer());

        // equation for the skin pressure
        const EvalWell eq_pskin = this->primary_variables_.eval(pskin_index)
                                  - pskin(throughput, this->primary_variables_.eval(wat_vel_index), poly_conc, deferred_logger);

        StandardWellAssemble<FluidSystem,Indices,Scalar>(*this).
                assembleInjectivityEq(eq_pskin,
                                      eq_wat_vel,
                                      pskin_index,
                                      wat_vel_index,
                                      cell_idx,
                                      this->primary_variables_.numWellEq(),
                                      this->linSys_);
    }





    template<typename TypeTag>
    void
    StandardWell<TypeTag>::
    checkConvergenceExtraEqs(const std::vector<double>& res,
                             ConvergenceReport& report) const
    {
        // if different types of extra equations are involved, this function needs to be refactored further

        // checking the convergence of the extra equations related to polymer injectivity
        if constexpr (Base::has_polymermw) {
            WellConvergence(*this).
                checkConvergencePolyMW(res, Bhp, this->param_.max_residual_allowed_, report);
        }
    }





    template<typename TypeTag>
    void
    StandardWell<TypeTag>::
    updateConnectionRatePolyMW(const EvalWell& cq_s_poly,
                               const IntensiveQuantities& int_quants,
                               const WellState& well_state,
                               const int perf,
                               std::vector<RateVector>& connectionRates,
                               DeferredLogger& deferred_logger) const
    {
        // the source term related to transport of molecular weight
        EvalWell cq_s_polymw = cq_s_poly;
        if (this->isInjector()) {
            const int wat_vel_index = Bhp + 1 + perf;
            const EvalWell water_velocity = this->primary_variables_.eval(wat_vel_index);
            if (water_velocity > 0.) { // injecting
                const auto& ws = well_state.well(this->index_of_well_);
                const auto& perf_water_throughput = ws.perf_data.water_throughput;
                const double throughput = perf_water_throughput[perf];
                const EvalWell molecular_weight = wpolymermw(throughput, water_velocity, deferred_logger);
                cq_s_polymw *= molecular_weight;
            } else {
                // we do not consider the molecular weight from the polymer
                // going-back to the wellbore through injector
                cq_s_polymw *= 0.;
            }
        } else if (this->isProducer()) {
            if (cq_s_polymw < 0.) {
                cq_s_polymw *= this->extendEval(int_quants.polymerMoleWeight() );
            } else {
                // we do not consider the molecular weight from the polymer
                // re-injecting back through producer
                cq_s_polymw *= 0.;
            }
        }
        connectionRates[perf][Indices::contiPolymerMWEqIdx] = Base::restrictEval(cq_s_polymw);
    }






    template<typename TypeTag>
    std::optional<double>
    StandardWell<TypeTag>::
    computeBhpAtThpLimitProd(const WellState& well_state,
                             const Simulator& ebos_simulator,
                             const SummaryState& summary_state,
                             DeferredLogger& deferred_logger) const
    {
        return computeBhpAtThpLimitProdWithAlq(ebos_simulator,
                                               summary_state,
                                               this->getALQ(well_state),
                                               deferred_logger);
    }

    template<typename TypeTag>
    std::optional<double>
    StandardWell<TypeTag>::
    computeBhpAtThpLimitProdWithAlq(const Simulator& ebos_simulator,
                                    const SummaryState& summary_state,
                                    const double alq_value,
                                    DeferredLogger& deferred_logger) const
    {
        // Make the frates() function.
        auto frates = [this, &ebos_simulator, &deferred_logger](const double bhp) {
            // Not solving the well equations here, which means we are
            // calculating at the current Fg/Fw values of the
            // well. This does not matter unless the well is
            // crossflowing, and then it is likely still a good
            // approximation.
            std::vector<double> rates(3);
            computeWellRatesWithBhp(ebos_simulator, bhp, rates, deferred_logger);
            this->adaptRatesForVFP(rates);
            return rates;
        };

        double max_pressure = 0.0;
        for (int perf = 0; perf < this->number_of_perforations_; ++perf) {
            const int cell_idx = this->well_cells_[perf];
            const auto& int_quants = ebos_simulator.model().intensiveQuantities(cell_idx, /*timeIdx=*/ 0);
            const auto& fs = int_quants.fluidState();
            double pressure_cell = this->getPerfCellPressure(fs).value();
            max_pressure = std::max(max_pressure, pressure_cell);
        }
        auto bhpAtLimit = WellBhpThpCalculator(*this).computeBhpAtThpLimitProd(frates,
                                                                               summary_state,
                                                                               max_pressure,
                                                                               this->connections_.rho(),
                                                                               alq_value,
                                                                               this->getTHPConstraint(summary_state),
                                                                               deferred_logger);

        if (bhpAtLimit) {
            auto v = frates(*bhpAtLimit);
            if (std::all_of(v.cbegin(), v.cend(), [](double i){ return i <= 0; }) ) {
                return bhpAtLimit;
            }
        }


        auto fratesIter = [this, &ebos_simulator, &deferred_logger](const double bhp) {
            // Solver the well iterations to see if we are
            // able to get a solution with an update
            // solution
            std::vector<double> rates(3);
            computeWellRatesWithBhpIterations(ebos_simulator, bhp, rates, deferred_logger);
            this->adaptRatesForVFP(rates);
            return rates;
        };

        bhpAtLimit = WellBhpThpCalculator(*this).computeBhpAtThpLimitProd(fratesIter,
                                                                          summary_state,
                                                                          max_pressure,
                                                                          this->connections_.rho(),
                                                                          alq_value,
                                                                          this->getTHPConstraint(summary_state),
                                                                          deferred_logger);


        if (bhpAtLimit) {
            // should we use fratesIter here since fratesIter is used in computeBhpAtThpLimitProd above?
            auto v = frates(*bhpAtLimit);
            if (std::all_of(v.cbegin(), v.cend(), [](double i){ return i <= 0; }) ) {
                return bhpAtLimit;
            }
        }

        // we still don't get a valied solution.
        return std::nullopt;
    }



    template<typename TypeTag>
    std::optional<double>
    StandardWell<TypeTag>::
    computeBhpAtThpLimitInj(const Simulator& ebos_simulator,
                            const SummaryState& summary_state,
                            DeferredLogger& deferred_logger) const
    {
        // Make the frates() function.
        auto frates = [this, &ebos_simulator, &deferred_logger](const double bhp) {
            // Not solving the well equations here, which means we are
            // calculating at the current Fg/Fw values of the
            // well. This does not matter unless the well is
            // crossflowing, and then it is likely still a good
            // approximation.
            std::vector<double> rates(3);
            computeWellRatesWithBhp(ebos_simulator, bhp, rates, deferred_logger);
            return rates;
        };

        return WellBhpThpCalculator(*this).computeBhpAtThpLimitInj(frates,
                                                                   summary_state,
                                                                   this->connections_.rho(),
                                                                   1e-6,
                                                                   50,
                                                                   true,
                                                                   deferred_logger);
    }





    template<typename TypeTag>
    bool
    StandardWell<TypeTag>::
    iterateWellEqWithControl(const Simulator& ebosSimulator,
                             const double dt,
                             const Well::InjectionControls& inj_controls,
                             const Well::ProductionControls& prod_controls,
                             WellState& well_state,
                             const GroupState& group_state,
                             DeferredLogger& deferred_logger)
    {
        const int max_iter = this->param_.max_inner_iter_wells_;
        int it = 0;
        bool converged;
        bool relax_convergence = false;
        this->regularize_ = false;
        const auto& summary_state = ebosSimulator.vanguard().summaryState();
        do {
            assembleWellEqWithoutIteration(ebosSimulator, dt, inj_controls, prod_controls, well_state, group_state, deferred_logger);

            if (it > this->param_.strict_inner_iter_wells_) {
                relax_convergence = true;
                this->regularize_ = true;
            }

            auto report = getWellConvergence(summary_state, well_state, Base::B_avg_, deferred_logger, relax_convergence);

            converged = report.converged();
            if (converged) {
                break;
            }

            ++it;
            solveEqAndUpdateWellState(summary_state, well_state, deferred_logger);

            // TODO: when this function is used for well testing purposes, will need to check the controls, so that we will obtain convergence
            // under the most restrictive control. Based on this converged results, we can check whether to re-open the well. Either we refactor
            // this function or we use different functions for the well testing purposes.
            // We don't allow for switching well controls while computing well potentials and testing wells
            // updateWellControl(ebosSimulator, well_state, deferred_logger);
            initPrimaryVariablesEvaluation();
        } while (it < max_iter);

        return converged;
    }


    template<typename TypeTag>
    bool
    StandardWell<TypeTag>::
    iterateWellEqWithSwitching(const Simulator& ebosSimulator,
                               const double dt,
                               const Well::InjectionControls& inj_controls,
                               const Well::ProductionControls& prod_controls,
                               WellState& well_state,
                               const GroupState& group_state,
                               DeferredLogger& deferred_logger)
    {
        const int max_iter = this->param_.max_inner_iter_wells_;
        
        int it = 0;
        bool converged;
        bool relax_convergence = false;
        this->regularize_ = false;
        const auto& summary_state = ebosSimulator.vanguard().summaryState();

        // Max status switch frequency should be 2 to avoid getting stuck in cycle 
        const int min_its_after_switch = 2;
        int its_since_last_switch = min_its_after_switch;
        int switch_count= 0;
<<<<<<< HEAD
        const bool was_stopped = this->wellIsStopped();
        bool changed = false;
        do {
            its_since_last_switch++;
            if (its_since_last_switch >= min_its_after_switch){
=======
        const auto well_status = this->wellStatus_;
        const bool allow_switching = !this->wellUnderZeroRateTarget(summary_state, well_state) && (this->well_ecl_.getStatus() == WellStatus::OPEN);
        bool changed = false;
        bool final_check = false; 
        do {
            its_since_last_switch++;
            if (allow_switching && its_since_last_switch >= min_its_after_switch){
>>>>>>> abd89d33
                const double wqTotal = this->primary_variables_.eval(WQTotal).value();
                changed = this->updateWellControlAndStatusLocalIteration(ebosSimulator, well_state, group_state, inj_controls, prod_controls, wqTotal, deferred_logger); 
                if (changed){
                    its_since_last_switch = 0;
                    switch_count++;
                }
<<<<<<< HEAD
=======
                if (!changed && final_check) {
                    break;
                } else {
                    final_check = false;
                }
>>>>>>> abd89d33
            }
  
            assembleWellEqWithoutIteration(ebosSimulator, dt, inj_controls, prod_controls, well_state, group_state, deferred_logger);

            if (it > this->param_.strict_inner_iter_wells_) {
                relax_convergence = true;
                this->regularize_ = true;
            }

            auto report = getWellConvergence(summary_state, well_state, Base::B_avg_, deferred_logger, relax_convergence);

            converged = report.converged();
            if (converged) {
<<<<<<< HEAD
                break;
=======
                // if equations are sufficiently linear they might converge in less than min_its_after_switch
                // in this case, make sure all constraints are satisfied before returning
                if (switch_count > 0 && its_since_last_switch < min_its_after_switch) {
                    final_check = true;
                    its_since_last_switch = min_its_after_switch;
                } else {
                    break;
                }   
>>>>>>> abd89d33
            }

            ++it;
            solveEqAndUpdateWellState(summary_state, well_state, deferred_logger);
            initPrimaryVariablesEvaluation();
        } while (it < max_iter);
        
        if (converged) {
<<<<<<< HEAD
            // update operability if status change
            const bool is_stopped = this->wellIsStopped();
            if (is_stopped && !was_stopped){
                if (this->wellHasTHPConstraints(summary_state)){
                    this->operability_status_.can_obtain_bhp_with_thp_limit = false;
                } else {
                    this->operability_status_.operable_under_only_bhp_limit = false;
                }
            } else if (!is_stopped && was_stopped) {
                this->operability_status_.can_obtain_bhp_with_thp_limit = true;
                this->operability_status_.operable_under_only_bhp_limit = true;
=======
            if (allow_switching){
                // update operability if status change
                const bool is_stopped = this->wellIsStopped();
                if (this->wellHasTHPConstraints(summary_state)){
                    this->operability_status_.can_obtain_bhp_with_thp_limit = !is_stopped;
                    this->operability_status_.obey_thp_limit_under_bhp_limit = !is_stopped;
                } else {
                    this->operability_status_.operable_under_only_bhp_limit = !is_stopped;
                }
                // We reset the well status to it's original state. Status is updated 
                // on the outside based on operability status
                this->wellStatus_ = well_status; 
>>>>>>> abd89d33
            }
        } else {
            std::ostringstream sstr;
            sstr << "     Well " << this->name() << " did not converge in " << it << " inner iterations (" << switch_count << " control/status switches).";
            deferred_logger.debug(sstr.str());
<<<<<<< HEAD
=======
            // add operability here as well ?
>>>>>>> abd89d33
        }
        return converged;
    }

    template<typename TypeTag>
    std::vector<double>
    StandardWell<TypeTag>::
    computeCurrentWellRates(const Simulator& ebosSimulator,
                            DeferredLogger& deferred_logger) const
    {
        // Calculate the rates that follow from the current primary variables.
        std::vector<double> well_q_s(this->num_components_, 0.);
        const EvalWell& bhp = this->primary_variables_.eval(Bhp);
        const bool allow_cf = this->getAllowCrossFlow() || openCrossFlowAvoidSingularity(ebosSimulator);
        for (int perf = 0; perf < this->number_of_perforations_; ++perf) {
            const int cell_idx = this->well_cells_[perf];
            const auto& intQuants = ebosSimulator.model().intensiveQuantities(cell_idx, /*timeIdx=*/ 0);
            std::vector<Scalar> mob(this->num_components_, 0.);
            getMobility(ebosSimulator, perf, mob, deferred_logger);
            std::vector<Scalar> cq_s(this->num_components_, 0.);
            double trans_mult = ebosSimulator.problem().template rockCompTransMultiplier<double>(intQuants,  cell_idx);
            const double Tw = this->well_index_[perf] * trans_mult;
            PerforationRates perf_rates;
            computePerfRate(intQuants, mob, bhp.value(), Tw, perf, allow_cf,
                            cq_s, perf_rates, deferred_logger);
            for (int comp = 0; comp < this->num_components_; ++comp) {
                well_q_s[comp] += cq_s[comp];
            }
        }
        const auto& comm = this->parallel_well_info_.communication();
        if (comm.size() > 1)
        {
            comm.sum(well_q_s.data(), well_q_s.size());
        }
        return well_q_s;
    }



    template <typename TypeTag>
    std::vector<double>
    StandardWell<TypeTag>::
    getPrimaryVars() const
    {
        const int num_pri_vars = this->primary_variables_.numWellEq();
        std::vector<double> retval(num_pri_vars);
        for (int ii = 0; ii < num_pri_vars; ++ii) {
            retval[ii] = this->primary_variables_.value(ii);
        }
        return retval;
    }





    template <typename TypeTag>
    int
    StandardWell<TypeTag>::
    setPrimaryVars(std::vector<double>::const_iterator it)
    {
        const int num_pri_vars = this->primary_variables_.numWellEq();
        for (int ii = 0; ii < num_pri_vars; ++ii) {
            this->primary_variables_.setValue(ii, it[ii]);
        }
        return num_pri_vars;
    }


    template <typename TypeTag>
    typename StandardWell<TypeTag>::Eval
    StandardWell<TypeTag>::
    connectionRateEnergy(const double maxOilSaturation,
                         const std::vector<EvalWell>& cq_s,
                         const IntensiveQuantities& intQuants,
                         DeferredLogger& deferred_logger) const
    {
        auto fs = intQuants.fluidState();
        Eval result = 0;
        for (unsigned phaseIdx = 0; phaseIdx < FluidSystem::numPhases; ++phaseIdx) {
            if (!FluidSystem::phaseIsActive(phaseIdx)) {
                continue;
            }

            // convert to reservoir conditions
            EvalWell cq_r_thermal(this->primary_variables_.numWellEq() + Indices::numEq, 0.);
            const unsigned activeCompIdx = Indices::canonicalToActiveComponentIndex(FluidSystem::solventComponentIndex(phaseIdx));
            const bool both_oil_gas = FluidSystem::phaseIsActive(FluidSystem::oilPhaseIdx) && FluidSystem::phaseIsActive(FluidSystem::gasPhaseIdx);
            if (!both_oil_gas || FluidSystem::waterPhaseIdx == phaseIdx) {
                cq_r_thermal = cq_s[activeCompIdx] / this->extendEval(fs.invB(phaseIdx));
            } else {
                // remove dissolved gas and vapporized oil
                const unsigned oilCompIdx = Indices::canonicalToActiveComponentIndex(FluidSystem::oilCompIdx);
                const unsigned gasCompIdx = Indices::canonicalToActiveComponentIndex(FluidSystem::gasCompIdx);
                // q_os = q_or * b_o + rv * q_gr * b_g
                // q_gs = q_gr * g_g + rs * q_or * b_o
                // q_gr = 1 / (b_g * d) * (q_gs - rs * q_os)
                // d = 1.0 - rs * rv
                const EvalWell d = this->extendEval(1.0 - fs.Rv() * fs.Rs());
                if (d <= 0.0) {
                    deferred_logger.debug(
                        fmt::format("Problematic d value {} obtained for well {}"
                                    " during calculateSinglePerf with rs {}"
                                    ", rv {}. Continue as if no dissolution (rs = 0) and"
                                    " vaporization (rv = 0) for this connection.",
                                    d, this->name(), fs.Rs(), fs.Rv()));
                    cq_r_thermal = cq_s[activeCompIdx] / this->extendEval(fs.invB(phaseIdx));
                } else {
                    if (FluidSystem::gasPhaseIdx == phaseIdx) {
                        cq_r_thermal = (cq_s[gasCompIdx] -
                                        this->extendEval(fs.Rs()) * cq_s[oilCompIdx]) /
                                        (d * this->extendEval(fs.invB(phaseIdx)) );
                    } else if (FluidSystem::oilPhaseIdx == phaseIdx) {
                        // q_or = 1 / (b_o * d) * (q_os - rv * q_gs)
                        cq_r_thermal = (cq_s[oilCompIdx] - this->extendEval(fs.Rv()) *
                                        cq_s[gasCompIdx]) /
                                       (d * this->extendEval(fs.invB(phaseIdx)) );
                    }
                }
            }

            // change temperature for injecting fluids
            if (this->isInjector() && cq_s[activeCompIdx] > 0.0){
                // only handles single phase injection now
                assert(this->well_ecl_.injectorType() != InjectorType::MULTI);
                fs.setTemperature(this->well_ecl_.temperature());
                typedef typename std::decay<decltype(fs)>::type::Scalar FsScalar;
                typename FluidSystem::template ParameterCache<FsScalar> paramCache;
                const unsigned pvtRegionIdx = intQuants.pvtRegionIndex();
                paramCache.setRegionIndex(pvtRegionIdx);
                paramCache.setMaxOilSat(maxOilSaturation);
                paramCache.updatePhase(fs, phaseIdx);

                const auto& rho = FluidSystem::density(fs, paramCache, phaseIdx);
                fs.setDensity(phaseIdx, rho);
                const auto& h = FluidSystem::enthalpy(fs, paramCache, phaseIdx);
                fs.setEnthalpy(phaseIdx, h);
                cq_r_thermal *= this->extendEval(fs.enthalpy(phaseIdx)) * this->extendEval(fs.density(phaseIdx));
                result += getValue(cq_r_thermal);
            } else {
                // compute the thermal flux
                cq_r_thermal *= this->extendEval(fs.enthalpy(phaseIdx)) * this->extendEval(fs.density(phaseIdx));
                result += Base::restrictEval(cq_r_thermal);
            }
        }

        return result;
    }


    template <typename TypeTag>
    template<class Value>
    void
    StandardWell<TypeTag>::
    gasOilPerfRateInj(const std::vector<Value>& cq_s,
                      PerforationRates& perf_rates,
                      const Value& rv,
                      const Value& rs,
                      const Value& pressure,
                      const Value& rvw,
                      DeferredLogger& deferred_logger) const
    {
        const unsigned oilCompIdx = Indices::canonicalToActiveComponentIndex(FluidSystem::oilCompIdx);
        const unsigned gasCompIdx = Indices::canonicalToActiveComponentIndex(FluidSystem::gasCompIdx);
        // TODO: the formulations here remain to be tested with cases with strong crossflow through production wells
        // s means standard condition, r means reservoir condition
        // q_os = q_or * b_o + rv * q_gr * b_g
        // q_gs = q_gr * b_g + rs * q_or * b_o
        // d = 1.0 - rs * rv
        // q_or = 1 / (b_o * d) * (q_os - rv * q_gs)
        // q_gr = 1 / (b_g * d) * (q_gs - rs * q_os)

        const double d = 1.0 - getValue(rv) * getValue(rs);

        if (d <= 0.0) {
            deferred_logger.debug(dValueError(d, this->name(),
                                              "gasOilPerfRateInj",
                                              rs, rv, pressure));
        } else {
            // vaporized oil into gas
            // rv * q_gr * b_g = rv * (q_gs - rs * q_os) / d
            perf_rates.vap_oil = getValue(rv) * (getValue(cq_s[gasCompIdx]) - getValue(rs) * getValue(cq_s[oilCompIdx])) / d;
            // dissolved of gas in oil
            // rs * q_or * b_o = rs * (q_os - rv * q_gs) / d
            perf_rates.dis_gas = getValue(rs) * (getValue(cq_s[oilCompIdx]) - getValue(rv) * getValue(cq_s[gasCompIdx])) / d;
        }

        if (FluidSystem::phaseIsActive(FluidSystem::waterPhaseIdx)) {
            // q_ws = q_wr * b_w + rvw * q_gr * b_g
            // q_wr = 1 / b_w * (q_ws - rvw * q_gr * b_g) = 1 / b_w * (q_ws - rvw * 1 / d  (q_gs - rs * q_os))
            // vaporized water in gas
            // rvw * q_gr * b_g = q_ws -q_wr *b_w = rvw * (q_gs -rs *q_os) / d
            perf_rates.vap_wat = getValue(rvw) * (getValue(cq_s[gasCompIdx]) - getValue(rs) * getValue(cq_s[oilCompIdx])) / d;
        }
    }



    template <typename TypeTag>
    template<class Value>
    void
    StandardWell<TypeTag>::
    gasOilPerfRateProd(std::vector<Value>& cq_s,
                       PerforationRates& perf_rates,
                       const Value& rv,
                       const Value& rs,
                       const Value& rvw) const
    {
        const unsigned oilCompIdx = Indices::canonicalToActiveComponentIndex(FluidSystem::oilCompIdx);
        const unsigned gasCompIdx = Indices::canonicalToActiveComponentIndex(FluidSystem::gasCompIdx);
        const Value cq_sOil = cq_s[oilCompIdx];
        const Value cq_sGas = cq_s[gasCompIdx];
        const Value dis_gas = rs * cq_sOil;
        const Value vap_oil = rv * cq_sGas;

        cq_s[gasCompIdx] += dis_gas;
        cq_s[oilCompIdx] += vap_oil;

        // recording the perforation solution gas rate and solution oil rates
        if (this->isProducer()) {
            perf_rates.dis_gas = getValue(dis_gas);
            perf_rates.vap_oil = getValue(vap_oil);
        }

        if (FluidSystem::phaseIsActive(FluidSystem::waterPhaseIdx)) {
            const unsigned waterCompIdx = Indices::canonicalToActiveComponentIndex(FluidSystem::waterCompIdx);
            const Value vap_wat = rvw * cq_sGas;
            cq_s[waterCompIdx] += vap_wat;
            if (this->isProducer())
                perf_rates.vap_wat = getValue(vap_wat);
        }
    }


    template <typename TypeTag>
    template<class Value>
    void
    StandardWell<TypeTag>::
    gasWaterPerfRateProd(std::vector<Value>& cq_s,
                         PerforationRates& perf_rates,
                         const Value& rvw,
                         const Value& rsw) const
    {
        const unsigned waterCompIdx = Indices::canonicalToActiveComponentIndex(FluidSystem::waterCompIdx);
        const unsigned gasCompIdx = Indices::canonicalToActiveComponentIndex(FluidSystem::gasCompIdx);
        const Value cq_sWat = cq_s[waterCompIdx];
        const Value cq_sGas = cq_s[gasCompIdx];
        const Value vap_wat = rvw * cq_sGas;
        const Value dis_gas_wat = rsw * cq_sWat;
        cq_s[waterCompIdx] += vap_wat;
        cq_s[gasCompIdx]   += dis_gas_wat;
        if (this->isProducer()) {
            perf_rates.vap_wat = getValue(vap_wat);
            perf_rates.dis_gas_in_water = getValue(dis_gas_wat);
        }
    }


    template <typename TypeTag>
    template<class Value>
    void
    StandardWell<TypeTag>::
    gasWaterPerfRateInj(const std::vector<Value>& cq_s,
                        PerforationRates& perf_rates,
                        const Value& rvw,
                        const Value& rsw,
                        const Value& pressure,
                        DeferredLogger& deferred_logger) const

    {
        const unsigned gasCompIdx = Indices::canonicalToActiveComponentIndex(FluidSystem::gasCompIdx);
        const unsigned waterCompIdx = Indices::canonicalToActiveComponentIndex(FluidSystem::waterCompIdx);

        const double dw = 1.0 - getValue(rvw) * getValue(rsw);

        if (dw <= 0.0) {
            deferred_logger.debug(dValueError(dw, this->name(),
                                              "gasWaterPerfRateInj",
                                              rsw, rvw, pressure));
        } else {
            // vaporized water into gas
            // rvw * q_gr * b_g = rvw * (q_gs - rsw * q_ws) / dw
            perf_rates.vap_wat = getValue(rvw) * (getValue(cq_s[gasCompIdx]) - getValue(rsw) * getValue(cq_s[waterCompIdx])) / dw;
            // dissolved gas in water
            // rsw * q_wr * b_w = rsw * (q_ws - rvw * q_gs) / dw
            perf_rates.dis_gas_in_water = getValue(rsw) * (getValue(cq_s[waterCompIdx]) - getValue(rvw) * getValue(cq_s[gasCompIdx])) / dw;
        }
    }


    template <typename TypeTag>
    template<class Value>
    void
    StandardWell<TypeTag>::
    disOilVapWatVolumeRatio(Value& volumeRatio,
                            const Value& rvw,
                            const Value& rsw,
                            const Value& pressure,
                            const std::vector<Value>& cmix_s,
                            const std::vector<Value>& b_perfcells_dense,
                            DeferredLogger& deferred_logger) const
    {
        const unsigned waterCompIdx = Indices::canonicalToActiveComponentIndex(FluidSystem::waterCompIdx);
        const unsigned gasCompIdx = Indices::canonicalToActiveComponentIndex(FluidSystem::gasCompIdx);
        // Incorporate RSW/RVW factors if both water and gas active
        const Value d = 1.0 - rvw * rsw;

        if (d <= 0.0) {
            deferred_logger.debug(dValueError(d, this->name(),
                                              "disOilVapWatVolumeRatio",
                                              rsw, rvw, pressure));
        }
        const Value tmp_wat = d > 0.0 ? (cmix_s[waterCompIdx] - rvw * cmix_s[gasCompIdx]) / d
                                      : cmix_s[waterCompIdx];
        volumeRatio += tmp_wat / b_perfcells_dense[waterCompIdx];

        const Value tmp_gas =  d > 0.0 ? (cmix_s[gasCompIdx] - rsw * cmix_s[waterCompIdx]) / d
                                       : cmix_s[waterCompIdx];
        volumeRatio += tmp_gas / b_perfcells_dense[gasCompIdx];
    }


    template <typename TypeTag>
    template<class Value>
    void
    StandardWell<TypeTag>::
    gasOilVolumeRatio(Value& volumeRatio,
                      const Value& rv,
                      const Value& rs,
                      const Value& pressure,
                      const std::vector<Value>& cmix_s,
                      const std::vector<Value>& b_perfcells_dense,
                      DeferredLogger& deferred_logger) const
    {
        const unsigned oilCompIdx = Indices::canonicalToActiveComponentIndex(FluidSystem::oilCompIdx);
        const unsigned gasCompIdx = Indices::canonicalToActiveComponentIndex(FluidSystem::gasCompIdx);
        // Incorporate RS/RV factors if both oil and gas active
        const Value d = 1.0 - rv * rs;

        if (d <= 0.0) {
            deferred_logger.debug(dValueError(d, this->name(),
                                              "gasOilVolumeRatio",
                                              rs, rv, pressure));
        }
        const Value tmp_oil = d > 0.0? (cmix_s[oilCompIdx] - rv * cmix_s[gasCompIdx]) / d : cmix_s[oilCompIdx];
        volumeRatio += tmp_oil / b_perfcells_dense[oilCompIdx];

        const Value tmp_gas =  d > 0.0? (cmix_s[gasCompIdx] - rs * cmix_s[oilCompIdx]) / d : cmix_s[gasCompIdx];
        volumeRatio += tmp_gas / b_perfcells_dense[gasCompIdx];
    }

} // namespace Opm<|MERGE_RESOLUTION|>--- conflicted
+++ resolved
@@ -2178,13 +2178,6 @@
         const int min_its_after_switch = 2;
         int its_since_last_switch = min_its_after_switch;
         int switch_count= 0;
-<<<<<<< HEAD
-        const bool was_stopped = this->wellIsStopped();
-        bool changed = false;
-        do {
-            its_since_last_switch++;
-            if (its_since_last_switch >= min_its_after_switch){
-=======
         const auto well_status = this->wellStatus_;
         const bool allow_switching = !this->wellUnderZeroRateTarget(summary_state, well_state) && (this->well_ecl_.getStatus() == WellStatus::OPEN);
         bool changed = false;
@@ -2192,21 +2185,17 @@
         do {
             its_since_last_switch++;
             if (allow_switching && its_since_last_switch >= min_its_after_switch){
->>>>>>> abd89d33
                 const double wqTotal = this->primary_variables_.eval(WQTotal).value();
                 changed = this->updateWellControlAndStatusLocalIteration(ebosSimulator, well_state, group_state, inj_controls, prod_controls, wqTotal, deferred_logger); 
                 if (changed){
                     its_since_last_switch = 0;
                     switch_count++;
                 }
-<<<<<<< HEAD
-=======
                 if (!changed && final_check) {
                     break;
                 } else {
                     final_check = false;
                 }
->>>>>>> abd89d33
             }
   
             assembleWellEqWithoutIteration(ebosSimulator, dt, inj_controls, prod_controls, well_state, group_state, deferred_logger);
@@ -2220,9 +2209,6 @@
 
             converged = report.converged();
             if (converged) {
-<<<<<<< HEAD
-                break;
-=======
                 // if equations are sufficiently linear they might converge in less than min_its_after_switch
                 // in this case, make sure all constraints are satisfied before returning
                 if (switch_count > 0 && its_since_last_switch < min_its_after_switch) {
@@ -2231,7 +2217,6 @@
                 } else {
                     break;
                 }   
->>>>>>> abd89d33
             }
 
             ++it;
@@ -2240,19 +2225,6 @@
         } while (it < max_iter);
         
         if (converged) {
-<<<<<<< HEAD
-            // update operability if status change
-            const bool is_stopped = this->wellIsStopped();
-            if (is_stopped && !was_stopped){
-                if (this->wellHasTHPConstraints(summary_state)){
-                    this->operability_status_.can_obtain_bhp_with_thp_limit = false;
-                } else {
-                    this->operability_status_.operable_under_only_bhp_limit = false;
-                }
-            } else if (!is_stopped && was_stopped) {
-                this->operability_status_.can_obtain_bhp_with_thp_limit = true;
-                this->operability_status_.operable_under_only_bhp_limit = true;
-=======
             if (allow_switching){
                 // update operability if status change
                 const bool is_stopped = this->wellIsStopped();
@@ -2265,16 +2237,12 @@
                 // We reset the well status to it's original state. Status is updated 
                 // on the outside based on operability status
                 this->wellStatus_ = well_status; 
->>>>>>> abd89d33
             }
         } else {
             std::ostringstream sstr;
             sstr << "     Well " << this->name() << " did not converge in " << it << " inner iterations (" << switch_count << " control/status switches).";
             deferred_logger.debug(sstr.str());
-<<<<<<< HEAD
-=======
             // add operability here as well ?
->>>>>>> abd89d33
         }
         return converged;
     }
