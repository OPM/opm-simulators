--- conflicted
+++ resolved
@@ -1203,11 +1203,7 @@
     if (update_nupcol) {
         this->updateNupcolWGState();
     }
-<<<<<<< HEAD
-=======
-
-
->>>>>>> b3b532e1
+
     auto& well_state = this->wellState();
 
     if (iterationIdx == 0) {
