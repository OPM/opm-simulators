--- conflicted
+++ resolved
@@ -25,6 +25,8 @@
 #include <opm/grid/utility/cartesianToCompressed.hpp>
 
 #include <opm/input/eclipse/Units/UnitSystem.hpp>
+#include <opm/input/eclipse/Schedule/Network/ExtNetwork.hpp>
+#include <opm/input/eclipse/Schedule/Network/Balance.hpp>
 
 #include <opm/simulators/wells/BlackoilWellModelConstraints.hpp>
 #include <opm/simulators/wells/VFPProperties.hpp>
@@ -1034,19 +1036,8 @@
                                                this->wellState(), this->groupState(), comm, &this->guideRate_, pot, local_deferredLogger);
         }
 
-<<<<<<< HEAD
 
         return {more_network_update, well_group_control_changed};
-=======
-        // Maybe do a recursive call to iterate network and well controls.
-        if (network_changed) {
-            if (shouldBalanceNetwork(reportStepIdx, iterationIdx) &&
-                shouldIterateNetwork(reportStepIdx, recursion_level, network_imbalance)) {
-                well_group_control_changed = assembleImpl(iterationIdx, dt, recursion_level + 1, local_deferredLogger);
-            }
-        }
-        return well_group_control_changed;
->>>>>>> 0d2a6d27
     }
 
 
@@ -1556,40 +1547,7 @@
 
 
     template<typename TypeTag>
-<<<<<<< HEAD
-    bool
-    BlackoilWellModel<TypeTag>::
-    shouldBalanceNetwork(const int reportStepIdx, const int iterationIdx) const
-    {
-        const auto& network = schedule()[reportStepIdx].network();
-        if (!network.active()) {
-            return false;
-        }
-
-        const auto& balance = schedule()[reportStepIdx].network_balance();
-        if (balance.mode() == Network::Balance::CalcMode::TimeStepStart) {
-            return iterationIdx == 0;
-        } else if (balance.mode() == Network::Balance::CalcMode::NUPCOL) {
-            const int nupcol = schedule()[reportStepIdx].nupcol();
-            return iterationIdx < nupcol;
-        } else {
-            // We do not support any other rebalancing modes,
-            // i.e. TimeInterval based rebalancing is not available.
-            // This should be warned about elsewhere, so we choose to
-            // avoid spamming with a warning here.
-            return false;
-        }
-    }
-
-
-
-
-
-    template<typename TypeTag>
     std::pair<bool, bool>
-=======
-    std::tuple<bool, bool, double>
->>>>>>> 0d2a6d27
     BlackoilWellModel<TypeTag>::
     updateWellControls(DeferredLogger &deferred_logger, const bool balance_network,
                        const bool relax_network_tolerance) {
