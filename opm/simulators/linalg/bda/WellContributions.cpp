/*
  Copyright 2020 Equinor ASA

  This file is part of the Open Porous Media project (OPM).

  OPM is free software: you can redistribute it and/or modify
  it under the terms of the GNU General Public License as published by
  the Free Software Foundation, either version 3 of the License, or
  (at your option) any later version.

  OPM is distributed in the hope that it will be useful,
  but WITHOUT ANY WARRANTY; without even the implied warranty of
  MERCHANTABILITY or FITNESS FOR A PARTICULAR PURPOSE.  See the
  GNU General Public License for more details.

  You should have received a copy of the GNU General Public License
  along with OPM.  If not, see <http://www.gnu.org/licenses/>.
*/


#include <config.h> // CMake
#include <cstdlib>
#include <cstring>
#include <iostream>
#include <algorithm>

#include <opm/common/OpmLog/OpmLog.hpp>
#include <opm/common/ErrorMacros.hpp>
#include <opm/simulators/linalg/bda/openclKernels.hpp>
#include "opm/simulators/linalg/bda/WellContributions.hpp"

namespace Opm
{


void WellContributions::alloc()
{
    if (num_std_wells > 0) {
#if HAVE_CUDA
        allocStandardWells();
#endif

#if HAVE_OPENCL
        d_Cnnzs_ocl = new double[num_blocks * dim * dim_wells];
        d_Dnnzs_ocl = new double[num_std_wells * dim_wells * dim_wells];
        d_Bnnzs_ocl = new double[num_blocks * dim * dim_wells];
        d_Ccols_ocl = new int[num_blocks];
        d_Bcols_ocl = new int[num_blocks];
        val_pointers = new unsigned int[num_std_wells + 1];
        
        allocated = true;
#endif

#if !HAVE_CUDA && !HAVE_OPENCL
        OPM_THROW(std::logic_error, "Error cannot allocate on GPU because neither CUDA nor OpenCL were found by cmake");
#endif
    }
}

WellContributions::~WellContributions()
{
#if HAVE_CUDA
    freeCudaMemory();
#endif
    if (h_x) {
        delete[] h_x;
        delete[] h_y;
    }

    // delete MultisegmentWellContributions
    for (auto ms : multisegments) {
        delete ms;
    }
    multisegments.clear();
<<<<<<< HEAD

    if(num_std_wells > 0){
#if HAVE_CUDA
        freeStandardWells();
#endif

#if HAVE_OPENCL
        delete[] d_Cnnzs_ocl;
        delete[] d_Dnnzs_ocl;
        delete[] d_Bnnzs_ocl;
        delete[] d_Ccols_ocl;
        delete[] d_Bcols_ocl; 
        delete[] val_pointers;
#endif
    }
=======
>>>>>>> da40f020
}


#if HAVE_OPENCL
/*
void WellContributions::apply(cl::Buffer& d_x, cl::Buffer& d_y) {
    // apply MultisegmentWells
    if (num_ms_wells > 0) {
        // allocate pinned memory on host if not yet done
        if (h_x == nullptr) {
            h_x = new double[N];
            h_y = new double[N];
        }

        // copy vectors x and y from GPU to CPU
        queue->enqueueReadBuffer(d_x, CL_TRUE, 0, sizeof(double) * N, h_x);
        queue->enqueueReadBuffer(d_y, CL_TRUE, 0, sizeof(double) * N, h_y);

        // actually apply MultisegmentWells
        for (MultisegmentWellContribution *well : multisegments) {
            well->apply(h_x, h_y);
        }

        // copy vector y from CPU to GPU
        queue->enqueueWriteBuffer(d_y, CL_TRUE, 0, sizeof(double) * N, h_y);
    }
}
*/

void WellContributions::getParams(unsigned int *num_blocks_, unsigned int *num_std_wells_, unsigned int *dim_, unsigned int *dim_wells_){
    *num_blocks_ = num_blocks;
    *num_std_wells_ = num_std_wells;
    *dim_ = dim;
    *dim_wells_ = dim_wells;
}

void WellContributions::getData(double **valsC, double **valsD, double **valsB, int **colsC, int **colsB, unsigned int **val_pointers_){
    std::copy(d_Cnnzs_ocl, d_Cnnzs_ocl + num_blocks*dim*dim_wells, *valsC);
    std::copy(d_Dnnzs_ocl, d_Dnnzs_ocl + num_std_wells*dim_wells*dim_wells, *valsD);
    std::copy(d_Bnnzs_ocl, d_Bnnzs_ocl + num_blocks*dim*dim_wells, *valsB);
    std::copy(d_Ccols_ocl, d_Ccols_ocl + num_blocks, *colsC);
    std::copy(d_Bcols_ocl, d_Bcols_ocl + num_blocks, *colsB);
    std::copy(val_pointers, val_pointers + num_std_wells + 1, *val_pointers_);
}

#endif

void WellContributions::addMatrix(MatrixType type, int *colIndices, double *values, unsigned int val_size)
{
    if (!allocated) {
        OPM_THROW(std::logic_error, "Error cannot add wellcontribution before allocating memory in WellContributions");
    }
#if HAVE_CUDA
    addMatrixGpu(type, colIndices, values, val_size);
#endif

#if HAVE_OPENCL
    switch (type) {
        case MatrixType::C:
            std::copy(colIndices, colIndices + val_size, d_Ccols_ocl + num_blocks_so_far);
            std::copy(values, values + val_size*dim*dim_wells, d_Cnnzs_ocl + num_blocks_so_far*dim*dim_wells);
            break;

        case MatrixType::D:
            std::copy(values, values + dim_wells*dim_wells, d_Dnnzs_ocl + num_std_wells_so_far*dim_wells*dim_wells);
            break;

        case MatrixType::B:
            std::copy(colIndices, colIndices + val_size, d_Bcols_ocl + num_blocks_so_far);
            std::copy(values, values + val_size*dim*dim_wells, d_Bnnzs_ocl + num_blocks_so_far*dim*dim_wells);
            val_pointers[num_std_wells_so_far] = num_blocks_so_far;

            if(num_std_wells_so_far == num_std_wells - 1){
                val_pointers[num_std_wells] = num_blocks;
            }
            break;

        default:
            OPM_THROW(std::logic_error, "Error unsupported matrix ID for WellContributions::addMatrix()");
        }   
#endif

#if !HAVE_CUDA && !HAVE_OPENCL    
    OPM_THROW(std::logic_error, "Error cannot add StandardWell matrix on GPU because neither CUDA nor OpenCL were found by cmake");
#endif

    if (MatrixType::B == type) {
        num_blocks_so_far += val_size;
        num_std_wells_so_far++;
    }
}


void WellContributions::setBlockSize(unsigned int dim_, unsigned int dim_wells_)
{
    dim = dim_;
    dim_wells = dim_wells_;
}

void WellContributions::addNumBlocks(unsigned int numBlocks)
{
    if (allocated) {
        OPM_THROW(std::logic_error, "Error cannot add more sizes after allocated in WellContributions");
    }
    num_blocks += numBlocks;
    num_std_wells++;
}

void WellContributions::addMultisegmentWellContribution(unsigned int dim, unsigned int dim_wells,
        unsigned int Nb, unsigned int Mb,
        unsigned int BnumBlocks, std::vector<double> &Bvalues, std::vector<unsigned int> &BcolIndices, std::vector<unsigned int> &BrowPointers,
        unsigned int DnumBlocks, double *Dvalues, int *DcolPointers, int *DrowIndices,
        std::vector<double> &Cvalues)
{
    this->N = Nb * dim;
    MultisegmentWellContribution *well = new MultisegmentWellContribution(dim, dim_wells, Nb, Mb, BnumBlocks, Bvalues, BcolIndices, BrowPointers, DnumBlocks, Dvalues, DcolPointers, DrowIndices, Cvalues);
    multisegments.emplace_back(well);
    ++num_ms_wells;
}


void WellContributions::setReordering(int *toOrder_, bool reorder_)
{
    this->toOrder = toOrder_;
    this->reorder = reorder_;
    for (auto& ms : multisegments) {
        ms->setReordering(toOrder_, reorder_);
    }
}

} //namespace Opm
<|MERGE_RESOLUTION|>--- conflicted
+++ resolved
@@ -72,24 +72,21 @@
         delete ms;
     }
     multisegments.clear();
-<<<<<<< HEAD
-
+
+#if HAVE_CUDA
+    freeStandardWells();
+#endif
+
+#if HAVE_OPENCL
     if(num_std_wells > 0){
-#if HAVE_CUDA
-        freeStandardWells();
-#endif
-
-#if HAVE_OPENCL
         delete[] d_Cnnzs_ocl;
         delete[] d_Dnnzs_ocl;
         delete[] d_Bnnzs_ocl;
         delete[] d_Ccols_ocl;
         delete[] d_Bcols_ocl; 
         delete[] val_pointers;
-#endif
-    }
-=======
->>>>>>> da40f020
+    }
+#endif
 }
 
 
