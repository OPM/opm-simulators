/*
  Copyright 2013 SINTEF ICT, Applied Mathematics.
  Copyright 2013 Statoil ASA.

  This file is part of the Open Porous Media Project (OPM).

  OPM is free software: you can redistribute it and/or modify
  it under the terms of the GNU General Public License as published by
  the Free Software Foundation, either version 3 of the License, or
  (at your option) any later version.

  OPM is distributed in the hope that it will be useful,
  but WITHOUT ANY WARRANTY; without even the implied warranty of
  MERCHANTABILITY or FITNESS FOR A PARTICULAR PURPOSE.  See the
  GNU General Public License for more details.

  You should have received a copy of the GNU General Public License
  along with OPM.  If not, see <http://www.gnu.org/licenses/>.
*/

#include <config.h>

#include <opm/autodiff/FullyImplicitBlackoilSolver.hpp>
#include <opm/autodiff/GeoProps.hpp>
#include <opm/autodiff/BlackoilPropsAd.hpp>
#include <opm/autodiff/WellStateFullyImplicitBlackoil.hpp>
#include <opm/autodiff/NewtonIterationBlackoilSimple.hpp>

#include <opm/core/grid.h>
#include <opm/core/wells.h>

#include <opm/core/grid/GridManager.hpp>

#include <opm/core/linalg/LinearSolverFactory.hpp>

#include <opm/core/props/BlackoilPropertiesBasic.hpp>

#include <opm/core/utility/parameters/ParameterGroup.hpp>
#include <opm/core/utility/Units.hpp>

#include <opm/core/simulator/BlackoilState.hpp>
#include <opm/core/simulator/initState.hpp>

#include <boost/shared_ptr.hpp>

#include <algorithm>
#include <iostream>


namespace {
    boost::shared_ptr<Wells>
    createWellConfig()
    {
        boost::shared_ptr<Wells> wells(create_wells(2, 2, 2),
                                       destroy_wells);

        const double inj_frac[] = { 1.0, 0.0 };
        const double prod_frac[] = { 0.0, 0.0 };
        const int num_inj = 1;
        const int inj_cells[num_inj] = { 0 };
        const int num_prod = 1;
        const int prod_cells[num_prod] = { 19 };
        const double WI[3] = { 1e-12, 1e-12, 1e-12 };
        bool ok = add_well(INJECTOR, 0.0, num_inj, inj_frac, inj_cells, WI, "Inj", wells.get());
        ok = ok && add_well(PRODUCER, 0.0, num_prod, prod_frac, prod_cells, WI, "Prod", wells.get());
        ok = ok && append_well_controls(BHP, 500.0*Opm::unit::barsa, 0, 0, wells.get());
        // ok = ok && append_well_controls(BHP, 200.0*Opm::unit::barsa, 0, 1, wells);
        double oildistr[2] = { 0.0, 1.0 };
        ok = ok && append_well_controls(SURFACE_RATE, 1e-3, oildistr, 1, wells.get());
        if (!ok) {
            OPM_THROW(std::runtime_error, "Something went wrong with well init.");
        }
        set_current_control(0, 0, wells.get());
        set_current_control(1, 0, wells.get());

        return wells;
    }

    template <class Ostream, typename T, class A>
    Ostream&
    operator<<(Ostream& os, const std::vector<T,A>& v)
    {
        std::copy(v.begin(), v.end(), std::ostream_iterator<T>(os, " "));

        return os;
    }
}

int
main(int argc, char* argv[])
try
{
    const Opm::parameter::ParameterGroup param(argc, argv, false);
    const Opm::GridManager               gm(20, 1);

    const UnstructuredGrid*              g  = gm.c_grid();
    const int                            nc = g->number_of_cells;
    const Opm::BlackoilPropertiesBasic   props0(param, 2, nc);
    const Opm::BlackoilPropsAd           props(props0);

    boost::shared_ptr<Wells> wells = createWellConfig();

    double grav[] = { 0.0, 0.0 };
    Opm::DerivedGeology geo(*g, props, grav);

    Opm::LinearSolverFactory linsolver(param);
    Opm::NewtonIterationBlackoilSimple fis_solver(linsolver);

<<<<<<< HEAD
    Opm::FullyImplicitBlackoilSolver solver(*g, props, geo, 0, *wells, fis_solver);
=======
    Opm::FullyImplicitBlackoilSolver<UnstructuredGrid> solver(*g, props, geo, 0, *wells, linsolver);
>>>>>>> 03218f54

    Opm::BlackoilState state;
    initStateBasic(*g, props0, param, 0.0, state);
    initBlackoilSurfvol(*g, props0, state);

    Opm::WellStateFullyImplicitBlackoil well_state;
    well_state.init(wells.get(), state);

    solver.step(1.0, state, well_state);

    std::cout << state.pressure() << '\n'
              << well_state.bhp() << '\n';

    return 0;
}
catch (const std::exception &e) {
    std::cerr << "Program threw an exception: " << e.what() << "\n";
    throw;
}
<|MERGE_RESOLUTION|>--- conflicted
+++ resolved
@@ -106,11 +106,7 @@
     Opm::LinearSolverFactory linsolver(param);
     Opm::NewtonIterationBlackoilSimple fis_solver(linsolver);
 
-<<<<<<< HEAD
-    Opm::FullyImplicitBlackoilSolver solver(*g, props, geo, 0, *wells, fis_solver);
-=======
-    Opm::FullyImplicitBlackoilSolver<UnstructuredGrid> solver(*g, props, geo, 0, *wells, linsolver);
->>>>>>> 03218f54
+    Opm::FullyImplicitBlackoilSolver<UnstructuredGrid> solver(*g, props, geo, 0, *wells, fis_solver);
 
     Opm::BlackoilState state;
     initStateBasic(*g, props0, param, 0.0, state);
