// -*- mode: C++; tab-width: 4; indent-tabs-mode: nil; c-basic-offset: 4 -*-
// vi: set et ts=4 sw=4 sts=4:
/*
  This file is part of the Open Porous Media project (OPM).

  OPM is free software: you can redistribute it and/or modify
  it under the terms of the GNU General Public License as published by
  the Free Software Foundation, either version 2 of the License, or
  (at your option) any later version.

  OPM is distributed in the hope that it will be useful,
  but WITHOUT ANY WARRANTY; without even the implied warranty of
  MERCHANTABILITY or FITNESS FOR A PARTICULAR PURPOSE.  See the
  GNU General Public License for more details.

  You should have received a copy of the GNU General Public License
  along with OPM.  If not, see <http://www.gnu.org/licenses/>.

  Consult the COPYING file in the top-level source directory of this
  module for the precise wording of the license and the list of
  copyright holders.
*/
/*!
 * \file
 *
 * \brief A general-purpose simulator for ECL decks using the black-oil model.
 */
#include "config.h"

#include "eclproblem.hh"

#include <opm/models/utils/start.hh>

namespace Opm::Properties {

<<<<<<< HEAD
NEW_TYPE_TAG(EbosPlainTypeTag, INHERITS_FROM(BlackOilModel, EclBaseProblem, FlowModelParameters));
=======
namespace TTag {
struct EbosPlainTypeTag {
    using InheritsFrom = std::tuple<EclBaseProblem, BlackOilModel>;
};
}
>>>>>>> a4ea6e96

} // namespace Opm::Properties

int main(int argc, char **argv)
{
    using ProblemTypeTag = Opm::Properties::TTag::EbosPlainTypeTag;
    return Opm::start<ProblemTypeTag>(argc, argv);
}<|MERGE_RESOLUTION|>--- conflicted
+++ resolved
@@ -33,15 +33,11 @@
 
 namespace Opm::Properties {
 
-<<<<<<< HEAD
-NEW_TYPE_TAG(EbosPlainTypeTag, INHERITS_FROM(BlackOilModel, EclBaseProblem, FlowModelParameters));
-=======
 namespace TTag {
 struct EbosPlainTypeTag {
-    using InheritsFrom = std::tuple<EclBaseProblem, BlackOilModel>;
+    using InheritsFrom = std::tuple<EclBaseProblem, BlackOilModel, FlowModelParameters>;
 };
 }
->>>>>>> a4ea6e96
 
 } // namespace Opm::Properties
 
